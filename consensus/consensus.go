--- conflicted
+++ resolved
@@ -151,12 +151,9 @@
 
 	// UnregisterPeer will notify the consensus engine that a new peer has been removed
 	UnregisterPeer(peer Peer, fromProxiedNode bool)
-<<<<<<< HEAD
-=======
 
 	// ConnectToVals
 	ConnectToVals()
->>>>>>> 970c82d4
 }
 
 // PoW is a consensus engine based on proof-of-work.
