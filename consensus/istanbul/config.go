--- conflicted
+++ resolved
@@ -30,11 +30,11 @@
 )
 
 type Config struct {
-<<<<<<< HEAD
-	RequestTimeout uint64         `toml:",omitempty"` // The timeout for each Istanbul round in milliseconds.
-	BlockPeriod    uint64         `toml:",omitempty"` // Default minimum difference between two consecutive block's timestamps in second
-	ProposerPolicy ProposerPolicy `toml:",omitempty"` // The policy for proposer selection
-	Epoch          uint64         `toml:",omitempty"` // The number of blocks after which to checkpoint and reset the pending votes
+	RequestTimeout       uint64         `toml:",omitempty"` // The timeout for each Istanbul round in milliseconds.
+	BlockPeriod          uint64         `toml:",omitempty"` // Default minimum difference between two consecutive block's timestamps in second
+	ProposerPolicy       ProposerPolicy `toml:",omitempty"` // The policy for proposer selection
+	Epoch                uint64         `toml:",omitempty"` // The number of blocks after which to checkpoint and reset the pending votes
+	ValidatorEnodeDBPath string         `toml:",omitempty"` // The location for the validator enodes DB
 
 	// Proxy Configs
 	Proxy                   bool           `toml:",omitempty"` // Specifies if this node is a proxy
@@ -47,25 +47,11 @@
 }
 
 var DefaultConfig = &Config{
-	RequestTimeout: 3000,
-	BlockPeriod:    1,
-	ProposerPolicy: RoundRobin,
-	Epoch:          30000,
-	Proxy:          false,
-	Proxied:        false,
-=======
-	RequestTimeout       uint64         `toml:",omitempty"` // The timeout for each Istanbul round in milliseconds.
-	BlockPeriod          uint64         `toml:",omitempty"` // Default minimum difference between two consecutive block's timestamps in second
-	ProposerPolicy       ProposerPolicy `toml:",omitempty"` // The policy for proposer selection
-	Epoch                uint64         `toml:",omitempty"` // The number of blocks after which to checkpoint and reset the pending votes
-	ValidatorEnodeDBPath string         `toml:",omitempty"` // The location for the validator enodes DB
-}
-
-var DefaultConfig = &Config{
 	RequestTimeout:       3000,
 	BlockPeriod:          1,
-	ProposerPolicy:       ShuffledRoundRobin,
+	ProposerPolicy:       RoundRobin,
 	Epoch:                30000,
 	ValidatorEnodeDBPath: "validatorenodes",
->>>>>>> fdc970d7
+	Proxy:                false,
+	Proxied:              false,
 }