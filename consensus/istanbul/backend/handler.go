--- conflicted
+++ resolved
@@ -322,17 +322,11 @@
 
 		sb.logger.Info("Validator Election Results", "address", sb.ValidatorAddress(), "elected", valSetIndex >= 0, "number", newBlock.Number().Uint64())
 
-<<<<<<< HEAD
-		// If this is a proxy or a non proxied validator and a
-		// new epoch just started, then refresh the validator enode table
-		sb.logger.Trace("At end of epoch and going to refresh validator peers", "new_block_number", newBlock.Number().Uint64())
-		if err := sb.RefreshValPeers(); err != nil {
-			sb.logger.Warn("Error refreshing validator peers", "err", err)
-=======
 		if sb.announceRunning {
 			sb.logger.Trace("At end of epoch and going to refresh validator peers", "new_block_number", newBlock.Number().Uint64())
-			sb.RefreshValPeers(valSet)
->>>>>>> 52b0f86a
+			if err := sb.RefreshValPeers(); err != nil {
+				sb.logger.Warn("Error refreshing validator peers", "err", err)
+			}
 		}
 	}
 
