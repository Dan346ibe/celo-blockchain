--- conflicted
+++ resolved
@@ -473,7 +473,7 @@
 	// They are looked up using the zero hash instead of a transaction hash, and so we need to first call
 	// `state.Prepare()` so that they get filed under the zero hash. Otherwise, they would get filed under
 	// the hash of the last transaction in the block (if there were any).
-	state.Prepare(common.Hash{}, header.Hash(), len(txs))
+	state.Prepare(header.Hash(), len(txs))
 
 	snapshot := state.Snapshot()
 	vmRunner := sb.chain.NewEVMRunner(header, state)
@@ -511,19 +511,8 @@
 func (sb *Backend) FinalizeAndAssemble(chain consensus.ChainHeaderReader, header *types.Header, state *state.StateDB, txs []*types.Transaction, receipts []*types.Receipt, randomness *types.Randomness) (*types.Block, error) {
 
 	sb.Finalize(chain, header, state, txs)
-<<<<<<< HEAD
-
-	// Add extra receipt for Block's Internal Transaction Logs
-	if len(state.GetLogs(common.Hash{}, header.Hash())) > 0 {
-		receipt := types.NewReceipt(nil, false, 0)
-		receipt.Logs = state.GetLogs(common.Hash{}, header.Hash())
-		receipt.Bloom = types.CreateBloom(types.Receipts{receipt})
-		receipts = append(receipts, receipt)
-	}
-=======
 	// Add the block receipt with logs from the non-transaction core contract calls (if there were any)
 	receipts = core.AddBlockReceipt(receipts, state, header.Hash())
->>>>>>> ae053df9
 
 	// Assemble and return the final block for sealing
 	block := types.NewBlock(header, txs, receipts, randomness, new(trie.Trie))
