// Copyright 2016 The go-ethereum Authors
// This file is part of the go-ethereum library.
//
// The go-ethereum library is free software: you can redistribute it and/or modify
// it under the terms of the GNU Lesser General Public License as published by
// the Free Software Foundation, either version 3 of the License, or
// (at your option) any later version.
//
// The go-ethereum library is distributed in the hope that it will be useful,
// but WITHOUT ANY WARRANTY; without even the implied warranty of
// MERCHANTABILITY or FITNESS FOR A PARTICULAR PURPOSE. See the
// GNU Lesser General Public License for more details.
//
// You should have received a copy of the GNU Lesser General Public License
// along with the go-ethereum library. If not, see <http://www.gnu.org/licenses/>.

// Package ethstats implements the network stats reporting service.
package ethstats

import (
	"context"
	"encoding/json"
	"errors"
	"fmt"
	"math/big"
	"net/http"
	"regexp"
	"runtime"
	"strconv"
	"strings"
	"sync"
	"time"

	"github.com/celo-org/celo-blockchain/accounts"
	"github.com/celo-org/celo-blockchain/common"
	"github.com/celo-org/celo-blockchain/common/hexutil"
	"github.com/celo-org/celo-blockchain/common/mclock"
	"github.com/celo-org/celo-blockchain/consensus"
	"github.com/celo-org/celo-blockchain/consensus/istanbul"
	istanbulBackend "github.com/celo-org/celo-blockchain/consensus/istanbul/backend"
	"github.com/celo-org/celo-blockchain/contracts/blockchain_parameters"
	"github.com/celo-org/celo-blockchain/contracts/validators"
	"github.com/celo-org/celo-blockchain/core"
	"github.com/celo-org/celo-blockchain/core/state"
	"github.com/celo-org/celo-blockchain/core/types"
	"github.com/celo-org/celo-blockchain/core/vm"
	"github.com/celo-org/celo-blockchain/crypto"
	"github.com/celo-org/celo-blockchain/eth"
	"github.com/celo-org/celo-blockchain/eth/downloader"
	"github.com/celo-org/celo-blockchain/event"
	"github.com/celo-org/celo-blockchain/les"
	"github.com/celo-org/celo-blockchain/log"
	"github.com/celo-org/celo-blockchain/miner"
	"github.com/celo-org/celo-blockchain/node"
	"github.com/celo-org/celo-blockchain/p2p"
	"github.com/celo-org/celo-blockchain/p2p/enode"
	"github.com/celo-org/celo-blockchain/rpc"
	"github.com/gorilla/websocket"
	"golang.org/x/sync/errgroup"
)

const (
	// historyUpdateRange is the number of blocks a node should report upon login or
	// history request.
	historyUpdateRange = 50

	// txChanSize is the size of channel listening to NewTxsEvent.
	// The number is referenced from the size of tx pool.
	txChanSize = 4096
	// chainHeadChanSize is the size of channel listening to ChainHeadEvent.
	chainHeadChanSize = 10
	// istDelegateSignChanSize is the size of the channel listening to DelegateSignEvent
	istDelegateSignChanSize = 5

	// connectionTimeout waits for the websocket connection to be established
	connectionTimeout = 10
	// delegateSignTimeout waits for the proxy to sign a message
	delegateSignTimeout = 5
	// wait longer if there are difficulties with login
	loginTimeout = 50
	// statusUpdateInterval is the frequency of sending full node reports
	statusUpdateInterval = 13
	// valSetInterval is the frequency in blocks to send the validator set
	valSetInterval = 11

	actionBlock    = "block"
	actionHello    = "hello"
	actionHistory  = "history"
	actionLatency  = "latency"
	actionNodePing = "node-ping"
	actionNodePong = "node-pong"
	actionPending  = "pending"
	actionStats    = "stats"
)

// backend encompasses the bare-minimum functionality needed for ethstats reporting
type backend interface {
	SubscribeChainHeadEvent(ch chan<- core.ChainHeadEvent) event.Subscription
	SubscribeNewTxsEvent(ch chan<- core.NewTxsEvent) event.Subscription
	CurrentHeader() *types.Header
	HeaderByNumber(ctx context.Context, number rpc.BlockNumber) (*types.Header, error)
	GetTd(ctx context.Context, hash common.Hash) *big.Int
	Stats() (pending int, queued int)
	Downloader() *downloader.Downloader
	AccountManager() *accounts.Manager
	StateAndHeaderByNumberOrHash(ctx context.Context, blockNrOrHash rpc.BlockNumberOrHash) (*state.StateDB, *types.Header, error)
	NewEVMRunner(header *types.Header, state vm.StateDB) vm.EVMRunner
}

// fullNodeBackend encompasses the functionality necessary for a full node
// reporting to ethstats
type fullNodeBackend interface {
	backend
	Miner() *miner.Miner
	BlockByNumber(ctx context.Context, number rpc.BlockNumber) (*types.Block, error)
	CurrentBlock() *types.Block
	SuggestPrice(ctx context.Context, currencyAddress *common.Address) (*big.Int, error)
}

// StatsPayload todo: document this
type StatsPayload struct {
	Action string      `json:"action"`
	Stats  interface{} `json:"stats"`
}

// DelegateSignMessage Payload to be signed with the peer that sent it
type DelegateSignMessage struct {
	PeerID  enode.ID
	Payload StatsPayload
}

// Service implements an Ethereum netstats reporting daemon that pushes local
// chain statistics up to a monitoring server.
type Service struct {
	server          *p2p.Server      // Peer-to-peer server to retrieve networking infos
	engine          consensus.Engine // Consensus engine to retrieve variadic block fields
	backend         backend
	istanbulBackend *istanbulBackend.Backend // Istanbul consensus backend
	nodeName        string                   // Name of the node to display on the monitoring page
	celostatsHost   string                   // Remote address of the monitoring service
	stopFn          context.CancelFunc       // Close ctx Done channel

	pongCh chan struct{} // Pong notifications are fed into this channel
	histCh chan []uint64 // History request block numbers are fed into this channel

}

// connWrapper is a wrapper to prevent concurrent-write or concurrent-read on the
// websocket.
// From Gorilla websocket docs:
// Connections support one concurrent reader and one concurrent writer.
// Applications are responsible for ensuring that no more than one goroutine calls the write methods
// - NextWriter, SetWriteDeadline, WriteMessage, WriteJSON, EnableWriteCompression, SetCompressionLevel
// concurrently and that no more than one goroutine calls the read methods
// - NextReader, SetReadDeadline, ReadMessage, ReadJSON, SetPongHandler, SetPingHandler
// concurrently.
// The Close and WriteControl methods can be called concurrently with all other methods.
//
// The connWrapper uses a single mutex for both reading and writing.
type connWrapper struct {
	conn *websocket.Conn
	mu   sync.Mutex
}

func newConnectionWrapper(conn *websocket.Conn) *connWrapper {
	return &connWrapper{conn: conn}
}

// WriteJSON wraps corresponding method on the websocket but is safe for concurrent calling
func (w *connWrapper) WriteJSON(v interface{}) error {
	w.mu.Lock()
	defer w.mu.Unlock()
	return w.conn.WriteJSON(v)
}

// ReadJSON wraps corresponding method on the websocket but is safe for concurrent calling
func (w *connWrapper) ReadJSON(v interface{}) error {
	w.mu.Lock()
	defer w.mu.Unlock()
	return w.conn.ReadJSON(v)
}

// Close wraps corresponding method on the websocket but is safe for concurrent calling
func (w *connWrapper) Close() error {
	// The Close and WriteControl methods can be called concurrently with all other methods,
	// so the mutex is not used here
	return w.conn.Close()
}

// connWrapper is a wrapper to prevent concurrent-write or concurrent-read on the
// websocket.
//
// From Gorilla websocket docs:
//   Connections support one concurrent reader and one concurrent writer.
//   Applications are responsible for ensuring that no more than one goroutine calls the write methods
//     - NextWriter, SetWriteDeadline, WriteMessage, WriteJSON, EnableWriteCompression, SetCompressionLevel
//   concurrently and that no more than one goroutine calls the read methods
//     - NextReader, SetReadDeadline, ReadMessage, ReadJSON, SetPongHandler, SetPingHandler
//   concurrently.
//   The Close and WriteControl methods can be called concurrently with all other methods.
type connWrapper struct {
	conn *websocket.Conn

	rlock sync.Mutex
	wlock sync.Mutex
}

func newConnectionWrapper(conn *websocket.Conn) *connWrapper {
	return &connWrapper{conn: conn}
}

// WriteJSON wraps corresponding method on the websocket but is safe for concurrent calling
func (w *connWrapper) WriteJSON(v interface{}) error {
	w.wlock.Lock()
	defer w.wlock.Unlock()

	return w.conn.WriteJSON(v)
}

// ReadJSON wraps corresponding method on the websocket but is safe for concurrent calling
func (w *connWrapper) ReadJSON(v interface{}) error {
	w.rlock.Lock()
	defer w.rlock.Unlock()

	return w.conn.ReadJSON(v)
}

// Close wraps corresponding method on the websocket but is safe for concurrent calling
func (w *connWrapper) Close() error {
	// The Close and WriteControl methods can be called concurrently with all other methods,
	// so the mutex is not used here
	return w.conn.Close()
}

func parseStatsConnectionURL(url string, name *string, host *string) error {
	re := regexp.MustCompile("([^:@]*)?@(.+)")
	parts := re.FindStringSubmatch(url)
	if len(parts) != 3 {
		return fmt.Errorf("invalid netstats url: \"%s\", should be nodename@host:port", url)
	}
	*name = parts[1]
	*host = parts[2]
	return nil
}

// New returns a monitoring service ready for stats reporting.
func New(node *node.Node, backend backend, engine consensus.Engine, url string) error {
	// Assemble and return the stats service
	var (
		name          string
		celostatsHost string
	)
	istanbulBackend := engine.(*istanbulBackend.Backend)

	if !istanbulBackend.IsProxiedValidator() {
		// Parse the netstats connection url
		if err := parseStatsConnectionURL(url, &name, &celostatsHost); err != nil {
			return err
		}
	}

	ethstats := &Service{
		engine:          engine,
		backend:         backend,
		istanbulBackend: istanbulBackend,
		server:          node.Server(),
		nodeName:        name,
		celostatsHost:   celostatsHost,
		stopFn:          nil,
		pongCh:          make(chan struct{}),
		histCh:          make(chan []uint64, 1),
	}
	node.RegisterLifecycle(ethstats)
	return nil
}

// Protocols implements node.Service, returning the P2P network protocols used
// by the stats service (nil as it doesn't use the devp2p overlay network).
func (s *Service) Protocols() []p2p.Protocol { return nil }

// Start implements node.Service, starting up the monitoring and reporting daemon.
func (s *Service) Start() error {
	go func() {
		ctx, cancel := context.WithCancel(context.Background())
		defer cancel()
		s.stopFn = cancel
		s.loop(ctx)
	}()

	log.Info("Stats daemon started")
	return nil
}

// Stop implements node.Lifecycle, terminating the monitoring and reporting daemon.
func (s *Service) Stop() error {
	// TODO don't stop if already stopped
	// TODO use lock
	if s.stopFn != nil {
		log.Info("Stats daemon stopped")
		s.stopFn()
		s.stopFn = nil
	}
	// TODO use WaitGroup to wait for loop to finish (or use errgroup for it)
	return nil
}

// loop keeps trying to connect to the netstats server, reporting chain events
// until termination.
func (s *Service) loop(ctx context.Context) {
	// Start a goroutine that exhausts the subscriptions to avoid events piling up
	var (
		headCh = make(chan *types.Block, 1)
		txCh   = make(chan struct{}, 1)
		signCh = make(chan *DelegateSignMessage, 1)
		sendCh = make(chan *StatsPayload, 1)
	)

	group, ctxGroup := errgroup.WithContext(ctx)
	group.Go(func() error { return s.handleDelegateSignEvents(ctxGroup, sendCh, signCh) })
	group.Go(func() error { return s.handleNewTransactionEvents(ctxGroup, txCh) })
	group.Go(func() error { return s.handleChainHeadEvents(ctxGroup, headCh) })

	if s.istanbulBackend.IsProxiedValidator() {
		group.Go(func() error {
			for {
				select {
				case delegateSignMsg := <-signCh:
					if s.istanbulBackend.IsValidating() {
						s.fillWithValidatorInfo(&delegateSignMsg.Payload)
						if err := s.handleDelegateSign(&delegateSignMsg.Payload, delegateSignMsg.PeerID); err != nil {
							log.Warn("Delegate sign failed", "err", err)
						}
					}
				case <-ctxGroup.Done():
					return ctxGroup.Err()
				}
			}
		})
	} else {
		group.Go(func() error {
			// Resolve the URL, defaulting to TLS, but falling back to none too
			path := fmt.Sprintf("%s/api", s.celostatsHost)
			urls := []string{path}

			// url.Parse and url.IsAbs is unsuitable (https://github.com/golang/go/issues/19779)
			if !strings.Contains(path, "://") {
				urls = []string{"wss://" + path, "ws://" + path}
			}

			errTimer := time.NewTimer(0)
			defer errTimer.Stop()
			// Loop reporting until termination
			for {
				select {
				case <-ctxGroup.Done():
					return ctxGroup.Err()
				case <-errTimer.C:
					var (
						conn *connWrapper
						err  error
					)
					// Establish a websocket connection to the server on any supported URL
					dialer := websocket.Dialer{HandshakeTimeout: 5 * time.Second}
					header := make(http.Header)
					header.Set("origin", "http://localhost")
					for _, url := range urls {
						c, _, e := dialer.Dial(url, header)
						err = e
						if err == nil {
							conn = newConnectionWrapper(c)
							break
						}
					}

					if err != nil {
						log.Warn("Stats server unreachable", "err", err)
						errTimer.Reset(connectionTimeout * time.Second)
						continue
					}

					// Authenticate the client with the server
					if err = s.login(conn, sendCh); err != nil {
						log.Warn("Stats login failed", "err", err)
						conn.Close()
						errTimer.Reset(connectionTimeout * time.Second)
						continue
					}

					// This go routine will close when the connection gets closed/lost
					go s.readLoop(conn)

					// Send the initial stats so our node looks decent from the get go
					if err = s.report(conn, sendCh); err != nil {
						log.Warn("Initial stats report failed", "err", err)
						conn.Close()
						errTimer.Reset(0)
						continue
					}

					// Keep sending status updates until the connection breaks
					fullReport := time.NewTicker(statusUpdateInterval * time.Second)

					for err == nil {
						select {
						case <-ctxGroup.Done():
							fullReport.Stop()
							// Make sure the connection is closed
							conn.Close()
							return ctxGroup.Err()

						case <-fullReport.C:
							if err = s.report(conn, sendCh); err != nil {
								log.Warn("Full stats report failed", "err", err)
							}
						case list := <-s.histCh:
							if err = s.reportHistory(conn, list); err != nil {
								log.Warn("Requested history report failed", "err", err)
							}
						case head := <-headCh:
							if err = s.reportBlock(conn, head); err != nil {
								log.Warn("Block stats report failed", "err", err)
							}
							if err = s.reportPending(conn); err != nil {
								log.Warn("Post-block transaction stats report failed", "err", err)
							}
						case <-txCh:
							if err = s.reportPending(conn); err != nil {
								log.Warn("Transaction stats report failed", "err", err)
							}
						case signedMessage := <-sendCh:
							// if it is a ping or hello message, it shouldn't be handled here
							if signedMessage.Action != actionNodePing && signedMessage.Action != actionHello {
								if err = s.handleDelegateSend(conn, signedMessage); err != nil {
									log.Warn("Delegate send failed", "err", err)
								}
							} else {
								// As both discarded messages, if they were required should eventually close the connection
								// we just warn the user to avoid possible unnecessary disconnections (for example, from
								// another backup validator)
								log.Warn("Signed message discarded", "Action", signedMessage.Action)
							}
						}
					}
					fullReport.Stop()

					// Make sure the connection is closed
					conn.Close()
					errTimer.Reset(0)
					// Continues with the for, and tries to login again until the ctx was cancelled
				}
			}
		})
	}

	group.Wait()
}

// login tries to authorize the client at the remote server.
func (s *Service) login(conn *connWrapper, sendCh chan *StatsPayload) error {
	// Construct and send the login authentication
	infos := s.server.NodeInfo()

	var (
		network  string
		protocol string
	)
	if info := infos.Protocols[istanbul.ProtocolName]; info != nil {
		ethInfo, ok := info.(*eth.NodeInfo)
		if !ok {
			return errors.New("could not resolve NodeInfo")
		}
		network = fmt.Sprintf("%d", ethInfo.Network)
		protocol = fmt.Sprintf("%s/%d", istanbul.ProtocolName, istanbul.ProtocolVersions[0])
	} else {
		lesProtocol, ok := infos.Protocols["les"]
		if !ok {
			return errors.New("no LES protocol found")
		}
		lesInfo, ok := lesProtocol.(*les.NodeInfo)
		if !ok {
			return errors.New("could not resolve NodeInfo")
		}
		network = fmt.Sprintf("%d", lesInfo.Network)
		protocol = fmt.Sprintf("les/%d", les.ClientProtocolVersions[0])
	}
	auth := &authMsg{
		ID: s.istanbulBackend.ValidatorAddress().String(),
		Info: nodeInfo{
			Name:     s.nodeName,
			Node:     infos.Name,
			Port:     infos.Ports.Listener,
			Network:  network,
			Protocol: protocol,
			API:      "No",
			Os:       runtime.GOOS,
			OsVer:    runtime.GOARCH,
			Client:   "0.1.1",
			History:  true,
		},
	}

	if err := s.sendStats(conn, actionHello, auth); err != nil {
		return err
	}

	if s.istanbulBackend.IsProxy() {
		// Proxy needs a delegate send of a hello action here to get ACK
		if err := s.waitAndDelegateMessageWithTimeout(conn, sendCh, actionHello); err != nil {
			return err
		}
	}

	// Retrieve the remote ack or connection termination
	var ack map[string][]string

	signalCh := make(chan error, 1)

	go func() {
		signalCh <- conn.ReadJSON(&ack)
	}()

	select {
	case <-time.After(loginTimeout * time.Second):
		// Login timeout, abort
		return errors.New("delegation of login timed out")
	case err := <-signalCh:
		if err != nil {
			return errors.New("unauthorized, try registering your validator to get whitelisted")
		}
	}

	emit, ok := ack["emit"]

	if !ok {
		return errors.New("emit not in ack")
	}

	if len(emit) != 1 || emit[0] != "ready" {
		return errors.New("unauthorized")
	}

	return nil
}

func (s *Service) waitAndDelegateMessageWithTimeout(conn *connWrapper, sendCh chan *StatsPayload, action string) error {
	for {
		select {
<<<<<<< HEAD
		case signedMessage := <-sendCh:
			err := s.handleDelegateSend(conn, signedMessage)
			// The wait and delegate message, basically requires that some message was already returned.
			// It is possible to receive an old message signed that was queue before.
			// With this, we only continue if that message was present, otherwise we delegate that message
			// and continue
			if signedMessage.Action == action {
				return err
			} else {
				if err != nil {
					log.Warn("Delegate send failed", "err", err)
=======
		case <-quitCh:
			return
		case <-errTimer.C:
			// Establish a websocket connection to the server on any supported URL
			var (
				conn *connWrapper
				err  error
			)
			dialer := websocket.Dialer{HandshakeTimeout: 5 * time.Second}
			header := make(http.Header)
			header.Set("origin", "http://localhost")
			for _, url := range urls {
				c, _, e := dialer.Dial(url, header)
				if e == nil {
					conn = newConnectionWrapper(c)
					break
>>>>>>> 82a9e110
				}
				err = e
			}
		case <-time.After(delegateSignTimeout * time.Second):
			return errors.New("delegation sign timeout")
		}
	}
}

var nodeNameRegex = regexp.MustCompile(`(.*)/(.*)/(.*)/(.*)`)

func (s *Service) fillWithValidatorInfo(message *StatsPayload) {
	if message.Action == actionHello {
		msg, ok := message.Stats.(map[string]interface{})
		if ok {
			proxyInfo, ok := msg["info"].(map[string]interface{})
			if ok {
				infos := s.server.NodeInfo()
				proxyNode := proxyInfo["node"].(string)
				proxyNodeParts := nodeNameRegex.FindStringSubmatch(proxyNode)
				validatorNodeParts := nodeNameRegex.FindStringSubmatch(infos.Name)
				// if one of the regex failed, maintain the proxy node name
				if proxyNodeParts != nil && validatorNodeParts != nil {
					proxyInfo["node"] = fmt.Sprintf(
						"%s/%s(val:%s)/%s/%s",
						proxyNodeParts[1],
						proxyNodeParts[2],
						validatorNodeParts[2],
						proxyNodeParts[3],
						proxyNodeParts[4],
					)
				}
			}
		}
	}
}

func (s *Service) handleDelegateSign(messageToSign *StatsPayload, peerID enode.ID) error {
	signedStats, err := s.signStats(messageToSign.Stats)
	if err != nil {
		return err
	}

	signedMessage := &StatsPayload{
		Action: messageToSign.Action,
		Stats:  signedStats,
	}
	msg, err := json.Marshal(signedMessage)
	if err != nil {
		return err
	}
	return s.istanbulBackend.SendDelegateSignMsgToProxy(msg, peerID)
}

func (s *Service) handleDelegateSend(conn *connWrapper, signedMessage *StatsPayload) error {
	report := map[string][]interface{}{
		"emit": {signedMessage.Action, signedMessage.Stats},
	}
	return conn.WriteJSON(report)
}

func (s *Service) handleDelegateSignEvents(ctx context.Context, sendCh chan *StatsPayload, signCh chan *DelegateSignMessage) error {
	ch := make(chan istanbul.MessageWithPeerIDEvent, istDelegateSignChanSize)
	subscription := s.istanbulBackend.SubscribeNewDelegateSignEvent(ch)
	defer subscription.Unsubscribe()

	for {
		select {
		case msg := <-ch:
			var delegateSignMessage DelegateSignMessage
			delegateSignMessage.PeerID = msg.PeerID
			if err := json.Unmarshal(msg.Payload, &delegateSignMessage.Payload); err != nil {
				continue
			}
			if s.istanbulBackend.IsProxy() {
				// proxy should send to websocket
				select {
				case sendCh <- &delegateSignMessage.Payload:
				default:
				}
			} else if s.istanbulBackend.IsProxiedValidator() {
				// proxied validator should sign
				select {
				case signCh <- &delegateSignMessage:
				default:
				}
			}
		case err := <-subscription.Err():
			log.Error("Subscription for handle signing messages failed", "err", err)
			return err
		case <-ctx.Done():
			return ctx.Err()
		}
	}
}

func (s *Service) handleNewTransactionEvents(ctx context.Context, txChan chan struct{}) error {
	var lastTx mclock.AbsTime
	ch := make(chan core.NewTxsEvent, txChanSize)
	subscription := s.backend.SubscribeNewTxsEvent(ch)
	defer subscription.Unsubscribe()

	for {
		select {
		// Notify of new transaction events, but drop if too frequent
		case <-ch:
			if time.Duration(mclock.Now()-lastTx) < time.Second {
				continue
			}
			lastTx = mclock.Now()

			select {
			case txChan <- struct{}{}:
			default:
			}
		case err := <-subscription.Err():
			log.Error("Subscription for handle new transactions failed", "err", err)
			return err
		case <-ctx.Done():
			return ctx.Err()
		}
	}
}

func (s *Service) handleChainHeadEvents(ctx context.Context, headCh chan *types.Block) error {
	ch := make(chan core.ChainHeadEvent, chainHeadChanSize)
	subscription := s.backend.SubscribeChainHeadEvent(ch)
	defer subscription.Unsubscribe()

	for {
		select {
		// Notify of chain head events, but drop if too frequent
		case head := <-ch:
			select {
			case headCh <- head.Block:
			default:
			}
		case err := <-subscription.Err():
			log.Error("Subscription for handle chain head failed", "err", err)
			return err
		case <-ctx.Done():
			return ctx.Err()
		}
	}
}

// readLoop loops as long as the connection is alive and retrieves data packets
// from the network socket. If any of them match an active request, it forwards
// it, if they themselves are requests it initiates a reply, and lastly it drops
// unknown packets.
func (s *Service) readLoop(conn *connWrapper) {
	// If the read loop exists, close the connection
	defer conn.Close()

	for {
		// Retrieve the next generic network packet and bail out on error
		var blob json.RawMessage
		if err := conn.ReadJSON(&blob); err != nil {
			log.Warn("Failed to retrieve stats server message", "err", err)
			return
		}
		// If the network packet is a system ping, respond to it directly
		var ping string
		if err := json.Unmarshal(blob, &ping); err == nil && strings.HasPrefix(ping, "primus::ping::") {
			if err := conn.WriteJSON(strings.Replace(ping, "ping", "pong", -1)); err != nil {
				log.Warn("Failed to respond to system ping message", "err", err)
				return
			}
			continue
		}
		// Not a system ping, try to decode an actual state message
		var msg map[string]interface{}
		if err := json.Unmarshal(blob, &msg); err != nil {
			log.Warn("Failed to decode stats server message", "err", err)
			return
		}
		msgEmit, _ := msg["emit"].([]interface{})

		log.Trace("Received message from stats server", "msgEmit", msgEmit)
		if len(msgEmit) == 0 {
			log.Warn("Stats server sent non-broadcast", "msgEmit", msgEmit)
			return
		}

		command, ok := msgEmit[0].(string)
		if !ok {
			log.Warn("Invalid stats server message type", "type", msgEmit[0])
			return
		}
		// If the message is a ping reply, deliver (someone must be listening!)
		if len(msgEmit) == 2 && command == actionNodePong {
			select {
			case s.pongCh <- struct{}{}:
				// Pong delivered, continue listening
				continue
			default:
				// Ping routine dead, abort
				log.Warn("Stats server pinger seems to have died")
				return
			}
		}
		// If the message is a history request, forward to the event processor
		if len(msgEmit) == 2 && command == actionHistory {
			// Make sure the request is valid and doesn't crash us
			request, ok := msgEmit[1].(map[string]interface{})
			if !ok {
				log.Warn("Invalid stats history request", "msg", msgEmit[1])
				select {
				case s.histCh <- nil: // Treat it as an no indexes request
				default:
				}
				continue // Ethstats sometimes sends invalid history requests, ignore those
			}
			list, ok := request["list"].([]interface{})
			if !ok {
				log.Warn("Invalid stats history block list", "list", request["list"])
				return
			}
			// Convert the block number list to an integer list
			numbers := make([]uint64, len(list))
			for i, num := range list {
				n, ok := num.(float64)
				if !ok {
					log.Warn("Invalid stats history block number", "number", num)
					return
				}
				numbers[i] = uint64(n)
			}
			select {
			case s.histCh <- numbers:
				continue
			default:
			}
		}
		// Report anything else and continue
		log.Info("Unknown stats message", "msg", msg)
	}
}

// nodeInfo is the collection of meta information about a node that is displayed
// on the monitoring page.
type nodeInfo struct {
	Name     string `json:"name"`
	Node     string `json:"node"`
	Port     int    `json:"port"`
	Network  string `json:"net"`
	Protocol string `json:"protocol"`
	API      string `json:"api"`
	Os       string `json:"os"`
	OsVer    string `json:"os_v"`
	Client   string `json:"client"`
	History  bool   `json:"canUpdateHistory"`
}

// authMsg is the authentication infos needed to login to a monitoring server.
type authMsg struct {
<<<<<<< HEAD
	ID   string   `json:"id"`
	Info nodeInfo `json:"info"`
=======
	ID     string   `json:"id"`
	Info   nodeInfo `json:"info"`
	Secret string   `json:"secret"`
}

// login tries to authorize the client at the remote server.
func (s *Service) login(conn *connWrapper) error {
	// Construct and send the login authentication
	infos := s.server.NodeInfo()

	var network, protocol string
	if info := infos.Protocols["eth"]; info != nil {
		network = fmt.Sprintf("%d", info.(*eth.NodeInfo).Network)
		protocol = fmt.Sprintf("eth/%d", eth.ProtocolVersions[0])
	} else {
		network = fmt.Sprintf("%d", infos.Protocols["les"].(*les.NodeInfo).Network)
		protocol = fmt.Sprintf("les/%d", les.ClientProtocolVersions[0])
	}
	auth := &authMsg{
		ID: s.node,
		Info: nodeInfo{
			Name:     s.node,
			Node:     infos.Name,
			Port:     infos.Ports.Listener,
			Network:  network,
			Protocol: protocol,
			API:      "No",
			Os:       runtime.GOOS,
			OsVer:    runtime.GOARCH,
			Client:   "0.1.1",
			History:  true,
		},
		Secret: s.pass,
	}
	login := map[string][]interface{}{
		"emit": {"hello", auth},
	}
	if err := conn.WriteJSON(login); err != nil {
		return err
	}
	// Retrieve the remote ack or connection termination
	var ack map[string][]string
	if err := conn.ReadJSON(&ack); err != nil || len(ack["emit"]) != 1 || ack["emit"][0] != "ready" {
		return errors.New("unauthorized")
	}
	return nil
>>>>>>> 82a9e110
}

// report collects all possible data to report and send it to the stats server.
// This should only be used on reconnects or rarely to avoid overloading the
// server. Use the individual methods for reporting subscribed events.
<<<<<<< HEAD
func (s *Service) report(conn *connWrapper, sendCh chan *StatsPayload) error {
	if err := s.reportLatency(conn, sendCh); err != nil {
		log.Warn("Latency failed to report", "err", err)
=======
func (s *Service) report(conn *connWrapper) error {
	if err := s.reportLatency(conn); err != nil {
>>>>>>> 82a9e110
		return err
	}
	if err := s.reportBlock(conn, nil); err != nil {
		return err
	}
	if err := s.reportPending(conn); err != nil {
		return err
	}
	if err := s.reportStats(conn); err != nil {
		return err
	}
	return nil
}

// reportLatency sends a ping request to the server, measures the RTT time and
// finally sends a latency update.
<<<<<<< HEAD
func (s *Service) reportLatency(conn *connWrapper, sendCh chan *StatsPayload) error {
=======
func (s *Service) reportLatency(conn *connWrapper) error {
>>>>>>> 82a9e110
	// Send the current time to the ethstats server
	start := time.Now()

	ping := map[string]interface{}{
		"id":         s.istanbulBackend.ValidatorAddress().String(),
		"clientTime": start.String(),
	}
	if err := s.sendStats(conn, actionNodePing, ping); err != nil {
		return err
	}
	// Proxy needs a delegate send of a node-ping action here to get ACK
	if s.istanbulBackend.IsProxy() {
		if err := s.waitAndDelegateMessageWithTimeout(conn, sendCh, actionNodePing); err != nil {
			return err
		}
	}
	// Wait for the pong request to arrive back
	select {
	case <-s.pongCh:
		// Pong delivered, report the latency
	case <-time.After(5 * time.Second):
		// Ping timeout, abort
		return errors.New("ping timed out")
	}
	latency := strconv.Itoa(int((time.Since(start) / time.Duration(2)).Nanoseconds() / 1000000))

	// Send back the measured latency
	log.Trace("Sending measured latency to ethstats", "latency", latency)

	stats := map[string]interface{}{
		"id":      s.istanbulBackend.ValidatorAddress().String(),
		"latency": latency,
	}
	return s.sendStats(conn, actionLatency, stats)
}

// blockStats is the information to report about individual blocks.
type blockStats struct {
	Number      *big.Int       `json:"number"`
	Hash        common.Hash    `json:"hash"`
	ParentHash  common.Hash    `json:"parentHash"`
	Timestamp   *big.Int       `json:"timestamp"`
	Miner       common.Address `json:"miner"`
	GasUsed     uint64         `json:"gasUsed"`
	GasLimit    uint64         `json:"gasLimit"`
	TotalDiff   string         `json:"totalDifficulty"`
	Txs         []txStats      `json:"transactions"`
	TxHash      common.Hash    `json:"transactionsRoot"`
	Root        common.Hash    `json:"stateRoot"`
	EpochSize   uint64         `json:"epochSize"`
	BlockRemain uint64         `json:"blockRemain"`
	Validators  validatorSet   `json:"validators"`
}

// txStats is the information to report about individual transactions.
type txStats struct {
	Hash common.Hash `json:"hash"`
}

func (s *Service) signStats(stats interface{}) (map[string]interface{}, error) {
	msg, err := json.Marshal(stats)
	if err != nil {
		return nil, err
	}
	msgHash := crypto.Keccak256Hash(msg)
	validator := s.istanbulBackend.ValidatorAddress()

	account := accounts.Account{Address: validator}
	wallet, errWallet := s.backend.AccountManager().Find(account)
	if errWallet != nil {
		return nil, errWallet
	}

	pubkey, errPubkey := wallet.GetPublicKey(account)
	if errPubkey != nil {
		return nil, errPubkey
	}
	pubkeyBytes := crypto.FromECDSAPub(pubkey)

	signature, errSign := wallet.SignData(account, accounts.MimetypeTypedData, msg)
	if errSign != nil {
		return nil, errSign
	}

	proof := map[string]interface{}{
		"signature": hexutil.Encode(signature),
		"address":   validator,
		"publicKey": hexutil.Encode(pubkeyBytes),
		"msgHash":   msgHash.Hex(),
	}

	/* Server-side verification in go: */
	// 	sig := signature[:len(signature)-1]
	// 	verified := crypto.VerifySignature(pubkey, msgHash.Bytes(), sig)
	//				& address == crypto.PubkeyToAddress(*pubkey).Hex()

	/* Client-side verification in JS: */
	//	const { Keccak } = require('sha3');
	// 	const EC = require('elliptic').ec;
	// 	const addressHasher = new Keccak(256)
	// 	addressHasher.update(publicKey.substr(4), 'hex')
	// 	const msgHasher = new Keccak(256)
	// 	msgHasher.update(JSON.stringify(stats))
	// 	const ec = new EC('secp256k1');
	// 	const pubkey = ec.keyFromPublic(publicKey.substr(2), 'hex')
	// 	const signature = {
	//		r : signature.substr(2, 64),
	//		s : signature.substr(66, 64)
	//	}
	//  verified = pubkey.verify(msgHash, signature)
	//				&& address == addressHasher.digest('hex').substr(24)
	//				&& msgHash == msgHasher.digest('hex')

	signedStats := map[string]interface{}{
		"stats": stats,
		"proof": proof,
	}

	return signedStats, nil
}

func (s *Service) sendStats(conn *connWrapper, action string, stats interface{}) error {
	if s.istanbulBackend.IsProxy() {
		statsWithAction := map[string]interface{}{
			"stats":  stats,
			"action": action,
		}
		msg, err := json.Marshal(statsWithAction)
		if err != nil {
			return err
		}
		go func() {
			err := s.istanbulBackend.SendDelegateSignMsgToProxiedValidator(msg)
			if err != nil {
				log.Warn("Failed to delegate", "err", err)
				conn.Close()
			}
		}()
		return nil
	}
	signedStats, err := s.signStats(stats)
	if err != nil {
		return err
	}

	report := map[string][]interface{}{
		"emit": {action, signedStats},
	}
	return conn.WriteJSON(report)
}

// reportBlock retrieves the current chain head and reports it to the stats server.
func (s *Service) reportBlock(conn *connWrapper, block *types.Block) error {
	// Gather the block details from the header or block chain
	details := s.assembleBlockStats(block)

	// Assemble the block report and send it to the server
	log.Trace("Sending new block to ethstats", "number", details.Number, "hash", details.Hash)

	stats := map[string]interface{}{
		"id":    s.istanbulBackend.ValidatorAddress().String(),
		"block": details,
	}
	return s.sendStats(conn, actionBlock, stats)
}

// assembleBlockStats retrieves any required metadata to report a single block
// and assembles the block stats. If block is nil, the current head is processed.
func (s *Service) assembleBlockStats(block *types.Block) *blockStats {
	// Gather the block infos from the local blockchain
	var (
		header   *types.Header
		stateDB  *state.StateDB
		vmRunner vm.EVMRunner
		td       *big.Int
		txs      []txStats
		valSet   validatorSet
	)

	// check if backend is a full node
	fullBackend, ok := s.backend.(fullNodeBackend)
	if ok {
		if block == nil {
			block = fullBackend.CurrentBlock()
		}
		header = block.Header()
		txs = make([]txStats, len(block.Transactions()))
		for i, tx := range block.Transactions() {
			txs[i].Hash = tx.Hash()
		}
	} else {
		// Light nodes would need on-demand lookups for transactions, skip
		if block != nil {
			header = block.Header()
		} else {
			header = s.backend.CurrentHeader()
		}
		txs = []txStats{}
	}
	td = s.backend.GetTd(context.Background(), header.Hash())
	stateDB, _, _ = s.backend.StateAndHeaderByNumberOrHash(context.Background(), rpc.BlockNumberOrHashWithHash(header.Hash(), true))
	vmRunner = s.backend.NewEVMRunner(header, stateDB)

	// Assemble and return the block stats
	author, _ := s.engine.Author(header)

	// Add epoch info
	epochSize := s.engine.EpochSize()
	blockRemain := epochSize - istanbul.GetNumberWithinEpoch(header.Number.Uint64(), epochSize)

	// only assemble every valSetInterval blocks
	if block != nil && block.Number().Uint64()%valSetInterval == 0 {
		valSet = s.assembleValidatorSet(block, stateDB)
	}

	gasLimit := blockchain_parameters.GetBlockGasLimitOrDefault(vmRunner)

	return &blockStats{
		Number:      header.Number,
		Hash:        header.Hash(),
		ParentHash:  header.ParentHash,
		Timestamp:   new(big.Int).SetUint64(header.Time),
		Miner:       author,
		GasUsed:     header.GasUsed,
		GasLimit:    gasLimit,
		TotalDiff:   td.String(),
		Txs:         txs,
		TxHash:      header.TxHash,
		Root:        header.Root,
		EpochSize:   epochSize,
		BlockRemain: blockRemain,
		Validators:  valSet,
	}
}

type validatorSet struct {
	Registered []validatorInfo  `json:"registered"`
	Elected    []common.Address `json:"elected"`
}

type validatorInfo struct {
	Address        common.Address `json:"address"`
	Score          string         `json:"score"`
	BLSPublicKey   []byte         `json:"blsPublicKey"`
	EcdsaPublicKey []byte         `json:"ecdsaPublicKey"`
	Affiliation    common.Address `json:"affiliation"`
	Signer         common.Address `json:"signer"`
}

func (s *Service) assembleValidatorSet(block *types.Block, state vm.StateDB) validatorSet {
	var (
		valSet         validatorSet
		valsRegistered []validatorInfo
		valsElected    []common.Address
	)

	vmRunner := s.backend.NewEVMRunner(block.Header(), state)

	// Add set of registered validators
	valsRegisteredMap, _ := validators.RetrieveRegisteredValidators(vmRunner)
	valsRegistered = make([]validatorInfo, 0, len(valsRegisteredMap))
	for _, address := range valsRegisteredMap {
		valData, err := validators.GetValidator(vmRunner, address)

		if err != nil {
			log.Warn("Validator data not found", "address", address.Hex(), "err", err)
		}

		valsRegistered = append(valsRegistered, validatorInfo{
			Address:        address,
			Score:          fmt.Sprintf("%d", valData.Score),
			BLSPublicKey:   valData.BlsPublicKey,
			EcdsaPublicKey: valData.EcdsaPublicKey,
			Affiliation:    valData.Affiliation,
			Signer:         valData.Signer,
		})
	}

	// Add addresses of elected validators
	valsElectedList := s.istanbulBackend.GetValidators(block.Number(), block.Hash())

	valsElected = make([]common.Address, 0, len(valsElectedList))
	for i := range valsElectedList {
		valsElected = append(valsElected, valsElectedList[i].Address())
	}

	valSet = validatorSet{
		Elected:    valsElected,
		Registered: valsRegistered,
	}

	return valSet
}

// reportHistory retrieves the most recent batch of blocks and reports it to the
// stats server.
func (s *Service) reportHistory(conn *connWrapper, list []uint64) error {
	// Figure out the indexes that need reporting
	indexes := make([]uint64, 0, historyUpdateRange)
	if len(list) > 0 {
		// Specific indexes requested, send them back in particular
		indexes = append(indexes, list...)
	} else {
		// No indexes requested, send back the top ones
		head := s.backend.CurrentHeader().Number.Int64()
		start := head - historyUpdateRange + 1
		if start < 0 {
			start = 0
		}
		for i := uint64(start); i <= uint64(head); i++ {
			indexes = append(indexes, i)
		}
	}
	// Gather the batch of blocks to report
	history := make([]*blockStats, len(indexes))
	for i, number := range indexes {
		fullBackend, ok := s.backend.(fullNodeBackend)
		// Retrieve the next block if it's known to us
		var block *types.Block
		if ok {
			block, _ = fullBackend.BlockByNumber(context.Background(), rpc.BlockNumber(number)) // TODO ignore error here ?
		} else {
			if header, _ := s.backend.HeaderByNumber(context.Background(), rpc.BlockNumber(number)); header != nil {
				block = types.NewBlockWithHeader(header)
			}
		}
		// If we do have the block, add to the history and continue
		if block != nil {
			history[len(history)-1-i] = s.assembleBlockStats(block)
			continue
		}
		// Ran out of blocks, cut the report short and send
		history = history[len(history)-i:]
		break
	}
	// Assemble the history report and send it to the server
	if len(history) > 0 {
		log.Trace("Sending historical blocks to ethstats", "first", history[0].Number, "last", history[len(history)-1].Number)
	} else {
		log.Trace("No history to send to stats server")
	}
	stats := map[string]interface{}{
		"id":      s.istanbulBackend.ValidatorAddress().String(),
		"history": history,
	}
	return s.sendStats(conn, actionHistory, stats)
}

// pendStats is the information to report about pending transactions.
type pendStats struct {
	Pending int `json:"pending"`
}

// reportPending retrieves the current number of pending transactions and reports
// it to the stats server.
func (s *Service) reportPending(conn *connWrapper) error {
	// Retrieve the pending count from the local blockchain
	pending, _ := s.backend.Stats()
	// Assemble the transaction stats and send it to the server
	log.Trace("Sending pending transactions to ethstats", "count", pending)

	stats := map[string]interface{}{
		"id": s.istanbulBackend.ValidatorAddress().String(),
		"stats": &pendStats{
			Pending: pending,
		},
	}
	return s.sendStats(conn, actionPending, stats)
}

// nodeStats is the information to report about the local node.
type nodeStats struct {
	Active   bool `json:"active"`
	Syncing  bool `json:"syncing"`
	Mining   bool `json:"mining"`
	Proxy    bool `json:"proxy"`
	Elected  bool `json:"elected"`
	Peers    int  `json:"peers"`
	GasPrice int  `json:"gasPrice"`
	Uptime   int  `json:"uptime"`
}

// reportStats retrieves various stats about the node at the networking and
// mining layer and reports it to the stats server.
func (s *Service) reportStats(conn *connWrapper) error {
	// Gather the syncing and mining infos from the local miner instance
	var (
		validatorAddress common.Address
		mining           bool
		proxy            bool
		elected          bool
		syncing          bool
		gasprice         int
	)
	// check if backend is a full node
	fullBackend, ok := s.backend.(fullNodeBackend)
	if ok {
		validatorAddress = s.istanbulBackend.ValidatorAddress()
		block := fullBackend.CurrentBlock()

		proxy = s.istanbulBackend.IsProxy()
		mining = fullBackend.Miner().Mining()

		elected = false
		valsElected := s.istanbulBackend.GetValidators(block.Number(), block.Hash())

		for i := range valsElected {
			if valsElected[i].Address() == validatorAddress {
				elected = true
			}
		}

		sync := fullBackend.Downloader().Progress()
		syncing = fullBackend.CurrentHeader().Number.Uint64() >= sync.HighestBlock

		price, _ := fullBackend.SuggestPrice(context.Background(), nil)
		gasprice = int(price.Uint64())
	} else {
		sync := s.backend.Downloader().Progress()
		syncing = s.backend.CurrentHeader().Number.Uint64() >= sync.HighestBlock
	}
	// Assemble the node stats and send it to the server
	log.Trace("Sending node details to ethstats")

	stats := map[string]interface{}{
		"id":      s.istanbulBackend.ValidatorAddress().String(),
		"address": validatorAddress,
		"stats": &nodeStats{
			Active:   true,
			Mining:   mining,
			Elected:  elected,
			Proxy:    proxy,
			Peers:    s.server.PeerCount(),
			GasPrice: gasprice,
			Syncing:  syncing,
			Uptime:   100,
		},
	}

	return s.sendStats(conn, actionStats, stats)
}<|MERGE_RESOLUTION|>--- conflicted
+++ resolved
@@ -143,48 +143,6 @@
 	pongCh chan struct{} // Pong notifications are fed into this channel
 	histCh chan []uint64 // History request block numbers are fed into this channel
 
-}
-
-// connWrapper is a wrapper to prevent concurrent-write or concurrent-read on the
-// websocket.
-// From Gorilla websocket docs:
-// Connections support one concurrent reader and one concurrent writer.
-// Applications are responsible for ensuring that no more than one goroutine calls the write methods
-// - NextWriter, SetWriteDeadline, WriteMessage, WriteJSON, EnableWriteCompression, SetCompressionLevel
-// concurrently and that no more than one goroutine calls the read methods
-// - NextReader, SetReadDeadline, ReadMessage, ReadJSON, SetPongHandler, SetPingHandler
-// concurrently.
-// The Close and WriteControl methods can be called concurrently with all other methods.
-//
-// The connWrapper uses a single mutex for both reading and writing.
-type connWrapper struct {
-	conn *websocket.Conn
-	mu   sync.Mutex
-}
-
-func newConnectionWrapper(conn *websocket.Conn) *connWrapper {
-	return &connWrapper{conn: conn}
-}
-
-// WriteJSON wraps corresponding method on the websocket but is safe for concurrent calling
-func (w *connWrapper) WriteJSON(v interface{}) error {
-	w.mu.Lock()
-	defer w.mu.Unlock()
-	return w.conn.WriteJSON(v)
-}
-
-// ReadJSON wraps corresponding method on the websocket but is safe for concurrent calling
-func (w *connWrapper) ReadJSON(v interface{}) error {
-	w.mu.Lock()
-	defer w.mu.Unlock()
-	return w.conn.ReadJSON(v)
-}
-
-// Close wraps corresponding method on the websocket but is safe for concurrent calling
-func (w *connWrapper) Close() error {
-	// The Close and WriteControl methods can be called concurrently with all other methods,
-	// so the mutex is not used here
-	return w.conn.Close()
 }
 
 // connWrapper is a wrapper to prevent concurrent-write or concurrent-read on the
@@ -545,7 +503,6 @@
 func (s *Service) waitAndDelegateMessageWithTimeout(conn *connWrapper, sendCh chan *StatsPayload, action string) error {
 	for {
 		select {
-<<<<<<< HEAD
 		case signedMessage := <-sendCh:
 			err := s.handleDelegateSend(conn, signedMessage)
 			// The wait and delegate message, basically requires that some message was already returned.
@@ -557,26 +514,7 @@
 			} else {
 				if err != nil {
 					log.Warn("Delegate send failed", "err", err)
-=======
-		case <-quitCh:
-			return
-		case <-errTimer.C:
-			// Establish a websocket connection to the server on any supported URL
-			var (
-				conn *connWrapper
-				err  error
-			)
-			dialer := websocket.Dialer{HandshakeTimeout: 5 * time.Second}
-			header := make(http.Header)
-			header.Set("origin", "http://localhost")
-			for _, url := range urls {
-				c, _, e := dialer.Dial(url, header)
-				if e == nil {
-					conn = newConnectionWrapper(c)
-					break
->>>>>>> 82a9e110
 				}
-				err = e
 			}
 		case <-time.After(delegateSignTimeout * time.Second):
 			return errors.New("delegation sign timeout")
@@ -831,70 +769,16 @@
 
 // authMsg is the authentication infos needed to login to a monitoring server.
 type authMsg struct {
-<<<<<<< HEAD
 	ID   string   `json:"id"`
 	Info nodeInfo `json:"info"`
-=======
-	ID     string   `json:"id"`
-	Info   nodeInfo `json:"info"`
-	Secret string   `json:"secret"`
-}
-
-// login tries to authorize the client at the remote server.
-func (s *Service) login(conn *connWrapper) error {
-	// Construct and send the login authentication
-	infos := s.server.NodeInfo()
-
-	var network, protocol string
-	if info := infos.Protocols["eth"]; info != nil {
-		network = fmt.Sprintf("%d", info.(*eth.NodeInfo).Network)
-		protocol = fmt.Sprintf("eth/%d", eth.ProtocolVersions[0])
-	} else {
-		network = fmt.Sprintf("%d", infos.Protocols["les"].(*les.NodeInfo).Network)
-		protocol = fmt.Sprintf("les/%d", les.ClientProtocolVersions[0])
-	}
-	auth := &authMsg{
-		ID: s.node,
-		Info: nodeInfo{
-			Name:     s.node,
-			Node:     infos.Name,
-			Port:     infos.Ports.Listener,
-			Network:  network,
-			Protocol: protocol,
-			API:      "No",
-			Os:       runtime.GOOS,
-			OsVer:    runtime.GOARCH,
-			Client:   "0.1.1",
-			History:  true,
-		},
-		Secret: s.pass,
-	}
-	login := map[string][]interface{}{
-		"emit": {"hello", auth},
-	}
-	if err := conn.WriteJSON(login); err != nil {
-		return err
-	}
-	// Retrieve the remote ack or connection termination
-	var ack map[string][]string
-	if err := conn.ReadJSON(&ack); err != nil || len(ack["emit"]) != 1 || ack["emit"][0] != "ready" {
-		return errors.New("unauthorized")
-	}
-	return nil
->>>>>>> 82a9e110
 }
 
 // report collects all possible data to report and send it to the stats server.
 // This should only be used on reconnects or rarely to avoid overloading the
 // server. Use the individual methods for reporting subscribed events.
-<<<<<<< HEAD
 func (s *Service) report(conn *connWrapper, sendCh chan *StatsPayload) error {
 	if err := s.reportLatency(conn, sendCh); err != nil {
 		log.Warn("Latency failed to report", "err", err)
-=======
-func (s *Service) report(conn *connWrapper) error {
-	if err := s.reportLatency(conn); err != nil {
->>>>>>> 82a9e110
 		return err
 	}
 	if err := s.reportBlock(conn, nil); err != nil {
@@ -911,11 +795,7 @@
 
 // reportLatency sends a ping request to the server, measures the RTT time and
 // finally sends a latency update.
-<<<<<<< HEAD
 func (s *Service) reportLatency(conn *connWrapper, sendCh chan *StatsPayload) error {
-=======
-func (s *Service) reportLatency(conn *connWrapper) error {
->>>>>>> 82a9e110
 	// Send the current time to the ethstats server
 	start := time.Now()
 
