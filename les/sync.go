--- conflicted
+++ resolved
@@ -23,7 +23,6 @@
 
 	"github.com/ethereum/go-ethereum/common"
 	"github.com/ethereum/go-ethereum/core/rawdb"
-	"github.com/ethereum/go-ethereum/eth/downloader"
 	"github.com/ethereum/go-ethereum/light"
 	"github.com/ethereum/go-ethereum/log"
 )
@@ -95,25 +94,9 @@
 	}
 
 	latest := h.backend.blockchain.CurrentHeader()
-<<<<<<< HEAD
-
-	if h.syncMode == downloader.LightestSync {
-		// In the 'lightest' mode used with IBFT, each block has a difficulty of 1, so block number
-		// corresponds to the difficulty level. So make sure peer's block number is greater than our own.
-		if peer.headBlockInfo().Number <= latest.Number.Uint64() {
-			return
-		}
-	} else {
-		// Make sure the peer's TD is higher than our own.
-		currentTd := rawdb.ReadTd(h.backend.chainDb, latest.Hash(), latest.Number.Uint64())
-		if currentTd != nil && peer.headBlockInfo().Td.Cmp(currentTd) < 0 {
-			return
-		}
-=======
 	currentTd := rawdb.ReadTd(h.backend.chainDb, latest.Hash(), latest.Number.Uint64())
 	if currentTd != nil && peer.Td().Cmp(currentTd) < 0 {
 		return
->>>>>>> 4fabd9cb
 	}
 
 	// Recap the checkpoint.
