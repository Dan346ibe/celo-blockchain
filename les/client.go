--- conflicted
+++ resolved
@@ -21,9 +21,7 @@
 	"fmt"
 	"time"
 
-<<<<<<< HEAD
 	"github.com/celo-org/celo-blockchain/accounts"
-	"github.com/celo-org/celo-blockchain/accounts/abi/bind"
 	"github.com/celo-org/celo-blockchain/common"
 	"github.com/celo-org/celo-blockchain/common/hexutil"
 	"github.com/celo-org/celo-blockchain/common/mclock"
@@ -38,7 +36,6 @@
 	"github.com/celo-org/celo-blockchain/eth/filters"
 	"github.com/celo-org/celo-blockchain/event"
 	"github.com/celo-org/celo-blockchain/internal/ethapi"
-	"github.com/celo-org/celo-blockchain/les/checkpointoracle"
 	lpc "github.com/celo-org/celo-blockchain/les/lespay/client"
 	"github.com/celo-org/celo-blockchain/light"
 	"github.com/celo-org/celo-blockchain/log"
@@ -47,31 +44,6 @@
 	"github.com/celo-org/celo-blockchain/p2p/enode"
 	"github.com/celo-org/celo-blockchain/params"
 	"github.com/celo-org/celo-blockchain/rpc"
-=======
-	"github.com/ethereum/go-ethereum/accounts"
-	"github.com/ethereum/go-ethereum/common"
-	"github.com/ethereum/go-ethereum/common/hexutil"
-	"github.com/ethereum/go-ethereum/common/mclock"
-	"github.com/ethereum/go-ethereum/consensus"
-	"github.com/ethereum/go-ethereum/core"
-	"github.com/ethereum/go-ethereum/core/bloombits"
-	"github.com/ethereum/go-ethereum/core/rawdb"
-	"github.com/ethereum/go-ethereum/core/types"
-	"github.com/ethereum/go-ethereum/eth"
-	"github.com/ethereum/go-ethereum/eth/downloader"
-	"github.com/ethereum/go-ethereum/eth/filters"
-	"github.com/ethereum/go-ethereum/eth/gasprice"
-	"github.com/ethereum/go-ethereum/event"
-	"github.com/ethereum/go-ethereum/internal/ethapi"
-	lpc "github.com/ethereum/go-ethereum/les/lespay/client"
-	"github.com/ethereum/go-ethereum/light"
-	"github.com/ethereum/go-ethereum/log"
-	"github.com/ethereum/go-ethereum/node"
-	"github.com/ethereum/go-ethereum/p2p"
-	"github.com/ethereum/go-ethereum/p2p/enode"
-	"github.com/ethereum/go-ethereum/params"
-	"github.com/ethereum/go-ethereum/rpc"
->>>>>>> c0c01612
 )
 
 type LightEthereum struct {
@@ -100,11 +72,12 @@
 	accountManager *accounts.Manager
 	netRPCService  *ethapi.PublicNetAPI
 
-<<<<<<< HEAD
 	networkId uint64
-}
-
-func New(ctx *node.ServiceContext, config *eth.Config) (*LightEthereum, error) {
+	p2pServer *p2p.Server
+}
+
+// New creates an instance of the light client.
+func New(stack *node.Node, config *eth.Config) (*LightEthereum, error) {
 	var chainName string
 	syncMode := config.SyncMode
 	var fullChainAvailable bool
@@ -118,15 +91,7 @@
 		panic("Unexpected sync mode: " + syncMode.String())
 	}
 
-	chainDb, err := ctx.OpenDatabase(chainName, config.DatabaseCache, config.DatabaseHandles, "eth/db/chaindata/")
-=======
-	p2pServer *p2p.Server
-}
-
-// New creates an instance of the light client.
-func New(stack *node.Node, config *eth.Config) (*LightEthereum, error) {
-	chainDb, err := stack.OpenDatabase("lightchaindata", config.DatabaseCache, config.DatabaseHandles, "eth/db/chaindata/")
->>>>>>> c0c01612
+	chainDb, err := stack.OpenDatabase(chainName, config.DatabaseCache, config.DatabaseHandles, "eth/db/chaindata/")
 	if err != nil {
 		return nil, err
 	}
@@ -154,14 +119,9 @@
 		peers:          peers,
 		eventMux:       stack.EventMux(),
 		reqDist:        newRequestDistributor(peers, &mclock.System{}),
-<<<<<<< HEAD
-		accountManager: ctx.AccountManager,
-		engine:         eth.CreateConsensusEngine(ctx, chainConfig, config, chainDb),
+		accountManager: stack.AccountManager(),
+		engine:         eth.CreateConsensusEngine(stack, chainConfig, config, chainDb),
 		networkId:      config.NetworkId,
-=======
-		accountManager: stack.AccountManager(),
-		engine:         eth.CreateConsensusEngine(stack, chainConfig, &config.Ethash, nil, false, chainDb),
->>>>>>> c0c01612
 		bloomRequests:  make(chan chan *bloombits.Retrieval),
 		valueTracker:   lpc.NewValueTracker(lespayDb, &mclock.System{}, requestList, time.Minute, 1/float64(time.Hour), 1/float64(time.Hour*100), 1/float64(time.Hour*1000)),
 		p2pServer:      stack.Server(),
@@ -223,18 +183,11 @@
 		rawdb.WriteChainConfig(chainDb, genesisHash, chainConfig)
 	}
 
-<<<<<<< HEAD
-	leth.ApiBackend = &LesApiBackend{ctx.ExtRPCEnabled(), leth}
+	leth.ApiBackend = &LesApiBackend{stack.Config().ExtRPCEnabled(), leth}
 
 	leth.chainreader = &LightChainReader{
 		config:     leth.chainConfig,
 		blockchain: leth.blockchain,
-=======
-	leth.ApiBackend = &LesApiBackend{stack.Config().ExtRPCEnabled(), leth, nil}
-	gpoParams := config.GPO
-	if gpoParams.Default == nil {
-		gpoParams.Default = config.Miner.GasPrice
->>>>>>> c0c01612
 	}
 
 	// If the engine is istanbul, then inject the blockchain
@@ -378,15 +331,11 @@
 	return nil
 }
 
-<<<<<<< HEAD
 func (s *LightEthereum) GetRandomPeerEtherbase() common.Address {
 	return s.peers.randomPeerEtherbase()
 }
 
-// Stop implements node.Service, terminating all internal goroutines used by the
-=======
 // Stop implements node.Lifecycle, terminating all internal goroutines used by the
->>>>>>> c0c01612
 // Ethereum protocol.
 func (s *LightEthereum) Stop() error {
 	close(s.closeCh)
