// Copyright 2019 The go-ethereum Authors
// This file is part of the go-ethereum library.
//
// The go-ethereum library is free software: you can redistribute it and/or modify
// it under the terms of the GNU Lesser General Public License as published by
// the Free Software Foundation, either version 3 of the License, or
// (at your option) any later version.
//
// The go-ethereum library is distributed in the hope that it will be useful,
// but WITHOUT ANY WARRANTY; without even the implied warranty of
// MERCHANTABILITY or FITNESS FOR A PARTICULAR PURPOSE. See the
// GNU Lesser General Public License for more details.
//
// You should have received a copy of the GNU Lesser General Public License
// along with the go-ethereum library. If not, see <http://www.gnu.org/licenses/>.

package les

import (
	"errors"
	"math"
	"math/big"
	"sync"
	"time"

	"github.com/ethereum/go-ethereum/common"
	"github.com/ethereum/go-ethereum/common/mclock"
	"github.com/ethereum/go-ethereum/core/types"
	"github.com/ethereum/go-ethereum/eth/downloader"
	"github.com/ethereum/go-ethereum/light"
	"github.com/ethereum/go-ethereum/log"
	"github.com/ethereum/go-ethereum/p2p"
	"github.com/ethereum/go-ethereum/params"
)

// clientHandler is responsible for receiving and processing all incoming server
// responses.
type clientHandler struct {
	ulc        *ulc
	checkpoint *params.TrustedCheckpoint
	fetcher    *lightFetcher
	downloader *downloader.Downloader
	backend    *LightEthereum
	syncMode   downloader.SyncMode

	// TODO(nategraf) Remove this field once gateway fees can be retreived.
	gatewayFee *big.Int

	closeCh  chan struct{}
	wg       sync.WaitGroup // WaitGroup used to track all connected peers.
	syncDone func()         // Test hooks when syncing is done.

	gatewayFeeCache *gatewayFeeCache
}

type GatewayFeeInformation struct {
	GatewayFee *big.Int
	Etherbase  common.Address
}

type gatewayFeeCache struct {
	mutex         *sync.RWMutex
	gatewayFeeMap map[string]*GatewayFeeInformation
}

func newGatewayFeeCache() *gatewayFeeCache {
	cache := &gatewayFeeCache{
		mutex:         new(sync.RWMutex),
		gatewayFeeMap: make(map[string]*GatewayFeeInformation),
	}
	return cache
}

func (c *gatewayFeeCache) getMap() map[string]*GatewayFeeInformation {
	c.mutex.Lock()
	defer c.mutex.Unlock()

	mapCopy := make(map[string]*GatewayFeeInformation)
	for k, v := range c.gatewayFeeMap {
		mapCopy[k] = v
	}

	return mapCopy
}

func (c *gatewayFeeCache) update(nodeID string, val *GatewayFeeInformation) error {
	c.mutex.Lock()
	defer c.mutex.Unlock()

	if val.Etherbase == common.ZeroAddress || val.GatewayFee.Cmp(big.NewInt(0)) < 0 {
		return errors.New("invalid gatewayFeeInformation object")
	}
	c.gatewayFeeMap[nodeID] = val

	return nil
}

func (c *gatewayFeeCache) MinPeerGatewayFee() (*GatewayFeeInformation, error) {
	gatewayFeeMap := c.getMap()

	if len(gatewayFeeMap) == 0 {
		return nil, nil
	}

	minGwFee := big.NewInt(math.MaxInt64)
	minEtherbase := common.ZeroAddress
	for _, gwFeeInformation := range gatewayFeeMap {
		if gwFeeInformation.GatewayFee.Cmp(minGwFee) < 0 {
			minGwFee = gwFeeInformation.GatewayFee
			minEtherbase = gwFeeInformation.Etherbase
		}
	}

	minGatewayFeeInformation := &GatewayFeeInformation{minGwFee, minEtherbase}
	return minGatewayFeeInformation, nil
}

func newClientHandler(syncMode downloader.SyncMode, ulcServers []string, ulcFraction int, checkpoint *params.TrustedCheckpoint, backend *LightEthereum, gatewayFee *big.Int) *clientHandler {
	handler := &clientHandler{
		checkpoint: checkpoint,
		backend:    backend,
		closeCh:    make(chan struct{}),
		syncMode:   syncMode,
		gatewayFee: gatewayFee,
	}
	if ulcServers != nil {
		ulc, err := newULC(ulcServers, ulcFraction)
		if err != nil {
			log.Error("Failed to initialize ultra light client")
		}
		handler.ulc = ulc
		log.Info("Enable ultra light client mode")
	}
	var height uint64
	if checkpoint != nil {
		height = (checkpoint.SectionIndex+1)*params.CHTFrequency - 1
	}
	handler.fetcher = newLightFetcher(handler)
	// TODO mcortesi lightest boolean
	handler.downloader = downloader.New(height, backend.chainDb, nil, backend.eventMux, nil, backend.blockchain, handler.removePeer)
<<<<<<< HEAD
	handler.backend.peers.notify((*downloaderPeerNotify)(handler))

	handler.gatewayFeeCache = newGatewayFeeCache()
=======
	handler.backend.peers.subscribe((*downloaderPeerNotify)(handler))
>>>>>>> 4fabd9cb
	return handler
}

func (h *clientHandler) stop() {
	close(h.closeCh)
	h.downloader.Terminate()
	h.fetcher.close()
	h.wg.Wait()
}

// runPeer is the p2p protocol run function for the given version.
func (h *clientHandler) runPeer(version uint, p *p2p.Peer, rw p2p.MsgReadWriter) error {
	trusted := false
	if h.ulc != nil {
		trusted = h.ulc.trusted(p.ID())
	}
	peer := newServerPeer(int(version), h.backend.config.NetworkId, trusted, p, newMeteredMsgWriter(rw, int(version)))
	defer peer.close()
	peer.poolEntry = h.backend.serverPool.connect(peer, peer.Node())
	if peer.poolEntry == nil {
		return p2p.DiscRequested
	}
	h.wg.Add(1)
	defer h.wg.Done()
	err := h.handle(peer)
	h.backend.serverPool.disconnect(peer.poolEntry)
	return err
}

<<<<<<< HEAD
func (h *clientHandler) handle(p *peer) error {
	// KJUE - Remove the server not nil check after restoring peer check in server.go
	if p.Peer.Server != nil {
		if err := p.Peer.Server.CheckPeerCounts(p.Peer); err != nil {
			return err
		}
	}
	if h.backend.peers.Len() >= h.backend.config.LightPeers && !p.Peer.Info().Network.Trusted {
=======
func (h *clientHandler) handle(p *serverPeer) error {
	if h.backend.peers.len() >= h.backend.config.LightPeers && !p.Peer.Info().Network.Trusted {
>>>>>>> 4fabd9cb
		return p2p.DiscTooManyPeers
	}
	p.Log().Debug("Light Ethereum peer connected", "name", p.Name())

	// Execute the LES handshake
	var (
		head   = h.backend.blockchain.CurrentHeader()
		hash   = head.Hash()
		number = head.Number.Uint64()
		td     = h.backend.blockchain.GetTd(hash, number)
	)
	if err := p.Handshake(td, hash, number, h.backend.blockchain.Genesis().Hash(), nil); err != nil {
		p.Log().Debug("Light Ethereum handshake failed", "err", err)
		return err
	}

	// TODO(nategraf) The local gateway fee is temporarily being used as the peer gateway fee.
	p.SetGatewayFee(h.gatewayFee)

	// Register the peer locally
	if err := h.backend.peers.register(p); err != nil {
		p.Log().Error("Light Ethereum peer registration failed", "err", err)
		return err
	}
	serverConnectionGauge.Update(int64(h.backend.peers.len()))

	connectedAt := mclock.Now()
	defer func() {
		h.backend.peers.unregister(p.id)
		connectionTimer.Update(time.Duration(mclock.Now() - connectedAt))
		serverConnectionGauge.Update(int64(h.backend.peers.len()))
	}()

	h.fetcher.announce(p, &announceData{Hash: p.headInfo.Hash, Number: p.headInfo.Number, Td: p.headInfo.Td})

	// pool entry can be nil during the unit test.
	if p.poolEntry != nil {
		h.backend.serverPool.registered(p.poolEntry)
	}

	// Loop until we receive a RequestEtherbase response or timeout.
	go func() {
		maxRequests := 10
		for requests := 1; requests <= maxRequests; requests++ {
			p.Log().Trace("Requesting etherbase from new peer")
			reqID := genReqID()
			cost := p.GetRequestCost(GetEtherbaseMsg, int(1))
			err := p.RequestEtherbase(reqID, cost)

			if err != nil {
				p.Log().Warn("Unable to request etherbase from peer", "err", err)
			}

			time.Sleep(time.Duration(math.Pow(2, float64(requests))/2) * time.Second)
			if _, ok := p.Etherbase(); ok {
				return
			}
		}
	}()

	// Spawn a main loop to handle all incoming messages.
	for {
		if err := h.handleMsg(p); err != nil {
			p.Log().Debug("Light Ethereum message handling failed", "err", err)
			p.fcServer.DumpLogs()
			return err
		}
	}
}

// handleMsg is invoked whenever an inbound message is received from a remote
// peer. The remote connection is torn down upon returning any error.
func (h *clientHandler) handleMsg(p *serverPeer) error {
	// Read the next message from the remote peer, and ensure it's fully consumed
	msg, err := p.rw.ReadMsg()
	if err != nil {
		return err
	}
	p.Log().Trace("Light Ethereum message arrived", "code", msg.Code, "bytes", msg.Size)

	if msg.Size > ProtocolMaxMsgSize {
		return errResp(ErrMsgTooLarge, "%v > %v", msg.Size, ProtocolMaxMsgSize)
	}
	defer msg.Discard()

	var deliverMsg *Msg

	// Handle the message depending on its contents
	switch msg.Code {
	case AnnounceMsg:
		p.Log().Trace("Received announce message")
		var req announceData
		if err := msg.Decode(&req); err != nil {
			return errResp(ErrDecode, "%v: %v", msg, err)
		}
		if err := req.sanityCheck(); err != nil {
			return err
		}
		update, size := req.Update.decode()
		if p.rejectUpdate(size) {
			return errResp(ErrRequestRejected, "")
		}
		p.updateFlowControl(update)

		if req.Hash != (common.Hash{}) {
			if p.announceType == announceTypeNone {
				return errResp(ErrUnexpectedResponse, "")
			}
			if p.announceType == announceTypeSigned {
				if err := req.checkSignature(p.ID(), update); err != nil {
					p.Log().Trace("Invalid announcement signature", "err", err)
					return err
				}
				p.Log().Trace("Valid announcement signature")
			}
			p.Log().Trace("Announce message content", "number", req.Number, "hash", req.Hash, "td", req.Td, "reorg", req.ReorgDepth)
			h.fetcher.announce(p, &req)
		}
	case BlockHeadersMsg:
		p.Log().Trace("Received block header response message")
		var resp struct {
			ReqID, BV uint64
			Headers   []*types.Header
		}
		if err := msg.Decode(&resp); err != nil {
			return errResp(ErrDecode, "msg %v: %v", msg, err)
		}
		p.fcServer.ReceivedReply(resp.ReqID, resp.BV)
		if h.fetcher.requestedID(resp.ReqID) {
			h.fetcher.deliverHeaders(p, resp.ReqID, resp.Headers)
		} else {
			h.backend.retriever.lock.RLock()
			headerRequested := h.backend.retriever.sentReqs[resp.ReqID]
			h.backend.retriever.lock.RUnlock()
			if headerRequested != nil {
				contiguousHeaders := h.syncMode != downloader.LightestSync
				if _, err := h.fetcher.chain.InsertHeaderChain(resp.Headers, 1, contiguousHeaders); err != nil {
					return err
				}
				deliverMsg = &Msg{
					MsgType: MsgBlockHeaders,
					ReqID:   resp.ReqID,
					Obj:     resp.Headers,
				}
			} else {
				if err := h.downloader.DeliverHeaders(p.id, resp.Headers); err != nil {
					log.Error("Failed to deliver headers", "err", err)
				}
			}
		}
	case BlockBodiesMsg:
		p.Log().Trace("Received block bodies response")
		var resp struct {
			ReqID, BV uint64
			Data      []*types.Body
		}
		if err := msg.Decode(&resp); err != nil {
			return errResp(ErrDecode, "msg %v: %v", msg, err)
		}
		p.fcServer.ReceivedReply(resp.ReqID, resp.BV)
		deliverMsg = &Msg{
			MsgType: MsgBlockBodies,
			ReqID:   resp.ReqID,
			Obj:     resp.Data,
		}
	case CodeMsg:
		p.Log().Trace("Received code response")
		var resp struct {
			ReqID, BV uint64
			Data      [][]byte
		}
		if err := msg.Decode(&resp); err != nil {
			return errResp(ErrDecode, "msg %v: %v", msg, err)
		}
		p.fcServer.ReceivedReply(resp.ReqID, resp.BV)
		deliverMsg = &Msg{
			MsgType: MsgCode,
			ReqID:   resp.ReqID,
			Obj:     resp.Data,
		}
	case ReceiptsMsg:
		p.Log().Trace("Received receipts response")
		var resp struct {
			ReqID, BV uint64
			Receipts  []types.Receipts
		}
		if err := msg.Decode(&resp); err != nil {
			return errResp(ErrDecode, "msg %v: %v", msg, err)
		}
		p.fcServer.ReceivedReply(resp.ReqID, resp.BV)
		deliverMsg = &Msg{
			MsgType: MsgReceipts,
			ReqID:   resp.ReqID,
			Obj:     resp.Receipts,
		}
	case ProofsV2Msg:
		p.Log().Trace("Received les/2 proofs response")
		var resp struct {
			ReqID, BV uint64
			Data      light.NodeList
		}
		if err := msg.Decode(&resp); err != nil {
			return errResp(ErrDecode, "msg %v: %v", msg, err)
		}
		p.fcServer.ReceivedReply(resp.ReqID, resp.BV)
		deliverMsg = &Msg{
			MsgType: MsgProofsV2,
			ReqID:   resp.ReqID,
			Obj:     resp.Data,
		}
	case HelperTrieProofsMsg:
		p.Log().Trace("Received helper trie proof response")
		var resp struct {
			ReqID, BV uint64
			Data      HelperTrieResps
		}
		if err := msg.Decode(&resp); err != nil {
			return errResp(ErrDecode, "msg %v: %v", msg, err)
		}
		p.fcServer.ReceivedReply(resp.ReqID, resp.BV)
		deliverMsg = &Msg{
			MsgType: MsgHelperTrieProofs,
			ReqID:   resp.ReqID,
			Obj:     resp.Data,
		}
	case TxStatusMsg:
		p.Log().Trace("Received tx status response")
		var resp struct {
			ReqID, BV uint64
			Status    []light.TxStatus
		}
		if err := msg.Decode(&resp); err != nil {
			return errResp(ErrDecode, "msg %v: %v", msg, err)
		}
		p.fcServer.ReceivedReply(resp.ReqID, resp.BV)
		p.Log().Trace("Transaction status update", "status", resp.Status, "req", resp.ReqID)
		deliverMsg = &Msg{
			MsgType: MsgTxStatus,
			ReqID:   resp.ReqID,
			Obj:     resp.Status,
		}
	case StopMsg:
		p.freeze()
		h.backend.retriever.frozen(p)
		p.Log().Debug("Service stopped")
	case ResumeMsg:
		var bv uint64
		if err := msg.Decode(&bv); err != nil {
			return errResp(ErrDecode, "msg %v: %v", msg, err)
		}
		p.fcServer.ResumeFreeze(bv)
		p.unfreeze()
		p.Log().Debug("Service resumed")
	case EtherbaseMsg:
		p.Log().Trace("Received etherbase response")
		// TODO(asa): do we need to do anything with flow control here?
		var resp struct {
			ReqID, BV uint64
			Etherbase common.Address
		}
		if err := msg.Decode(&resp); err != nil {
			return errResp(ErrDecode, "msg %v: %v", msg, err)
		}
		p.fcServer.ReceivedReply(resp.ReqID, resp.BV)
		p.Log().Trace("Setting peer etherbase", "etherbase", resp.Etherbase, "Peer ID", p.ID)
		p.SetEtherbase(resp.Etherbase)

	case GatewayFeeMsg:
		var resp struct {
			ReqID, BV uint64
			Data      GatewayFeeInformation
		}

		if err := msg.Decode(&resp); err != nil {
			return errResp(ErrDecode, "msg %v: %v", msg, err)
		}

		p.fcServer.ReceivedReply(resp.ReqID, resp.BV)
		h.gatewayFeeCache.update(p.id, &resp.Data)

	default:
		p.Log().Trace("Received invalid message", "code", msg.Code)
		return errResp(ErrInvalidMsgCode, "%v", msg.Code)
	}
	// Deliver the received response to retriever.
	if deliverMsg != nil {
		if err := h.backend.retriever.deliver(p, deliverMsg); err != nil {
			p.errCount++
			if p.errCount > maxResponseErrors {
				return err
			}
		}
	}
	return nil
}

func (h *clientHandler) removePeer(id string) {
	h.backend.peers.unregister(id)
}

type peerConnection struct {
	handler *clientHandler
	peer    *serverPeer
}

func (pc *peerConnection) Head() (common.Hash, *big.Int) {
	return pc.peer.HeadAndTd()
}

func (pc *peerConnection) RequestHeadersByHash(origin common.Hash, amount int, skip int, reverse bool) error {
	rq := &distReq{
		getCost: func(dp distPeer) uint64 {
			peer := dp.(*serverPeer)
			return peer.getRequestCost(GetBlockHeadersMsg, amount)
		},
		canSend: func(dp distPeer) bool {
			return dp.(*serverPeer) == pc.peer
		},
		request: func(dp distPeer) func() {
			reqID := genReqID()
			peer := dp.(*serverPeer)
			cost := peer.getRequestCost(GetBlockHeadersMsg, amount)
			peer.fcServer.QueuedRequest(reqID, cost)
			return func() { peer.requestHeadersByHash(reqID, origin, amount, skip, reverse) }
		},
	}
	_, ok := <-pc.handler.backend.reqDist.queue(rq)
	if !ok {
		return light.ErrNoPeers
	}
	return nil
}

func (pc *peerConnection) RequestHeadersByNumber(origin uint64, amount int, skip int, reverse bool) error {
	rq := &distReq{
		getCost: func(dp distPeer) uint64 {
			peer := dp.(*serverPeer)
			return peer.getRequestCost(GetBlockHeadersMsg, amount)
		},
		canSend: func(dp distPeer) bool {
			return dp.(*serverPeer) == pc.peer
		},
		request: func(dp distPeer) func() {
			reqID := genReqID()
			peer := dp.(*serverPeer)
			cost := peer.getRequestCost(GetBlockHeadersMsg, amount)
			peer.fcServer.QueuedRequest(reqID, cost)
			return func() { peer.requestHeadersByNumber(reqID, origin, amount, skip, reverse) }
		},
	}
	_, ok := <-pc.handler.backend.reqDist.queue(rq)
	if !ok {
		return light.ErrNoPeers
	}
	return nil
}

// downloaderPeerNotify implements peerSetNotify
type downloaderPeerNotify clientHandler

func (d *downloaderPeerNotify) registerPeer(p *serverPeer) {
	h := (*clientHandler)(d)
	pc := &peerConnection{
		handler: h,
		peer:    p,
	}
	h.downloader.RegisterLightPeer(p.id, ethVersion, pc)
}

func (d *downloaderPeerNotify) unregisterPeer(p *serverPeer) {
	h := (*clientHandler)(d)
	h.downloader.UnregisterPeer(p.id)
}<|MERGE_RESOLUTION|>--- conflicted
+++ resolved
@@ -138,13 +138,9 @@
 	handler.fetcher = newLightFetcher(handler)
 	// TODO mcortesi lightest boolean
 	handler.downloader = downloader.New(height, backend.chainDb, nil, backend.eventMux, nil, backend.blockchain, handler.removePeer)
-<<<<<<< HEAD
-	handler.backend.peers.notify((*downloaderPeerNotify)(handler))
+	handler.backend.peers.subscribe((*downloaderPeerNotify)(handler))
 
 	handler.gatewayFeeCache = newGatewayFeeCache()
-=======
-	handler.backend.peers.subscribe((*downloaderPeerNotify)(handler))
->>>>>>> 4fabd9cb
 	return handler
 }
 
@@ -174,19 +170,14 @@
 	return err
 }
 
-<<<<<<< HEAD
-func (h *clientHandler) handle(p *peer) error {
+func (h *clientHandler) handle(p *serverPeer) error {
 	// KJUE - Remove the server not nil check after restoring peer check in server.go
 	if p.Peer.Server != nil {
 		if err := p.Peer.Server.CheckPeerCounts(p.Peer); err != nil {
 			return err
 		}
 	}
-	if h.backend.peers.Len() >= h.backend.config.LightPeers && !p.Peer.Info().Network.Trusted {
-=======
-func (h *clientHandler) handle(p *serverPeer) error {
 	if h.backend.peers.len() >= h.backend.config.LightPeers && !p.Peer.Info().Network.Trusted {
->>>>>>> 4fabd9cb
 		return p2p.DiscTooManyPeers
 	}
 	p.Log().Debug("Light Ethereum peer connected", "name", p.Name())
@@ -233,7 +224,7 @@
 		for requests := 1; requests <= maxRequests; requests++ {
 			p.Log().Trace("Requesting etherbase from new peer")
 			reqID := genReqID()
-			cost := p.GetRequestCost(GetEtherbaseMsg, int(1))
+			cost := p.getRequestCost(GetEtherbaseMsg, int(1))
 			err := p.RequestEtherbase(reqID, cost)
 
 			if err != nil {
