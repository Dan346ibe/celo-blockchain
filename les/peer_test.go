--- conflicted
+++ resolved
@@ -17,11 +17,8 @@
 package les
 
 import (
-<<<<<<< HEAD
+	"crypto/rand"
 	"fmt"
-=======
-	"crypto/rand"
->>>>>>> 4fabd9cb
 	"math/big"
 	"reflect"
 	"sort"
@@ -29,15 +26,7 @@
 	"time"
 
 	"github.com/ethereum/go-ethereum/common"
-<<<<<<< HEAD
-	"github.com/ethereum/go-ethereum/common/mclock"
-	"github.com/ethereum/go-ethereum/core/rawdb"
 	"github.com/ethereum/go-ethereum/core/types"
-	"github.com/ethereum/go-ethereum/crypto"
-	"github.com/ethereum/go-ethereum/eth"
-	"github.com/ethereum/go-ethereum/les/flowcontrol"
-=======
->>>>>>> 4fabd9cb
 	"github.com/ethereum/go-ethereum/p2p"
 	"github.com/ethereum/go-ethereum/p2p/enode"
 )
@@ -47,137 +36,10 @@
 	unregCh chan *serverPeer
 }
 
-<<<<<<< HEAD
-func TestWillAcceptTransaction(t *testing.T) {
-	tx := func(gatewayFeeRecipient *common.Address, gatewayFee *big.Int) *types.Transaction {
-		return types.NewTransaction(0, common.Address{}, nil, 0, nil, nil, gatewayFeeRecipient, gatewayFee, nil)
-	}
-	peerEtherbase := common.HexToAddress("deadbeef")
-	wrongEtherbase := common.HexToAddress("badfo00")
-	cases := []struct {
-		tx     *types.Transaction
-		p      *peer
-		accept bool
-	}{
-		{
-			tx:     tx(nil, nil),
-			p:      &peer{},
-			accept: true,
-		},
-		{
-			tx: tx(nil, nil),
-			p: &peer{
-				etherbase:  &common.Address{},
-				gatewayFee: big.NewInt(0),
-			},
-			accept: true,
-		},
-		{
-			tx: tx(nil, nil),
-			p: &peer{
-				gatewayFee: big.NewInt(100),
-			},
-			accept: true,
-		},
-		{
-			tx: tx(nil, nil),
-			p: &peer{
-				etherbase: &peerEtherbase,
-			},
-			accept: true,
-		},
-		{
-			tx: tx(nil, nil),
-			p: &peer{
-				etherbase:  &peerEtherbase,
-				gatewayFee: big.NewInt(100),
-			},
-			accept: false,
-		},
-		{
-			tx: tx(&peerEtherbase, big.NewInt(100)),
-			p: &peer{
-				etherbase:  &common.Address{},
-				gatewayFee: big.NewInt(0),
-			},
-			accept: true,
-		},
-		{
-			tx: tx(&peerEtherbase, big.NewInt(100)),
-			p: &peer{
-				etherbase:  &peerEtherbase,
-				gatewayFee: big.NewInt(100),
-			},
-			accept: true,
-		},
-		{
-			tx: tx(&peerEtherbase, big.NewInt(200)),
-			p: &peer{
-				etherbase:  &peerEtherbase,
-				gatewayFee: big.NewInt(100),
-			},
-			accept: true,
-		},
-		{
-			tx: tx(&peerEtherbase, big.NewInt(50)),
-			p: &peer{
-				etherbase:  &peerEtherbase,
-				gatewayFee: big.NewInt(100),
-			},
-			accept: false,
-		},
-		{
-			tx: tx(&wrongEtherbase, big.NewInt(100)),
-			p: &peer{
-				etherbase:  &peerEtherbase,
-				gatewayFee: big.NewInt(100),
-			},
-			accept: false,
-		},
-		{
-			tx: tx(nil, nil),
-			p: &peer{
-				onlyAnnounce: true,
-				etherbase:    &common.Address{},
-				gatewayFee:   big.NewInt(0),
-			},
-			accept: false,
-		},
-		{
-			tx: tx(&peerEtherbase, big.NewInt(100)),
-			p: &peer{
-				onlyAnnounce: true,
-				etherbase:    &peerEtherbase,
-				gatewayFee:   big.NewInt(100),
-			},
-			accept: false,
-		},
-	}
-	for i, c := range cases {
-		t.Run(fmt.Sprintf("%d", i), func(t *testing.T) {
-			if got := c.p.WillAcceptTransaction(c.tx); got != c.accept {
-				t.Errorf("got p.WillAcceptTransaction(...) = %v; want %v", got, c.accept)
-			}
-		})
-	}
-}
-
-func generateLesServer() *LesServer {
-	s := &LesServer{
-		lesCommons: lesCommons{
-			config: &eth.Config{UltraLightOnlyAnnounce: true},
-		},
-		defParams: flowcontrol.ServerParams{
-			BufLimit:    uint64(300000000),
-			MinRecharge: uint64(50000),
-		},
-		fcManager: flowcontrol.NewClientManager(nil, &mclock.System{}),
-=======
 func newTestServerPeerSub() *testServerPeerSub {
 	return &testServerPeerSub{
 		regCh:   make(chan *serverPeer, 1),
 		unregCh: make(chan *serverPeer, 1),
->>>>>>> 4fabd9cb
 	}
 }
 
@@ -284,4 +146,118 @@
 			t.Fatalf("timeout")
 		}
 	}
+}
+
+func TestWillAcceptTransaction(t *testing.T) {
+	tx := func(gatewayFeeRecipient *common.Address, gatewayFee *big.Int) *types.Transaction {
+		return types.NewTransaction(0, common.Address{}, nil, 0, nil, nil, gatewayFeeRecipient, gatewayFee, nil)
+	}
+	peerEtherbase := common.HexToAddress("deadbeef")
+	wrongEtherbase := common.HexToAddress("badfo00")
+	cases := []struct {
+		tx     *types.Transaction
+		p      *serverPeer
+		accept bool
+	}{
+		{
+			tx:     tx(nil, nil),
+			p:      &serverPeer{},
+			accept: true,
+		},
+		{
+			tx: tx(nil, nil),
+			p: &serverPeer{
+				etherbase:  &common.Address{},
+				gatewayFee: big.NewInt(0),
+			},
+			accept: true,
+		},
+		{
+			tx: tx(nil, nil),
+			p: &serverPeer{
+				gatewayFee: big.NewInt(100),
+			},
+			accept: true,
+		},
+		{
+			tx: tx(nil, nil),
+			p: &serverPeer{
+				etherbase: &peerEtherbase,
+			},
+			accept: true,
+		},
+		{
+			tx: tx(nil, nil),
+			p: &serverPeer{
+				etherbase:  &peerEtherbase,
+				gatewayFee: big.NewInt(100),
+			},
+			accept: false,
+		},
+		{
+			tx: tx(&peerEtherbase, big.NewInt(100)),
+			p: &serverPeer{
+				etherbase:  &common.Address{},
+				gatewayFee: big.NewInt(0),
+			},
+			accept: true,
+		},
+		{
+			tx: tx(&peerEtherbase, big.NewInt(100)),
+			p: &serverPeer{
+				etherbase:  &peerEtherbase,
+				gatewayFee: big.NewInt(100),
+			},
+			accept: true,
+		},
+		{
+			tx: tx(&peerEtherbase, big.NewInt(200)),
+			p: &serverPeer{
+				etherbase:  &peerEtherbase,
+				gatewayFee: big.NewInt(100),
+			},
+			accept: true,
+		},
+		{
+			tx: tx(&peerEtherbase, big.NewInt(50)),
+			p: &serverPeer{
+				etherbase:  &peerEtherbase,
+				gatewayFee: big.NewInt(100),
+			},
+			accept: false,
+		},
+		{
+			tx: tx(&wrongEtherbase, big.NewInt(100)),
+			p: &serverPeer{
+				etherbase:  &peerEtherbase,
+				gatewayFee: big.NewInt(100),
+			},
+			accept: false,
+		},
+		{
+			tx: tx(nil, nil),
+			p: &serverPeer{
+				onlyAnnounce: true,
+				etherbase:    &common.Address{},
+				gatewayFee:   big.NewInt(0),
+			},
+			accept: false,
+		},
+		{
+			tx: tx(&peerEtherbase, big.NewInt(100)),
+			p: &serverPeer{
+				onlyAnnounce: true,
+				etherbase:    &peerEtherbase,
+				gatewayFee:   big.NewInt(100),
+			},
+			accept: false,
+		},
+	}
+	for i, c := range cases {
+		t.Run(fmt.Sprintf("%d", i), func(t *testing.T) {
+			if got := c.p.WillAcceptTransaction(c.tx); got != c.accept {
+				t.Errorf("got p.WillAcceptTransaction(...) = %v; want %v", got, c.accept)
+			}
+		})
+	}
 }