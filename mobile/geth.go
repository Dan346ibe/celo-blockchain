--- conflicted
+++ resolved
@@ -25,7 +25,6 @@
 	"path/filepath"
 	"strings"
 
-<<<<<<< HEAD
 	"github.com/celo-org/celo-blockchain/core"
 	"github.com/celo-org/celo-blockchain/eth"
 	"github.com/celo-org/celo-blockchain/eth/downloader"
@@ -37,20 +36,6 @@
 	"github.com/celo-org/celo-blockchain/p2p"
 	"github.com/celo-org/celo-blockchain/p2p/nat"
 	"github.com/celo-org/celo-blockchain/params"
-	whisper "github.com/celo-org/celo-blockchain/whisper/whisperv6"
-=======
-	"github.com/ethereum/go-ethereum/core"
-	"github.com/ethereum/go-ethereum/eth"
-	"github.com/ethereum/go-ethereum/eth/downloader"
-	"github.com/ethereum/go-ethereum/ethclient"
-	"github.com/ethereum/go-ethereum/ethstats"
-	"github.com/ethereum/go-ethereum/internal/debug"
-	"github.com/ethereum/go-ethereum/les"
-	"github.com/ethereum/go-ethereum/node"
-	"github.com/ethereum/go-ethereum/p2p"
-	"github.com/ethereum/go-ethereum/p2p/nat"
-	"github.com/ethereum/go-ethereum/params"
->>>>>>> e7872729
 )
 
 // I am intentionally duplicating these constants different from downloader.SyncMode integer values, to ensure the
@@ -101,7 +86,6 @@
 	// It has the form "nodename:secret@host:port"
 	EthereumNetStats string
 
-<<<<<<< HEAD
 	// HTTPHost is the host interface on which to start the HTTP RPC server. If this
 	// field is empty, no HTTP API endpoint will be started.
 	HTTPHost string
@@ -125,11 +109,6 @@
 	// exposed.
 	HTTPModules string
 
-	// WhisperEnabled specifies whether the node should run the Whisper protocol.
-	WhisperEnabled bool
-
-=======
->>>>>>> e7872729
 	// Listening address of pprof server.
 	PprofAddress string
 
@@ -292,13 +271,6 @@
 			}
 		}
 	}
-<<<<<<< HEAD
-	// Register the Whisper protocol if requested
-	if config.WhisperEnabled {
-		if _, err := whisper.New(rawStack, &whisper.DefaultConfig); err != nil {
-			return nil, fmt.Errorf("whisper init: %v", err)
-		}
-	}
 	return &nodeResponse, nil
 }
 
@@ -321,9 +293,6 @@
 	default:
 		panic(fmt.Sprintf("Unexpected sync mode value: %d", syncMode))
 	}
-=======
-	return &Node{rawStack}, nil
->>>>>>> e7872729
 }
 
 // Close terminates a running node along with all it's services, tearing internal state
