// Copyright 2016 The go-ethereum Authors
// This file is part of the go-ethereum library.
//
// The go-ethereum library is free software: you can redistribute it and/or modify
// it under the terms of the GNU Lesser General Public License as published by
// the Free Software Foundation, either version 3 of the License, or
// (at your option) any later version.
//
// The go-ethereum library is distributed in the hope that it will be useful,
// but WITHOUT ANY WARRANTY; without even the implied warranty of
// MERCHANTABILITY or FITNESS FOR A PARTICULAR PURPOSE. See the
// GNU Lesser General Public License for more details.
//
// You should have received a copy of the GNU Lesser General Public License
// along with the go-ethereum library. If not, see <http://www.gnu.org/licenses/>.

package params

import (
	"encoding/binary"
	"fmt"
	"math/big"

	"github.com/celo-org/celo-blockchain/common"
	"github.com/celo-org/celo-blockchain/crypto"
)

// Genesis hashes to enforce below configs on.
var (
<<<<<<< HEAD
	MainnetGenesisHash   = common.HexToHash("0x19ea3339d3c8cda97235bc8293240d5b9dadcdfbb5d4b0b90ee731cac1bd11c3")
	AlfajoresGenesisHash = common.HexToHash("0xe423b034e7f0282c1b621f7bbc1cea4316a2a80b1600490769eae77777e4b67e")
	BaklavaGenesisHash   = common.HexToHash("0xbd1db1803638c0c151cdd10179c0117fedfffa4a3f0f88a8334708a4ea1a5fda")
=======
	MainnetGenesisHash = common.HexToHash("0xd4e56740f876aef8c010b86a40d5f56745a118d0906a34e69aec8c0db1cb8fa3")
	RopstenGenesisHash = common.HexToHash("0x41941023680923e0fe4d74a34bdac8141f2540e3ae90623718e47d66d1ca4a2d")
	RinkebyGenesisHash = common.HexToHash("0x6341fd3daf94b748c72ced5a5b26028f2474f5f00d824504e4fa37a75767e177")
	GoerliGenesisHash  = common.HexToHash("0xbf7e331f7f7c1dd2e05159666b3bf8bc7a8a3a9eb1d518969eab529dd9b88c1a")
	YoloV1GenesisHash  = common.HexToHash("0xc3fd235071f24f93865b0850bd2a2119b30f7224d18a0e34c7bbf549ad7e3d36")
>>>>>>> 890757f0
)

var (
	MainnetNetworkId   = uint64(42220)
	BaklavaNetworkId   = uint64(62320)
	AlfajoresNetworkId = uint64(44787)
)

var NetworkIdHelp = fmt.Sprintf("Mainnet=%v, Baklava=%v, Alfajores=%v", MainnetNetworkId, BaklavaNetworkId, AlfajoresNetworkId)

// TrustedCheckpoints associates each known checkpoint with the genesis hash of
// the chain it belongs to.
var TrustedCheckpoints = map[common.Hash]*TrustedCheckpoint{}

// CheckpointOracles associates each known checkpoint oracles with the genesis hash of
// the chain it belongs to.
var CheckpointOracles = map[common.Hash]*CheckpointOracleConfig{}

var (
	// MainnetChainConfig is the chain parameters to run a node on the main network.
	MainnetChainConfig = &ChainConfig{
		ChainID:             big.NewInt(int64(MainnetNetworkId)),
		HomesteadBlock:      big.NewInt(0),
		DAOForkBlock:        nil,
		DAOForkSupport:      true,
		EIP150Block:         big.NewInt(0),
		EIP155Block:         big.NewInt(0),
		EIP158Block:         big.NewInt(0),
		ByzantiumBlock:      big.NewInt(0),
		ConstantinopleBlock: big.NewInt(0),
		PetersburgBlock:     big.NewInt(0),
		IstanbulBlock:       big.NewInt(0),
		ChurritoBlock:       nil,
		DonutBlock:          nil,
		Istanbul: &IstanbulConfig{
			Epoch:          17280,
			ProposerPolicy: 2,
			BlockPeriod:    5,
			RequestTimeout: 3000,
			LookbackWindow: 12,
		},
	}

	// BaklavaChainConfig contains the chain parameters to run a node on the Baklava test network.
	BaklavaChainConfig = &ChainConfig{
		ChainID:             big.NewInt(int64(BaklavaNetworkId)),
		HomesteadBlock:      big.NewInt(0),
		DAOForkBlock:        nil,
		DAOForkSupport:      true,
<<<<<<< HEAD
		EIP150Block:         big.NewInt(0),
		EIP155Block:         big.NewInt(0),
		EIP158Block:         big.NewInt(0),
		ByzantiumBlock:      big.NewInt(0),
		ConstantinopleBlock: big.NewInt(0),
		PetersburgBlock:     big.NewInt(0),
		IstanbulBlock:       big.NewInt(0),
		ChurritoBlock:       big.NewInt(2719099),
		DonutBlock:          big.NewInt(5002000),
		Istanbul: &IstanbulConfig{
			Epoch:          17280,
			ProposerPolicy: 2,
			BlockPeriod:    5,
			RequestTimeout: 3000,
			LookbackWindow: 12,
=======
		EIP150Block:         big.NewInt(2),
		EIP150Hash:          common.HexToHash("0x9b095b36c15eaf13044373aef8ee0bd3a382a5abb92e402afa44b8249c3a90e9"),
		EIP155Block:         big.NewInt(3),
		EIP158Block:         big.NewInt(3),
		ByzantiumBlock:      big.NewInt(1035301),
		ConstantinopleBlock: big.NewInt(3660663),
		PetersburgBlock:     big.NewInt(4321234),
		IstanbulBlock:       big.NewInt(5435345),
		MuirGlacierBlock:    nil,
		Clique: &CliqueConfig{
			Period: 15,
			Epoch:  30000,
		},
	}

	// RinkebyTrustedCheckpoint contains the light client trusted checkpoint for the Rinkeby test network.
	RinkebyTrustedCheckpoint = &TrustedCheckpoint{
		SectionIndex: 196,
		SectionHead:  common.HexToHash("0x66faad1de5cd0c9da5c4c0b0d4e2e86c2ed6a9cde7441a9211deb3b6d049a01e"),
		CHTRoot:      common.HexToHash("0x5752c6633b5d052298316a4d7dd9d2e931b83e3387584f82998a1f6f05b5e4c1"),
		BloomRoot:    common.HexToHash("0x6a2e14dc35d2b6e0361af41a0e28143b59a578a4458e58ca2fb2172b6688b963"),
	}

	// RinkebyCheckpointOracle contains a set of configs for the Rinkeby test network oracle.
	RinkebyCheckpointOracle = &CheckpointOracleConfig{
		Address: common.HexToAddress("0xebe8eFA441B9302A0d7eaECc277c09d20D684540"),
		Signers: []common.Address{
			common.HexToAddress("0xd9c9cd5f6779558b6e0ed4e6acf6b1947e7fa1f3"), // Peter
			common.HexToAddress("0x78d1aD571A1A09D60D9BBf25894b44e4C8859595"), // Martin
			common.HexToAddress("0x286834935f4A8Cfb4FF4C77D5770C2775aE2b0E7"), // Zsolt
			common.HexToAddress("0xb86e2B0Ab5A4B1373e40c51A7C712c70Ba2f9f8E"), // Gary
>>>>>>> 890757f0
		},
	}

	// AlfajoresChainConfig contains the chain parameters to run a node on the Baklava test network.
	AlfajoresChainConfig = &ChainConfig{
		ChainID:             big.NewInt(int64(AlfajoresNetworkId)),
		HomesteadBlock:      big.NewInt(0),
		DAOForkBlock:        nil,
		DAOForkSupport:      true,
		EIP150Block:         big.NewInt(0),
		EIP155Block:         big.NewInt(0),
		EIP158Block:         big.NewInt(0),
		ByzantiumBlock:      big.NewInt(0),
		ConstantinopleBlock: big.NewInt(0),
		PetersburgBlock:     big.NewInt(0),
<<<<<<< HEAD
		IstanbulBlock:       big.NewInt(0),
		ChurritoBlock:       nil,
		DonutBlock:          nil,
		Istanbul: &IstanbulConfig{
			Epoch:          17280,
			ProposerPolicy: 2,
			BlockPeriod:    5,
			RequestTimeout: 10000,
			LookbackWindow: 12,
		},
	}

	DeveloperChainConfig = &ChainConfig{big.NewInt(1337), big.NewInt(0), nil, false, big.NewInt(0), common.Hash{}, big.NewInt(0), big.NewInt(0), big.NewInt(0), big.NewInt(0), big.NewInt(0), big.NewInt(0), nil, big.NewInt(0), big.NewInt(0), &IstanbulConfig{
		Epoch:          300,
		ProposerPolicy: 0,
		RequestTimeout: 1000,
		BlockPeriod:    1,
	}, true, false}

	IstanbulTestChainConfig = &ChainConfig{big.NewInt(1337), big.NewInt(0), nil, false, big.NewInt(0), common.Hash{}, big.NewInt(0), big.NewInt(0), big.NewInt(0), big.NewInt(0), big.NewInt(0), big.NewInt(0), nil, big.NewInt(0), nil, &IstanbulConfig{
		Epoch:          300,
		ProposerPolicy: 0,
		RequestTimeout: 1000,
		BlockPeriod:    1,
	}, true, false}

	TestChainConfig = &ChainConfig{big.NewInt(1), big.NewInt(0), nil, false, big.NewInt(0), common.Hash{}, big.NewInt(0), big.NewInt(0), big.NewInt(0), big.NewInt(0), big.NewInt(0), big.NewInt(0), nil, big.NewInt(0), nil, &IstanbulConfig{
		Epoch:          30000,
		ProposerPolicy: 0,
	}, true, true}
	TestRules = TestChainConfig.Rules(new(big.Int))
=======
		IstanbulBlock:       big.NewInt(1561651),
		MuirGlacierBlock:    nil,
		Clique: &CliqueConfig{
			Period: 15,
			Epoch:  30000,
		},
	}

	// GoerliTrustedCheckpoint contains the light client trusted checkpoint for the Görli test network.
	GoerliTrustedCheckpoint = &TrustedCheckpoint{
		SectionIndex: 80,
		SectionHead:  common.HexToHash("0xb33267f604cd52c17deb879a8affbd111383422212e6d4a67e50d38c614b0938"),
		CHTRoot:      common.HexToHash("0xeb03081cf34cefe8dd1a44865c236b689883518d27af953123b0c922f93f5e13"),
		BloomRoot:    common.HexToHash("0x0463836aebf8b7b2d736b082d4e1ee91698750a3f7c1558a9b6fb9acc035ba15"),
	}

	// GoerliCheckpointOracle contains a set of configs for the Goerli test network oracle.
	GoerliCheckpointOracle = &CheckpointOracleConfig{
		Address: common.HexToAddress("0x18CA0E045F0D772a851BC7e48357Bcaab0a0795D"),
		Signers: []common.Address{
			common.HexToAddress("0x4769bcaD07e3b938B7f43EB7D278Bc7Cb9efFb38"), // Peter
			common.HexToAddress("0x78d1aD571A1A09D60D9BBf25894b44e4C8859595"), // Martin
			common.HexToAddress("0x286834935f4A8Cfb4FF4C77D5770C2775aE2b0E7"), // Zsolt
			common.HexToAddress("0xb86e2B0Ab5A4B1373e40c51A7C712c70Ba2f9f8E"), // Gary
			common.HexToAddress("0x0DF8fa387C602AE62559cC4aFa4972A7045d6707"), // Guillaume
		},
		Threshold: 2,
	}

	// YoloV1ChainConfig contains the chain parameters to run a node on the YOLOv1 test network.
	YoloV1ChainConfig = &ChainConfig{
		ChainID:             big.NewInt(133519467574833),
		HomesteadBlock:      big.NewInt(0),
		DAOForkBlock:        nil,
		DAOForkSupport:      true,
		EIP150Block:         big.NewInt(0),
		EIP155Block:         big.NewInt(0),
		EIP158Block:         big.NewInt(0),
		ByzantiumBlock:      big.NewInt(0),
		ConstantinopleBlock: big.NewInt(0),
		PetersburgBlock:     big.NewInt(0),
		IstanbulBlock:       big.NewInt(0),
		MuirGlacierBlock:    nil,
		YoloV1Block:         big.NewInt(0),
		Clique: &CliqueConfig{
			Period: 15,
			Epoch:  30000,
		},
	}

	// AllEthashProtocolChanges contains every protocol change (EIPs) introduced
	// and accepted by the Ethereum core developers into the Ethash consensus.
	//
	// This configuration is intentionally not using keyed fields to force anyone
	// adding flags to the config to also have to set these fields.
	AllEthashProtocolChanges = &ChainConfig{big.NewInt(1337), big.NewInt(0), nil, false, big.NewInt(0), common.Hash{}, big.NewInt(0), big.NewInt(0), big.NewInt(0), big.NewInt(0), big.NewInt(0), big.NewInt(0), nil, nil, nil, new(EthashConfig), nil}

	// AllCliqueProtocolChanges contains every protocol change (EIPs) introduced
	// and accepted by the Ethereum core developers into the Clique consensus.
	//
	// This configuration is intentionally not using keyed fields to force anyone
	// adding flags to the config to also have to set these fields.
	AllCliqueProtocolChanges = &ChainConfig{big.NewInt(1337), big.NewInt(0), nil, false, big.NewInt(0), common.Hash{}, big.NewInt(0), big.NewInt(0), big.NewInt(0), big.NewInt(0), big.NewInt(0), big.NewInt(0), nil, nil, nil, nil, &CliqueConfig{Period: 0, Epoch: 30000}}

	TestChainConfig = &ChainConfig{big.NewInt(1), big.NewInt(0), nil, false, big.NewInt(0), common.Hash{}, big.NewInt(0), big.NewInt(0), big.NewInt(0), big.NewInt(0), big.NewInt(0), big.NewInt(0), nil, nil, nil, new(EthashConfig), nil}
	TestRules       = TestChainConfig.Rules(new(big.Int))
>>>>>>> 890757f0
)

// TrustedCheckpoint represents a set of post-processed trie roots (CHT and
// BloomTrie) associated with the appropriate section index and head hash. It is
// used to start light syncing from this checkpoint and avoid downloading the
// entire header chain while still being able to securely access old headers/logs.
type TrustedCheckpoint struct {
	SectionIndex uint64      `json:"sectionIndex"`
	SectionHead  common.Hash `json:"sectionHead"`
	CHTRoot      common.Hash `json:"chtRoot"`
	BloomRoot    common.Hash `json:"bloomRoot"`
}

// HashEqual returns an indicator comparing the itself hash with given one.
func (c *TrustedCheckpoint) HashEqual(hash common.Hash) bool {
	if c.Empty() {
		return hash == common.Hash{}
	}
	return c.Hash() == hash
}

// Hash returns the hash of checkpoint's four key fields(index, sectionHead, chtRoot and bloomTrieRoot).
func (c *TrustedCheckpoint) Hash() common.Hash {
	buf := make([]byte, 8+3*common.HashLength)
	binary.BigEndian.PutUint64(buf, c.SectionIndex)
	copy(buf[8:], c.SectionHead.Bytes())
	copy(buf[8+common.HashLength:], c.CHTRoot.Bytes())
	copy(buf[8+2*common.HashLength:], c.BloomRoot.Bytes())
	return crypto.Keccak256Hash(buf)
}

// Empty returns an indicator whether the checkpoint is regarded as empty.
func (c *TrustedCheckpoint) Empty() bool {
	return c.SectionHead == (common.Hash{}) || c.CHTRoot == (common.Hash{}) || c.BloomRoot == (common.Hash{})
}

// CheckpointOracleConfig represents a set of checkpoint contract(which acts as an oracle)
// config which used for light client checkpoint syncing.
type CheckpointOracleConfig struct {
	Address   common.Address   `json:"address"`
	Signers   []common.Address `json:"signers"`
	Threshold uint64           `json:"threshold"`
}

// ChainConfig is the core config which determines the blockchain settings.
//
// ChainConfig is stored in the database on a per block basis. This means
// that any network, identified by its genesis block, can have its own
// set of configuration options.
// This configuration is intentionally not using keyed fields to force anyone
// adding flags to the config to also have to set these fields.
type ChainConfig struct {
	ChainID *big.Int `json:"chainId"` // chainId identifies the current chain and is used for replay protection

	HomesteadBlock *big.Int `json:"homesteadBlock,omitempty"` // Homestead switch block (nil = no fork, 0 = already homestead)

	DAOForkBlock   *big.Int `json:"daoForkBlock,omitempty"`   // TheDAO hard-fork switch block (nil = no fork)
	DAOForkSupport bool     `json:"daoForkSupport,omitempty"` // Whether the nodes supports or opposes the DAO hard-fork

	// EIP150 implements the Gas price changes (https://github.com/ethereum/EIPs/issues/150)
	EIP150Block *big.Int    `json:"eip150Block,omitempty"` // EIP150 HF block (nil = no fork)
	EIP150Hash  common.Hash `json:"eip150Hash,omitempty"`  // EIP150 HF hash (needed for header only clients as only gas pricing changed)

	EIP155Block *big.Int `json:"eip155Block,omitempty"` // EIP155 HF block
	EIP158Block *big.Int `json:"eip158Block,omitempty"` // EIP158 HF block

	ByzantiumBlock      *big.Int `json:"byzantiumBlock,omitempty"`      // Byzantium switch block (nil = no fork, 0 = already on byzantium)
	ConstantinopleBlock *big.Int `json:"constantinopleBlock,omitempty"` // Constantinople switch block (nil = no fork, 0 = already activated)
	PetersburgBlock     *big.Int `json:"petersburgBlock,omitempty"`     // Petersburg switch block (nil = same as Constantinople)
	IstanbulBlock       *big.Int `json:"istanbulBlock,omitempty"`       // Istanbul switch block (nil = no fork, 0 = already on istanbul)
<<<<<<< HEAD
	EWASMBlock          *big.Int `json:"ewasmBlock,omitempty"`          // EWASM switch block (nil = no fork, 0 = already activated)
	ChurritoBlock       *big.Int `json:"churritoBlock,omitempty"`       // Churrito switch block (nil = no fork, 0 = already activated)
	DonutBlock          *big.Int `json:"donutBlock,omitempty"`          // Donut switch block (nil = no fork, 0 = already activated)
=======
	MuirGlacierBlock    *big.Int `json:"muirGlacierBlock,omitempty"`    // Eip-2384 (bomb delay) switch block (nil = no fork, 0 = already activated)

	YoloV1Block *big.Int `json:"yoloV1Block,omitempty"` // YOLO v1: https://github.com/ethereum/EIPs/pull/2657 (Ephemeral testnet)
	EWASMBlock  *big.Int `json:"ewasmBlock,omitempty"`  // EWASM switch block (nil = no fork, 0 = already activated)
>>>>>>> 890757f0

	Istanbul *IstanbulConfig `json:"istanbul,omitempty"`

	// This does not belong here but passing it to every function is not possible since that breaks
	// some implemented interfaces and introduces churn across the geth codebase.
	FullHeaderChainAvailable bool // False for lightest Sync mode, true otherwise

	// Requests mock engine if true
	Faker bool `json:"faker,omitempty"`
}

// IstanbulConfig is the consensus engine configs for Istanbul based sealing.
type IstanbulConfig struct {
	Epoch          uint64 `json:"epoch"`                    // Epoch length to reset votes and checkpoint
	ProposerPolicy uint64 `json:"policy"`                   // The policy for proposer selection
	LookbackWindow uint64 `json:"lookbackwindow"`           // The number of blocks to look back when calculating uptime
	BlockPeriod    uint64 `json:"blockperiod,omitempty"`    // Default minimum difference between two consecutive block's timestamps in second
	RequestTimeout uint64 `json:"requesttimeout,omitempty"` // The timeout for each Istanbul round in milliseconds.
}

// String implements the stringer interface, returning the consensus engine details.
func (c *IstanbulConfig) String() string {
	return "istanbul"
}

// String implements the fmt.Stringer interface.
func (c *ChainConfig) String() string {
	var engine interface{}
	if !c.Faker {
		if c.Istanbul != nil {
			engine = c.Istanbul
		} else {
			engine = "unknown"
		}
	} else {
		engine = "MockEngine"
	}
<<<<<<< HEAD
	return fmt.Sprintf("{ChainID: %v Homestead: %v DAO: %v DAOSupport: %v EIP150: %v EIP155: %v EIP158: %v Byzantium: %v Constantinople: %v Petersburg: %v Istanbul: %v Churrito: %v, Donut: %v, Engine: %v}",
=======
	return fmt.Sprintf("{ChainID: %v Homestead: %v DAO: %v DAOSupport: %v EIP150: %v EIP155: %v EIP158: %v Byzantium: %v Constantinople: %v Petersburg: %v Istanbul: %v, Muir Glacier: %v, YOLO v1: %v, Engine: %v}",
>>>>>>> 890757f0
		c.ChainID,
		c.HomesteadBlock,
		c.DAOForkBlock,
		c.DAOForkSupport,
		c.EIP150Block,
		c.EIP155Block,
		c.EIP158Block,
		c.ByzantiumBlock,
		c.ConstantinopleBlock,
		c.PetersburgBlock,
		c.IstanbulBlock,
<<<<<<< HEAD
		c.ChurritoBlock,
		c.DonutBlock,
=======
		c.MuirGlacierBlock,
		c.YoloV1Block,
>>>>>>> 890757f0
		engine,
	)
}

// IsHomestead returns whether num is either equal to the homestead block or greater.
func (c *ChainConfig) IsHomestead(num *big.Int) bool {
	return isForked(c.HomesteadBlock, num)
}

// IsDAOFork returns whether num is either equal to the DAO fork block or greater.
func (c *ChainConfig) IsDAOFork(num *big.Int) bool {
	return isForked(c.DAOForkBlock, num)
}

// IsEIP150 returns whether num is either equal to the EIP150 fork block or greater.
func (c *ChainConfig) IsEIP150(num *big.Int) bool {
	return isForked(c.EIP150Block, num)
}

// IsEIP155 returns whether num is either equal to the EIP155 fork block or greater.
func (c *ChainConfig) IsEIP155(num *big.Int) bool {
	return isForked(c.EIP155Block, num)
}

// IsEIP158 returns whether num is either equal to the EIP158 fork block or greater.
func (c *ChainConfig) IsEIP158(num *big.Int) bool {
	return isForked(c.EIP158Block, num)
}

// IsByzantium returns whether num is either equal to the Byzantium fork block or greater.
func (c *ChainConfig) IsByzantium(num *big.Int) bool {
	return isForked(c.ByzantiumBlock, num)
}

// IsConstantinople returns whether num is either equal to the Constantinople fork block or greater.
func (c *ChainConfig) IsConstantinople(num *big.Int) bool {
	return isForked(c.ConstantinopleBlock, num)
}

// IsPetersburg returns whether num is either
// - equal to or greater than the PetersburgBlock fork block,
// - OR is nil, and Constantinople is active
func (c *ChainConfig) IsPetersburg(num *big.Int) bool {
	return isForked(c.PetersburgBlock, num) || c.PetersburgBlock == nil && isForked(c.ConstantinopleBlock, num)
}

// IsIstanbul returns whether num is either equal to the Istanbul fork block or greater.
func (c *ChainConfig) IsIstanbul(num *big.Int) bool {
	return isForked(c.IstanbulBlock, num)
}

// IsYoloV1 returns whether num is either equal to the YoloV1 fork block or greater.
func (c *ChainConfig) IsYoloV1(num *big.Int) bool {
	return isForked(c.YoloV1Block, num)
}

// IsEWASM returns whether num represents a block number after the EWASM fork
func (c *ChainConfig) IsEWASM(num *big.Int) bool {
	return isForked(c.EWASMBlock, num)
}

// IsChurrito returns whether num represents a block number after the Churrito fork
func (c *ChainConfig) IsChurrito(num *big.Int) bool {
	return isForked(c.ChurritoBlock, num)
}

// IsDonut returns whether num represents a block number after the Donut fork
func (c *ChainConfig) IsDonut(num *big.Int) bool {
	return isForked(c.DonutBlock, num)
}

// CheckCompatible checks whether scheduled fork transitions have been imported
// with a mismatching chain configuration.
func (c *ChainConfig) CheckCompatible(newcfg *ChainConfig, height uint64) *ConfigCompatError {
	bhead := new(big.Int).SetUint64(height)

	// Iterate checkCompatible to find the lowest conflict.
	var lasterr *ConfigCompatError
	for {
		err := c.checkCompatible(newcfg, bhead)
		if err == nil || (lasterr != nil && err.RewindTo == lasterr.RewindTo) {
			break
		}
		lasterr = err
		bhead.SetUint64(err.RewindTo)
	}
	return lasterr
}

// CheckConfigForkOrder checks that we don't "skip" any forks, geth isn't pluggable enough
// to guarantee that forks can be implemented in a different order than on official networks
func (c *ChainConfig) CheckConfigForkOrder() error {
	type fork struct {
		name     string
		block    *big.Int
		optional bool // if true, the fork may be nil and next fork is still allowed
	}
	var lastFork fork
	for _, cur := range []fork{
<<<<<<< HEAD
		{"homesteadBlock", c.HomesteadBlock},
		{"eip150Block", c.EIP150Block},
		{"eip155Block", c.EIP155Block},
		{"eip158Block", c.EIP158Block},
		{"byzantiumBlock", c.ByzantiumBlock},
		{"constantinopleBlock", c.ConstantinopleBlock},
		{"petersburgBlock", c.PetersburgBlock},
		{"istanbulBlock", c.IstanbulBlock},
		{"churritoBlock", c.ChurritoBlock},
		{"donutBlock", c.DonutBlock},
=======
		{name: "homesteadBlock", block: c.HomesteadBlock},
		{name: "daoForkBlock", block: c.DAOForkBlock, optional: true},
		{name: "eip150Block", block: c.EIP150Block},
		{name: "eip155Block", block: c.EIP155Block},
		{name: "eip158Block", block: c.EIP158Block},
		{name: "byzantiumBlock", block: c.ByzantiumBlock},
		{name: "constantinopleBlock", block: c.ConstantinopleBlock},
		{name: "petersburgBlock", block: c.PetersburgBlock},
		{name: "istanbulBlock", block: c.IstanbulBlock},
		{name: "muirGlacierBlock", block: c.MuirGlacierBlock, optional: true},
		{name: "yoloV1Block", block: c.YoloV1Block},
>>>>>>> 890757f0
	} {
		if lastFork.name != "" {
			// Next one must be higher number
			if lastFork.block == nil && cur.block != nil {
				return fmt.Errorf("unsupported fork ordering: %v not enabled, but %v enabled at %v",
					lastFork.name, cur.name, cur.block)
			}
			if lastFork.block != nil && cur.block != nil {
				if lastFork.block.Cmp(cur.block) > 0 {
					return fmt.Errorf("unsupported fork ordering: %v enabled at %v, but %v enabled at %v",
						lastFork.name, lastFork.block, cur.name, cur.block)
				}
			}
		}
		// If it was optional and not set, then ignore it
		if !cur.optional || cur.block != nil {
			lastFork = cur
		}
	}
	return nil
}

func (c *ChainConfig) checkCompatible(newcfg *ChainConfig, head *big.Int) *ConfigCompatError {
	if isForkIncompatible(c.HomesteadBlock, newcfg.HomesteadBlock, head) {
		return newCompatError("Homestead fork block", c.HomesteadBlock, newcfg.HomesteadBlock)
	}
	if isForkIncompatible(c.DAOForkBlock, newcfg.DAOForkBlock, head) {
		return newCompatError("DAO fork block", c.DAOForkBlock, newcfg.DAOForkBlock)
	}
	if c.IsDAOFork(head) && c.DAOForkSupport != newcfg.DAOForkSupport {
		return newCompatError("DAO fork support flag", c.DAOForkBlock, newcfg.DAOForkBlock)
	}
	if isForkIncompatible(c.EIP150Block, newcfg.EIP150Block, head) {
		return newCompatError("EIP150 fork block", c.EIP150Block, newcfg.EIP150Block)
	}
	if isForkIncompatible(c.EIP155Block, newcfg.EIP155Block, head) {
		return newCompatError("EIP155 fork block", c.EIP155Block, newcfg.EIP155Block)
	}
	if isForkIncompatible(c.EIP158Block, newcfg.EIP158Block, head) {
		return newCompatError("EIP158 fork block", c.EIP158Block, newcfg.EIP158Block)
	}
	if c.IsEIP158(head) && !configNumEqual(c.ChainID, newcfg.ChainID) {
		return newCompatError("EIP158 chain ID", c.EIP158Block, newcfg.EIP158Block)
	}
	if isForkIncompatible(c.ByzantiumBlock, newcfg.ByzantiumBlock, head) {
		return newCompatError("Byzantium fork block", c.ByzantiumBlock, newcfg.ByzantiumBlock)
	}
	if isForkIncompatible(c.ConstantinopleBlock, newcfg.ConstantinopleBlock, head) {
		return newCompatError("Constantinople fork block", c.ConstantinopleBlock, newcfg.ConstantinopleBlock)
	}
	if isForkIncompatible(c.PetersburgBlock, newcfg.PetersburgBlock, head) {
		return newCompatError("Petersburg fork block", c.PetersburgBlock, newcfg.PetersburgBlock)
	}
	if isForkIncompatible(c.IstanbulBlock, newcfg.IstanbulBlock, head) {
		return newCompatError("Istanbul fork block", c.IstanbulBlock, newcfg.IstanbulBlock)
	}
<<<<<<< HEAD
=======
	if isForkIncompatible(c.MuirGlacierBlock, newcfg.MuirGlacierBlock, head) {
		return newCompatError("Muir Glacier fork block", c.MuirGlacierBlock, newcfg.MuirGlacierBlock)
	}
	if isForkIncompatible(c.YoloV1Block, newcfg.YoloV1Block, head) {
		return newCompatError("YOLOv1 fork block", c.YoloV1Block, newcfg.YoloV1Block)
	}
>>>>>>> 890757f0
	if isForkIncompatible(c.EWASMBlock, newcfg.EWASMBlock, head) {
		return newCompatError("ewasm fork block", c.EWASMBlock, newcfg.EWASMBlock)
	}
	if isForkIncompatible(c.ChurritoBlock, newcfg.ChurritoBlock, head) {
		return newCompatError("Churrito fork block", c.ChurritoBlock, newcfg.ChurritoBlock)
	}
	if isForkIncompatible(c.DonutBlock, newcfg.DonutBlock, head) {
		return newCompatError("Donut fork block", c.DonutBlock, newcfg.DonutBlock)
	}
	return nil
}

// isForkIncompatible returns true if a fork scheduled at s1 cannot be rescheduled to
// block s2 because head is already past the fork.
func isForkIncompatible(s1, s2, head *big.Int) bool {
	return (isForked(s1, head) || isForked(s2, head)) && !configNumEqual(s1, s2)
}

// isForked returns whether a fork scheduled at block s is active at the given head block.
func isForked(s, head *big.Int) bool {
	if s == nil || head == nil {
		return false
	}
	return s.Cmp(head) <= 0
}

func configNumEqual(x, y *big.Int) bool {
	if x == nil {
		return y == nil
	}
	if y == nil {
		return x == nil
	}
	return x.Cmp(y) == 0
}

// ConfigCompatError is raised if the locally-stored blockchain is initialised with a
// ChainConfig that would alter the past.
type ConfigCompatError struct {
	What string
	// block numbers of the stored and new configurations
	StoredConfig, NewConfig *big.Int
	// the block number to which the local chain must be rewound to correct the error
	RewindTo uint64
}

func newCompatError(what string, storedblock, newblock *big.Int) *ConfigCompatError {
	var rew *big.Int
	switch {
	case storedblock == nil:
		rew = newblock
	case newblock == nil || storedblock.Cmp(newblock) < 0:
		rew = storedblock
	default:
		rew = newblock
	}
	err := &ConfigCompatError{what, storedblock, newblock, 0}
	if rew != nil && rew.Sign() > 0 {
		err.RewindTo = rew.Uint64() - 1
	}
	return err
}

func (err *ConfigCompatError) Error() string {
	return fmt.Sprintf("mismatching %s in database (have %d, want %d, rewindto %d)", err.What, err.StoredConfig, err.NewConfig, err.RewindTo)
}

// Rules wraps ChainConfig and is merely syntactic sugar or can be used for functions
// that do not have or require information about the block.
//
// Rules is a one time interface meaning that it shouldn't be used in between transition
// phases.
type Rules struct {
	ChainID                                                 *big.Int
	IsHomestead, IsEIP150, IsEIP155, IsEIP158               bool
	IsByzantium, IsConstantinople, IsPetersburg, IsIstanbul bool
<<<<<<< HEAD
	IsChurrito, IsDonut                                     bool
=======
	IsYoloV1                                                bool
>>>>>>> 890757f0
}

// Rules ensures c's ChainID is not nil.
func (c *ChainConfig) Rules(num *big.Int) Rules {
	chainID := c.ChainID
	if chainID == nil {
		chainID = new(big.Int)
	}
	return Rules{
		ChainID:          new(big.Int).Set(chainID),
		IsHomestead:      c.IsHomestead(num),
		IsEIP150:         c.IsEIP150(num),
		IsEIP155:         c.IsEIP155(num),
		IsEIP158:         c.IsEIP158(num),
		IsByzantium:      c.IsByzantium(num),
		IsConstantinople: c.IsConstantinople(num),
		IsPetersburg:     c.IsPetersburg(num),
		IsIstanbul:       c.IsIstanbul(num),
<<<<<<< HEAD
		IsChurrito:       c.IsChurrito(num),
		IsDonut:          c.IsDonut(num),
=======
		IsYoloV1:         c.IsYoloV1(num),
>>>>>>> 890757f0
	}
}<|MERGE_RESOLUTION|>--- conflicted
+++ resolved
@@ -27,17 +27,9 @@
 
 // Genesis hashes to enforce below configs on.
 var (
-<<<<<<< HEAD
 	MainnetGenesisHash   = common.HexToHash("0x19ea3339d3c8cda97235bc8293240d5b9dadcdfbb5d4b0b90ee731cac1bd11c3")
 	AlfajoresGenesisHash = common.HexToHash("0xe423b034e7f0282c1b621f7bbc1cea4316a2a80b1600490769eae77777e4b67e")
 	BaklavaGenesisHash   = common.HexToHash("0xbd1db1803638c0c151cdd10179c0117fedfffa4a3f0f88a8334708a4ea1a5fda")
-=======
-	MainnetGenesisHash = common.HexToHash("0xd4e56740f876aef8c010b86a40d5f56745a118d0906a34e69aec8c0db1cb8fa3")
-	RopstenGenesisHash = common.HexToHash("0x41941023680923e0fe4d74a34bdac8141f2540e3ae90623718e47d66d1ca4a2d")
-	RinkebyGenesisHash = common.HexToHash("0x6341fd3daf94b748c72ced5a5b26028f2474f5f00d824504e4fa37a75767e177")
-	GoerliGenesisHash  = common.HexToHash("0xbf7e331f7f7c1dd2e05159666b3bf8bc7a8a3a9eb1d518969eab529dd9b88c1a")
-	YoloV1GenesisHash  = common.HexToHash("0xc3fd235071f24f93865b0850bd2a2119b30f7224d18a0e34c7bbf549ad7e3d36")
->>>>>>> 890757f0
 )
 
 var (
@@ -87,7 +79,6 @@
 		HomesteadBlock:      big.NewInt(0),
 		DAOForkBlock:        nil,
 		DAOForkSupport:      true,
-<<<<<<< HEAD
 		EIP150Block:         big.NewInt(0),
 		EIP155Block:         big.NewInt(0),
 		EIP158Block:         big.NewInt(0),
@@ -103,39 +94,6 @@
 			BlockPeriod:    5,
 			RequestTimeout: 3000,
 			LookbackWindow: 12,
-=======
-		EIP150Block:         big.NewInt(2),
-		EIP150Hash:          common.HexToHash("0x9b095b36c15eaf13044373aef8ee0bd3a382a5abb92e402afa44b8249c3a90e9"),
-		EIP155Block:         big.NewInt(3),
-		EIP158Block:         big.NewInt(3),
-		ByzantiumBlock:      big.NewInt(1035301),
-		ConstantinopleBlock: big.NewInt(3660663),
-		PetersburgBlock:     big.NewInt(4321234),
-		IstanbulBlock:       big.NewInt(5435345),
-		MuirGlacierBlock:    nil,
-		Clique: &CliqueConfig{
-			Period: 15,
-			Epoch:  30000,
-		},
-	}
-
-	// RinkebyTrustedCheckpoint contains the light client trusted checkpoint for the Rinkeby test network.
-	RinkebyTrustedCheckpoint = &TrustedCheckpoint{
-		SectionIndex: 196,
-		SectionHead:  common.HexToHash("0x66faad1de5cd0c9da5c4c0b0d4e2e86c2ed6a9cde7441a9211deb3b6d049a01e"),
-		CHTRoot:      common.HexToHash("0x5752c6633b5d052298316a4d7dd9d2e931b83e3387584f82998a1f6f05b5e4c1"),
-		BloomRoot:    common.HexToHash("0x6a2e14dc35d2b6e0361af41a0e28143b59a578a4458e58ca2fb2172b6688b963"),
-	}
-
-	// RinkebyCheckpointOracle contains a set of configs for the Rinkeby test network oracle.
-	RinkebyCheckpointOracle = &CheckpointOracleConfig{
-		Address: common.HexToAddress("0xebe8eFA441B9302A0d7eaECc277c09d20D684540"),
-		Signers: []common.Address{
-			common.HexToAddress("0xd9c9cd5f6779558b6e0ed4e6acf6b1947e7fa1f3"), // Peter
-			common.HexToAddress("0x78d1aD571A1A09D60D9BBf25894b44e4C8859595"), // Martin
-			common.HexToAddress("0x286834935f4A8Cfb4FF4C77D5770C2775aE2b0E7"), // Zsolt
-			common.HexToAddress("0xb86e2B0Ab5A4B1373e40c51A7C712c70Ba2f9f8E"), // Gary
->>>>>>> 890757f0
 		},
 	}
 
@@ -151,7 +109,6 @@
 		ByzantiumBlock:      big.NewInt(0),
 		ConstantinopleBlock: big.NewInt(0),
 		PetersburgBlock:     big.NewInt(0),
-<<<<<<< HEAD
 		IstanbulBlock:       big.NewInt(0),
 		ChurritoBlock:       nil,
 		DonutBlock:          nil,
@@ -183,74 +140,6 @@
 		ProposerPolicy: 0,
 	}, true, true}
 	TestRules = TestChainConfig.Rules(new(big.Int))
-=======
-		IstanbulBlock:       big.NewInt(1561651),
-		MuirGlacierBlock:    nil,
-		Clique: &CliqueConfig{
-			Period: 15,
-			Epoch:  30000,
-		},
-	}
-
-	// GoerliTrustedCheckpoint contains the light client trusted checkpoint for the Görli test network.
-	GoerliTrustedCheckpoint = &TrustedCheckpoint{
-		SectionIndex: 80,
-		SectionHead:  common.HexToHash("0xb33267f604cd52c17deb879a8affbd111383422212e6d4a67e50d38c614b0938"),
-		CHTRoot:      common.HexToHash("0xeb03081cf34cefe8dd1a44865c236b689883518d27af953123b0c922f93f5e13"),
-		BloomRoot:    common.HexToHash("0x0463836aebf8b7b2d736b082d4e1ee91698750a3f7c1558a9b6fb9acc035ba15"),
-	}
-
-	// GoerliCheckpointOracle contains a set of configs for the Goerli test network oracle.
-	GoerliCheckpointOracle = &CheckpointOracleConfig{
-		Address: common.HexToAddress("0x18CA0E045F0D772a851BC7e48357Bcaab0a0795D"),
-		Signers: []common.Address{
-			common.HexToAddress("0x4769bcaD07e3b938B7f43EB7D278Bc7Cb9efFb38"), // Peter
-			common.HexToAddress("0x78d1aD571A1A09D60D9BBf25894b44e4C8859595"), // Martin
-			common.HexToAddress("0x286834935f4A8Cfb4FF4C77D5770C2775aE2b0E7"), // Zsolt
-			common.HexToAddress("0xb86e2B0Ab5A4B1373e40c51A7C712c70Ba2f9f8E"), // Gary
-			common.HexToAddress("0x0DF8fa387C602AE62559cC4aFa4972A7045d6707"), // Guillaume
-		},
-		Threshold: 2,
-	}
-
-	// YoloV1ChainConfig contains the chain parameters to run a node on the YOLOv1 test network.
-	YoloV1ChainConfig = &ChainConfig{
-		ChainID:             big.NewInt(133519467574833),
-		HomesteadBlock:      big.NewInt(0),
-		DAOForkBlock:        nil,
-		DAOForkSupport:      true,
-		EIP150Block:         big.NewInt(0),
-		EIP155Block:         big.NewInt(0),
-		EIP158Block:         big.NewInt(0),
-		ByzantiumBlock:      big.NewInt(0),
-		ConstantinopleBlock: big.NewInt(0),
-		PetersburgBlock:     big.NewInt(0),
-		IstanbulBlock:       big.NewInt(0),
-		MuirGlacierBlock:    nil,
-		YoloV1Block:         big.NewInt(0),
-		Clique: &CliqueConfig{
-			Period: 15,
-			Epoch:  30000,
-		},
-	}
-
-	// AllEthashProtocolChanges contains every protocol change (EIPs) introduced
-	// and accepted by the Ethereum core developers into the Ethash consensus.
-	//
-	// This configuration is intentionally not using keyed fields to force anyone
-	// adding flags to the config to also have to set these fields.
-	AllEthashProtocolChanges = &ChainConfig{big.NewInt(1337), big.NewInt(0), nil, false, big.NewInt(0), common.Hash{}, big.NewInt(0), big.NewInt(0), big.NewInt(0), big.NewInt(0), big.NewInt(0), big.NewInt(0), nil, nil, nil, new(EthashConfig), nil}
-
-	// AllCliqueProtocolChanges contains every protocol change (EIPs) introduced
-	// and accepted by the Ethereum core developers into the Clique consensus.
-	//
-	// This configuration is intentionally not using keyed fields to force anyone
-	// adding flags to the config to also have to set these fields.
-	AllCliqueProtocolChanges = &ChainConfig{big.NewInt(1337), big.NewInt(0), nil, false, big.NewInt(0), common.Hash{}, big.NewInt(0), big.NewInt(0), big.NewInt(0), big.NewInt(0), big.NewInt(0), big.NewInt(0), nil, nil, nil, nil, &CliqueConfig{Period: 0, Epoch: 30000}}
-
-	TestChainConfig = &ChainConfig{big.NewInt(1), big.NewInt(0), nil, false, big.NewInt(0), common.Hash{}, big.NewInt(0), big.NewInt(0), big.NewInt(0), big.NewInt(0), big.NewInt(0), big.NewInt(0), nil, nil, nil, new(EthashConfig), nil}
-	TestRules       = TestChainConfig.Rules(new(big.Int))
->>>>>>> 890757f0
 )
 
 // TrustedCheckpoint represents a set of post-processed trie roots (CHT and
@@ -321,16 +210,9 @@
 	ConstantinopleBlock *big.Int `json:"constantinopleBlock,omitempty"` // Constantinople switch block (nil = no fork, 0 = already activated)
 	PetersburgBlock     *big.Int `json:"petersburgBlock,omitempty"`     // Petersburg switch block (nil = same as Constantinople)
 	IstanbulBlock       *big.Int `json:"istanbulBlock,omitempty"`       // Istanbul switch block (nil = no fork, 0 = already on istanbul)
-<<<<<<< HEAD
 	EWASMBlock          *big.Int `json:"ewasmBlock,omitempty"`          // EWASM switch block (nil = no fork, 0 = already activated)
 	ChurritoBlock       *big.Int `json:"churritoBlock,omitempty"`       // Churrito switch block (nil = no fork, 0 = already activated)
 	DonutBlock          *big.Int `json:"donutBlock,omitempty"`          // Donut switch block (nil = no fork, 0 = already activated)
-=======
-	MuirGlacierBlock    *big.Int `json:"muirGlacierBlock,omitempty"`    // Eip-2384 (bomb delay) switch block (nil = no fork, 0 = already activated)
-
-	YoloV1Block *big.Int `json:"yoloV1Block,omitempty"` // YOLO v1: https://github.com/ethereum/EIPs/pull/2657 (Ephemeral testnet)
-	EWASMBlock  *big.Int `json:"ewasmBlock,omitempty"`  // EWASM switch block (nil = no fork, 0 = already activated)
->>>>>>> 890757f0
 
 	Istanbul *IstanbulConfig `json:"istanbul,omitempty"`
 
@@ -368,11 +250,7 @@
 	} else {
 		engine = "MockEngine"
 	}
-<<<<<<< HEAD
 	return fmt.Sprintf("{ChainID: %v Homestead: %v DAO: %v DAOSupport: %v EIP150: %v EIP155: %v EIP158: %v Byzantium: %v Constantinople: %v Petersburg: %v Istanbul: %v Churrito: %v, Donut: %v, Engine: %v}",
-=======
-	return fmt.Sprintf("{ChainID: %v Homestead: %v DAO: %v DAOSupport: %v EIP150: %v EIP155: %v EIP158: %v Byzantium: %v Constantinople: %v Petersburg: %v Istanbul: %v, Muir Glacier: %v, YOLO v1: %v, Engine: %v}",
->>>>>>> 890757f0
 		c.ChainID,
 		c.HomesteadBlock,
 		c.DAOForkBlock,
@@ -384,13 +262,8 @@
 		c.ConstantinopleBlock,
 		c.PetersburgBlock,
 		c.IstanbulBlock,
-<<<<<<< HEAD
 		c.ChurritoBlock,
 		c.DonutBlock,
-=======
-		c.MuirGlacierBlock,
-		c.YoloV1Block,
->>>>>>> 890757f0
 		engine,
 	)
 }
@@ -440,11 +313,6 @@
 // IsIstanbul returns whether num is either equal to the Istanbul fork block or greater.
 func (c *ChainConfig) IsIstanbul(num *big.Int) bool {
 	return isForked(c.IstanbulBlock, num)
-}
-
-// IsYoloV1 returns whether num is either equal to the YoloV1 fork block or greater.
-func (c *ChainConfig) IsYoloV1(num *big.Int) bool {
-	return isForked(c.YoloV1Block, num)
 }
 
 // IsEWASM returns whether num represents a block number after the EWASM fork
@@ -490,20 +358,7 @@
 	}
 	var lastFork fork
 	for _, cur := range []fork{
-<<<<<<< HEAD
-		{"homesteadBlock", c.HomesteadBlock},
-		{"eip150Block", c.EIP150Block},
-		{"eip155Block", c.EIP155Block},
-		{"eip158Block", c.EIP158Block},
-		{"byzantiumBlock", c.ByzantiumBlock},
-		{"constantinopleBlock", c.ConstantinopleBlock},
-		{"petersburgBlock", c.PetersburgBlock},
-		{"istanbulBlock", c.IstanbulBlock},
-		{"churritoBlock", c.ChurritoBlock},
-		{"donutBlock", c.DonutBlock},
-=======
 		{name: "homesteadBlock", block: c.HomesteadBlock},
-		{name: "daoForkBlock", block: c.DAOForkBlock, optional: true},
 		{name: "eip150Block", block: c.EIP150Block},
 		{name: "eip155Block", block: c.EIP155Block},
 		{name: "eip158Block", block: c.EIP158Block},
@@ -511,9 +366,8 @@
 		{name: "constantinopleBlock", block: c.ConstantinopleBlock},
 		{name: "petersburgBlock", block: c.PetersburgBlock},
 		{name: "istanbulBlock", block: c.IstanbulBlock},
-		{name: "muirGlacierBlock", block: c.MuirGlacierBlock, optional: true},
-		{name: "yoloV1Block", block: c.YoloV1Block},
->>>>>>> 890757f0
+		{name: "churritoBlock", block: c.ChurritoBlock},
+		{name: "donutBlock", block: c.DonutBlock},
 	} {
 		if lastFork.name != "" {
 			// Next one must be higher number
@@ -570,15 +424,6 @@
 	if isForkIncompatible(c.IstanbulBlock, newcfg.IstanbulBlock, head) {
 		return newCompatError("Istanbul fork block", c.IstanbulBlock, newcfg.IstanbulBlock)
 	}
-<<<<<<< HEAD
-=======
-	if isForkIncompatible(c.MuirGlacierBlock, newcfg.MuirGlacierBlock, head) {
-		return newCompatError("Muir Glacier fork block", c.MuirGlacierBlock, newcfg.MuirGlacierBlock)
-	}
-	if isForkIncompatible(c.YoloV1Block, newcfg.YoloV1Block, head) {
-		return newCompatError("YOLOv1 fork block", c.YoloV1Block, newcfg.YoloV1Block)
-	}
->>>>>>> 890757f0
 	if isForkIncompatible(c.EWASMBlock, newcfg.EWASMBlock, head) {
 		return newCompatError("ewasm fork block", c.EWASMBlock, newcfg.EWASMBlock)
 	}
@@ -655,11 +500,7 @@
 	ChainID                                                 *big.Int
 	IsHomestead, IsEIP150, IsEIP155, IsEIP158               bool
 	IsByzantium, IsConstantinople, IsPetersburg, IsIstanbul bool
-<<<<<<< HEAD
 	IsChurrito, IsDonut                                     bool
-=======
-	IsYoloV1                                                bool
->>>>>>> 890757f0
 }
 
 // Rules ensures c's ChainID is not nil.
@@ -678,11 +519,7 @@
 		IsConstantinople: c.IsConstantinople(num),
 		IsPetersburg:     c.IsPetersburg(num),
 		IsIstanbul:       c.IsIstanbul(num),
-<<<<<<< HEAD
 		IsChurrito:       c.IsChurrito(num),
 		IsDonut:          c.IsDonut(num),
-=======
-		IsYoloV1:         c.IsYoloV1(num),
->>>>>>> 890757f0
 	}
 }