// Copyright 2015 The go-ethereum Authors
// This file is part of the go-ethereum library.
//
// The go-ethereum library is free software: you can redistribute it and/or modify
// it under the terms of the GNU Lesser General Public License as published by
// the Free Software Foundation, either version 3 of the License, or
// (at your option) any later version.
//
// The go-ethereum library is distributed in the hope that it will be useful,
// but WITHOUT ANY WARRANTY; without even the implied warranty of
// MERCHANTABILITY or FITNESS FOR A PARTICULAR PURPOSE. See the
// GNU Lesser General Public License for more details.
//
// You should have received a copy of the GNU Lesser General Public License
// along with the go-ethereum library. If not, see <http://www.gnu.org/licenses/>.

package vm

import (
	"github.com/celo-org/celo-blockchain/common"
	"github.com/celo-org/celo-blockchain/core/types"
	"github.com/celo-org/celo-blockchain/params"
	"github.com/holiman/uint256"
	"golang.org/x/crypto/sha3"
)

func opAdd(pc *uint64, interpreter *EVMInterpreter, callContext *callCtx) ([]byte, error) {
	x, y := callContext.stack.pop(), callContext.stack.peek()
	y.Add(&x, y)
	return nil, nil
}

func opSub(pc *uint64, interpreter *EVMInterpreter, callContext *callCtx) ([]byte, error) {
	x, y := callContext.stack.pop(), callContext.stack.peek()
	y.Sub(&x, y)
	return nil, nil
}

func opMul(pc *uint64, interpreter *EVMInterpreter, callContext *callCtx) ([]byte, error) {
	x, y := callContext.stack.pop(), callContext.stack.peek()
	y.Mul(&x, y)
	return nil, nil
}

func opDiv(pc *uint64, interpreter *EVMInterpreter, callContext *callCtx) ([]byte, error) {
	x, y := callContext.stack.pop(), callContext.stack.peek()
	y.Div(&x, y)
	return nil, nil
}

func opSdiv(pc *uint64, interpreter *EVMInterpreter, callContext *callCtx) ([]byte, error) {
	x, y := callContext.stack.pop(), callContext.stack.peek()
	y.SDiv(&x, y)
	return nil, nil
}

func opMod(pc *uint64, interpreter *EVMInterpreter, callContext *callCtx) ([]byte, error) {
	x, y := callContext.stack.pop(), callContext.stack.peek()
	y.Mod(&x, y)
	return nil, nil
}

func opSmod(pc *uint64, interpreter *EVMInterpreter, callContext *callCtx) ([]byte, error) {
	x, y := callContext.stack.pop(), callContext.stack.peek()
	y.SMod(&x, y)
	return nil, nil
}

func opExp(pc *uint64, interpreter *EVMInterpreter, callContext *callCtx) ([]byte, error) {
	base, exponent := callContext.stack.pop(), callContext.stack.peek()
	exponent.Exp(&base, exponent)
	return nil, nil
}

func opSignExtend(pc *uint64, interpreter *EVMInterpreter, callContext *callCtx) ([]byte, error) {
	back, num := callContext.stack.pop(), callContext.stack.peek()
	num.ExtendSign(num, &back)
	return nil, nil
}

func opNot(pc *uint64, interpreter *EVMInterpreter, callContext *callCtx) ([]byte, error) {
	x := callContext.stack.peek()
	x.Not(x)
	return nil, nil
}

func opLt(pc *uint64, interpreter *EVMInterpreter, callContext *callCtx) ([]byte, error) {
	x, y := callContext.stack.pop(), callContext.stack.peek()
	if x.Lt(y) {
		y.SetOne()
	} else {
		y.Clear()
	}
	return nil, nil
}

func opGt(pc *uint64, interpreter *EVMInterpreter, callContext *callCtx) ([]byte, error) {
	x, y := callContext.stack.pop(), callContext.stack.peek()
	if x.Gt(y) {
		y.SetOne()
	} else {
		y.Clear()
	}
	return nil, nil
}

func opSlt(pc *uint64, interpreter *EVMInterpreter, callContext *callCtx) ([]byte, error) {
	x, y := callContext.stack.pop(), callContext.stack.peek()
	if x.Slt(y) {
		y.SetOne()
	} else {
		y.Clear()
	}
	return nil, nil
}

func opSgt(pc *uint64, interpreter *EVMInterpreter, callContext *callCtx) ([]byte, error) {
	x, y := callContext.stack.pop(), callContext.stack.peek()
	if x.Sgt(y) {
		y.SetOne()
	} else {
		y.Clear()
	}
	return nil, nil
}

func opEq(pc *uint64, interpreter *EVMInterpreter, callContext *callCtx) ([]byte, error) {
	x, y := callContext.stack.pop(), callContext.stack.peek()
	if x.Eq(y) {
		y.SetOne()
	} else {
		y.Clear()
	}
	return nil, nil
}

func opIszero(pc *uint64, interpreter *EVMInterpreter, callContext *callCtx) ([]byte, error) {
	x := callContext.stack.peek()
	if x.IsZero() {
		x.SetOne()
	} else {
		x.Clear()
	}
	return nil, nil
}

func opAnd(pc *uint64, interpreter *EVMInterpreter, callContext *callCtx) ([]byte, error) {
	x, y := callContext.stack.pop(), callContext.stack.peek()
	y.And(&x, y)
	return nil, nil
}

func opOr(pc *uint64, interpreter *EVMInterpreter, callContext *callCtx) ([]byte, error) {
	x, y := callContext.stack.pop(), callContext.stack.peek()
	y.Or(&x, y)
	return nil, nil
}

func opXor(pc *uint64, interpreter *EVMInterpreter, callContext *callCtx) ([]byte, error) {
	x, y := callContext.stack.pop(), callContext.stack.peek()
	y.Xor(&x, y)
	return nil, nil
}

func opByte(pc *uint64, interpreter *EVMInterpreter, callContext *callCtx) ([]byte, error) {
	th, val := callContext.stack.pop(), callContext.stack.peek()
	val.Byte(&th)
	return nil, nil
}

func opAddmod(pc *uint64, interpreter *EVMInterpreter, callContext *callCtx) ([]byte, error) {
	x, y, z := callContext.stack.pop(), callContext.stack.pop(), callContext.stack.peek()
	if z.IsZero() {
		z.Clear()
	} else {
		z.AddMod(&x, &y, z)
	}
	return nil, nil
}

func opMulmod(pc *uint64, interpreter *EVMInterpreter, callContext *callCtx) ([]byte, error) {
	x, y, z := callContext.stack.pop(), callContext.stack.pop(), callContext.stack.peek()
	z.MulMod(&x, &y, z)
	return nil, nil
}

// opSHL implements Shift Left
// The SHL instruction (shift left) pops 2 values from the stack, first arg1 and then arg2,
// and pushes on the stack arg2 shifted to the left by arg1 number of bits.
func opSHL(pc *uint64, interpreter *EVMInterpreter, callContext *callCtx) ([]byte, error) {
	// Note, second operand is left in the stack; accumulate result into it, and no need to push it afterwards
	shift, value := callContext.stack.pop(), callContext.stack.peek()
	if shift.LtUint64(256) {
		value.Lsh(value, uint(shift.Uint64()))
	} else {
		value.Clear()
	}
	return nil, nil
}

// opSHR implements Logical Shift Right
// The SHR instruction (logical shift right) pops 2 values from the stack, first arg1 and then arg2,
// and pushes on the stack arg2 shifted to the right by arg1 number of bits with zero fill.
func opSHR(pc *uint64, interpreter *EVMInterpreter, callContext *callCtx) ([]byte, error) {
	// Note, second operand is left in the stack; accumulate result into it, and no need to push it afterwards
	shift, value := callContext.stack.pop(), callContext.stack.peek()
	if shift.LtUint64(256) {
		value.Rsh(value, uint(shift.Uint64()))
	} else {
		value.Clear()
	}
	return nil, nil
}

// opSAR implements Arithmetic Shift Right
// The SAR instruction (arithmetic shift right) pops 2 values from the stack, first arg1 and then arg2,
// and pushes on the stack arg2 shifted to the right by arg1 number of bits with sign extension.
func opSAR(pc *uint64, interpreter *EVMInterpreter, callContext *callCtx) ([]byte, error) {
	shift, value := callContext.stack.pop(), callContext.stack.peek()
	if shift.GtUint64(256) {
		if value.Sign() >= 0 {
			value.Clear()
		} else {
			// Max negative shift: all bits set
			value.SetAllOne()
		}
		return nil, nil
	}
	n := uint(shift.Uint64())
	value.SRsh(value, n)
	return nil, nil
}

func opSha3(pc *uint64, interpreter *EVMInterpreter, callContext *callCtx) ([]byte, error) {
	offset, size := callContext.stack.pop(), callContext.stack.peek()
	data := callContext.memory.GetPtr(int64(offset.Uint64()), int64(size.Uint64()))

	if interpreter.hasher == nil {
		interpreter.hasher = sha3.NewLegacyKeccak256().(keccakState)
	} else {
		interpreter.hasher.Reset()
	}
	interpreter.hasher.Write(data)
	interpreter.hasher.Read(interpreter.hasherBuf[:])

	evm := interpreter.evm
	if evm.vmConfig.EnablePreimageRecording {
		evm.StateDB.AddPreimage(interpreter.hasherBuf, data)
	}

	size.SetBytes(interpreter.hasherBuf[:])
	return nil, nil
}
func opAddress(pc *uint64, interpreter *EVMInterpreter, callContext *callCtx) ([]byte, error) {
	callContext.stack.push(new(uint256.Int).SetBytes(callContext.contract.Address().Bytes()))
	return nil, nil
}

func opBalance(pc *uint64, interpreter *EVMInterpreter, callContext *callCtx) ([]byte, error) {
	slot := callContext.stack.peek()
	address := common.Address(slot.Bytes20())
	slot.SetFromBig(interpreter.evm.StateDB.GetBalance(address))
	return nil, nil
}

func opOrigin(pc *uint64, interpreter *EVMInterpreter, callContext *callCtx) ([]byte, error) {
	callContext.stack.push(new(uint256.Int).SetBytes(interpreter.evm.Origin.Bytes()))
	return nil, nil
}
func opCaller(pc *uint64, interpreter *EVMInterpreter, callContext *callCtx) ([]byte, error) {
	callContext.stack.push(new(uint256.Int).SetBytes(callContext.contract.Caller().Bytes()))
	return nil, nil
}

func opCallValue(pc *uint64, interpreter *EVMInterpreter, callContext *callCtx) ([]byte, error) {
	v, _ := uint256.FromBig(callContext.contract.value)
	callContext.stack.push(v)
	return nil, nil
}

func opCallDataLoad(pc *uint64, interpreter *EVMInterpreter, callContext *callCtx) ([]byte, error) {
	x := callContext.stack.peek()
	if offset, overflow := x.Uint64WithOverflow(); !overflow {
		data := getData(callContext.contract.Input, offset, 32)
		x.SetBytes(data)
	} else {
		x.Clear()
	}
	return nil, nil
}

func opCallDataSize(pc *uint64, interpreter *EVMInterpreter, callContext *callCtx) ([]byte, error) {
	callContext.stack.push(new(uint256.Int).SetUint64(uint64(len(callContext.contract.Input))))
	return nil, nil
}

func opCallDataCopy(pc *uint64, interpreter *EVMInterpreter, callContext *callCtx) ([]byte, error) {
	var (
		memOffset  = callContext.stack.pop()
		dataOffset = callContext.stack.pop()
		length     = callContext.stack.pop()
	)
	dataOffset64, overflow := dataOffset.Uint64WithOverflow()
	if overflow {
		dataOffset64 = 0xffffffffffffffff
	}
	// These values are checked for overflow during gas cost calculation
	memOffset64 := memOffset.Uint64()
	length64 := length.Uint64()
	callContext.memory.Set(memOffset64, length64, getData(callContext.contract.Input, dataOffset64, length64))

	return nil, nil
}

func opReturnDataSize(pc *uint64, interpreter *EVMInterpreter, callContext *callCtx) ([]byte, error) {
	callContext.stack.push(new(uint256.Int).SetUint64(uint64(len(interpreter.returnData))))
	return nil, nil
}

func opReturnDataCopy(pc *uint64, interpreter *EVMInterpreter, callContext *callCtx) ([]byte, error) {
	var (
		memOffset  = callContext.stack.pop()
		dataOffset = callContext.stack.pop()
		length     = callContext.stack.pop()
	)

	offset64, overflow := dataOffset.Uint64WithOverflow()
	if overflow {
		return nil, ErrReturnDataOutOfBounds
	}
	// we can reuse dataOffset now (aliasing it for clarity)
	var end = dataOffset
	end.Add(&dataOffset, &length)
	end64, overflow := end.Uint64WithOverflow()
	if overflow || uint64(len(interpreter.returnData)) < end64 {
		return nil, ErrReturnDataOutOfBounds
	}
	callContext.memory.Set(memOffset.Uint64(), length.Uint64(), interpreter.returnData[offset64:end64])
	return nil, nil
}

func opExtCodeSize(pc *uint64, interpreter *EVMInterpreter, callContext *callCtx) ([]byte, error) {
	slot := callContext.stack.peek()
	slot.SetUint64(uint64(interpreter.evm.StateDB.GetCodeSize(slot.Bytes20())))
	return nil, nil
}

func opCodeSize(pc *uint64, interpreter *EVMInterpreter, callContext *callCtx) ([]byte, error) {
	l := new(uint256.Int)
	l.SetUint64(uint64(len(callContext.contract.Code)))
	callContext.stack.push(l)
	return nil, nil
}

func opCodeCopy(pc *uint64, interpreter *EVMInterpreter, callContext *callCtx) ([]byte, error) {
	var (
		memOffset  = callContext.stack.pop()
		codeOffset = callContext.stack.pop()
		length     = callContext.stack.pop()
	)
	uint64CodeOffset, overflow := codeOffset.Uint64WithOverflow()
	if overflow {
		uint64CodeOffset = 0xffffffffffffffff
	}
	codeCopy := getData(callContext.contract.Code, uint64CodeOffset, length.Uint64())
	callContext.memory.Set(memOffset.Uint64(), length.Uint64(), codeCopy)

	return nil, nil
}

func opExtCodeCopy(pc *uint64, interpreter *EVMInterpreter, callContext *callCtx) ([]byte, error) {
	var (
		stack      = callContext.stack
		a          = stack.pop()
		memOffset  = stack.pop()
		codeOffset = stack.pop()
		length     = stack.pop()
	)
	uint64CodeOffset, overflow := codeOffset.Uint64WithOverflow()
	if overflow {
		uint64CodeOffset = 0xffffffffffffffff
	}
	addr := common.Address(a.Bytes20())
	codeCopy := getData(interpreter.evm.StateDB.GetCode(addr), uint64CodeOffset, length.Uint64())
	callContext.memory.Set(memOffset.Uint64(), length.Uint64(), codeCopy)

	return nil, nil
}

// opExtCodeHash returns the code hash of a specified account.
// There are several cases when the function is called, while we can relay everything
// to `state.GetCodeHash` function to ensure the correctness.
//   (1) Caller tries to get the code hash of a normal contract account, state
// should return the relative code hash and set it as the result.
//
//   (2) Caller tries to get the code hash of a non-existent account, state should
// return common.Hash{} and zero will be set as the result.
//
//   (3) Caller tries to get the code hash for an account without contract code,
// state should return emptyCodeHash(0xc5d246...) as the result.
//
//   (4) Caller tries to get the code hash of a precompiled account, the result
// should be zero or emptyCodeHash.
//
// It is worth noting that in order to avoid unnecessary create and clean,
// all precompile accounts on mainnet have been transferred 1 wei, so the return
// here should be emptyCodeHash.
// If the precompile account is not transferred any amount on a private or
// customized chain, the return value will be zero.
//
//   (5) Caller tries to get the code hash for an account which is marked as suicided
// in the current transaction, the code hash of this account should be returned.
//
//   (6) Caller tries to get the code hash for an account which is marked as deleted,
// this account should be regarded as a non-existent account and zero should be returned.
func opExtCodeHash(pc *uint64, interpreter *EVMInterpreter, callContext *callCtx) ([]byte, error) {
	slot := callContext.stack.peek()
	address := common.Address(slot.Bytes20())
	if interpreter.evm.StateDB.Empty(address) {
		slot.Clear()
	} else {
		slot.SetBytes(interpreter.evm.StateDB.GetCodeHash(address).Bytes())
	}
	return nil, nil
}

func opGasprice(pc *uint64, interpreter *EVMInterpreter, callContext *callCtx) ([]byte, error) {
	v, _ := uint256.FromBig(interpreter.evm.GasPrice)
	callContext.stack.push(v)
	return nil, nil
}

func opBlockhash(pc *uint64, interpreter *EVMInterpreter, callContext *callCtx) ([]byte, error) {
	num := callContext.stack.peek()
	num64, overflow := num.Uint64WithOverflow()
	if overflow {
		num.Clear()
		return nil, nil
	}
	var upper, lower uint64
	upper = interpreter.evm.Context.BlockNumber.Uint64()
	if upper < 257 {
		lower = 0
	} else {
		lower = upper - 256
	}
	if num64 >= lower && num64 < upper {
		num.SetBytes(interpreter.evm.Context.GetHash(num64).Bytes())
	} else {
		num.Clear()
	}
	return nil, nil
}

func opCoinbase(pc *uint64, interpreter *EVMInterpreter, callContext *callCtx) ([]byte, error) {
	callContext.stack.push(new(uint256.Int).SetBytes(interpreter.evm.Context.Coinbase.Bytes()))
	return nil, nil
}

func opTimestamp(pc *uint64, interpreter *EVMInterpreter, callContext *callCtx) ([]byte, error) {
	v, _ := uint256.FromBig(interpreter.evm.Context.Time)
	callContext.stack.push(v)
	return nil, nil
}

func opNumber(pc *uint64, interpreter *EVMInterpreter, callContext *callCtx) ([]byte, error) {
	v, _ := uint256.FromBig(interpreter.evm.Context.BlockNumber)
	callContext.stack.push(v)
	return nil, nil
}

<<<<<<< HEAD
=======
func opDifficulty(pc *uint64, interpreter *EVMInterpreter, callContext *callCtx) ([]byte, error) {
	v, _ := uint256.FromBig(interpreter.evm.Context.Difficulty)
	callContext.stack.push(v)
	return nil, nil
}

func opGasLimit(pc *uint64, interpreter *EVMInterpreter, callContext *callCtx) ([]byte, error) {
	callContext.stack.push(new(uint256.Int).SetUint64(interpreter.evm.Context.GasLimit))
	return nil, nil
}

>>>>>>> e7872729
func opPop(pc *uint64, interpreter *EVMInterpreter, callContext *callCtx) ([]byte, error) {
	callContext.stack.pop()
	return nil, nil
}

func opMload(pc *uint64, interpreter *EVMInterpreter, callContext *callCtx) ([]byte, error) {
	v := callContext.stack.peek()
	offset := int64(v.Uint64())
	v.SetBytes(callContext.memory.GetPtr(offset, 32))
	return nil, nil
}

func opMstore(pc *uint64, interpreter *EVMInterpreter, callContext *callCtx) ([]byte, error) {
	// pop value of the stack
	mStart, val := callContext.stack.pop(), callContext.stack.pop()
	callContext.memory.Set32(mStart.Uint64(), &val)
	return nil, nil
}

func opMstore8(pc *uint64, interpreter *EVMInterpreter, callContext *callCtx) ([]byte, error) {
	off, val := callContext.stack.pop(), callContext.stack.pop()
	callContext.memory.store[off.Uint64()] = byte(val.Uint64())
	return nil, nil
}

func opSload(pc *uint64, interpreter *EVMInterpreter, callContext *callCtx) ([]byte, error) {
	loc := callContext.stack.peek()
	hash := common.Hash(loc.Bytes32())
	val := interpreter.evm.StateDB.GetState(callContext.contract.Address(), hash)
	loc.SetBytes(val.Bytes())
	return nil, nil
}

func opSstore(pc *uint64, interpreter *EVMInterpreter, callContext *callCtx) ([]byte, error) {
	loc := callContext.stack.pop()
	val := callContext.stack.pop()
	interpreter.evm.StateDB.SetState(callContext.contract.Address(),
		loc.Bytes32(), val.Bytes32())
	return nil, nil
}

func opJump(pc *uint64, interpreter *EVMInterpreter, callContext *callCtx) ([]byte, error) {
	pos := callContext.stack.pop()
	if !callContext.contract.validJumpdest(&pos) {
		return nil, ErrInvalidJump
	}
	*pc = pos.Uint64()
	return nil, nil
}

func opJumpi(pc *uint64, interpreter *EVMInterpreter, callContext *callCtx) ([]byte, error) {
	pos, cond := callContext.stack.pop(), callContext.stack.pop()
	if !cond.IsZero() {
		if !callContext.contract.validJumpdest(&pos) {
			return nil, ErrInvalidJump
		}
		*pc = pos.Uint64()
	} else {
		*pc++
	}
	return nil, nil
}

func opJumpdest(pc *uint64, interpreter *EVMInterpreter, callContext *callCtx) ([]byte, error) {
	return nil, nil
}

func opBeginSub(pc *uint64, interpreter *EVMInterpreter, callContext *callCtx) ([]byte, error) {
	return nil, ErrInvalidSubroutineEntry
}

func opJumpSub(pc *uint64, interpreter *EVMInterpreter, callContext *callCtx) ([]byte, error) {
	if len(callContext.rstack.data) >= 1023 {
		return nil, ErrReturnStackExceeded
	}
	pos := callContext.stack.pop()
	if !pos.IsUint64() {
		return nil, ErrInvalidJump
	}
	posU64 := pos.Uint64()
	if !callContext.contract.validJumpSubdest(posU64) {
		return nil, ErrInvalidJump
	}
	callContext.rstack.push(uint32(*pc))
	*pc = posU64 + 1
	return nil, nil
}

func opReturnSub(pc *uint64, interpreter *EVMInterpreter, callContext *callCtx) ([]byte, error) {
	if len(callContext.rstack.data) == 0 {
		return nil, ErrInvalidRetsub
	}
	// Other than the check that the return stack is not empty, there is no
	// need to validate the pc from 'returns', since we only ever push valid
	//values onto it via jumpsub.
	*pc = uint64(callContext.rstack.pop()) + 1
	return nil, nil
}

func opPc(pc *uint64, interpreter *EVMInterpreter, callContext *callCtx) ([]byte, error) {
	callContext.stack.push(new(uint256.Int).SetUint64(*pc))
	return nil, nil
}

func opMsize(pc *uint64, interpreter *EVMInterpreter, callContext *callCtx) ([]byte, error) {
	callContext.stack.push(new(uint256.Int).SetUint64(uint64(callContext.memory.Len())))
	return nil, nil
}

func opGas(pc *uint64, interpreter *EVMInterpreter, callContext *callCtx) ([]byte, error) {
	callContext.stack.push(new(uint256.Int).SetUint64(callContext.contract.Gas))
	return nil, nil
}

func opCreate(pc *uint64, interpreter *EVMInterpreter, callContext *callCtx) ([]byte, error) {
	var (
		value        = callContext.stack.pop()
		offset, size = callContext.stack.pop(), callContext.stack.pop()
		input        = callContext.memory.GetCopy(int64(offset.Uint64()), int64(size.Uint64()))
		gas          = callContext.contract.Gas
	)
	if interpreter.evm.chainRules.IsEIP150 {
		gas -= gas / 64
	}
	// reuse size int for stackvalue
	stackvalue := size

	callContext.contract.UseGas(gas)
	//TODO: use uint256.Int instead of converting with toBig()
	var bigVal = big0
	if !value.IsZero() {
		bigVal = value.ToBig()
	}

	res, addr, returnGas, suberr := interpreter.evm.Create(callContext.contract, input, gas, bigVal)
	// Push item on the stack based on the returned error. If the ruleset is
	// homestead we must check for CodeStoreOutOfGasError (homestead only
	// rule) and treat as an error, if the ruleset is frontier we must
	// ignore this error and pretend the operation was successful.
	if interpreter.evm.chainRules.IsHomestead && suberr == ErrCodeStoreOutOfGas {
		stackvalue.Clear()
	} else if suberr != nil && suberr != ErrCodeStoreOutOfGas {
		stackvalue.Clear()
	} else {
		stackvalue.SetBytes(addr.Bytes())
	}
	callContext.stack.push(&stackvalue)
	callContext.contract.Gas += returnGas

	if suberr == ErrExecutionReverted {
		return res, nil
	}
	return nil, nil
}

func opCreate2(pc *uint64, interpreter *EVMInterpreter, callContext *callCtx) ([]byte, error) {
	var (
		endowment    = callContext.stack.pop()
		offset, size = callContext.stack.pop(), callContext.stack.pop()
		salt         = callContext.stack.pop()
		input        = callContext.memory.GetCopy(int64(offset.Uint64()), int64(size.Uint64()))
		gas          = callContext.contract.Gas
	)

	// Apply EIP150
	gas -= gas / 64
	callContext.contract.UseGas(gas)
	// reuse size int for stackvalue
	stackvalue := size
	//TODO: use uint256.Int instead of converting with toBig()
	bigEndowment := big0
	if !endowment.IsZero() {
		bigEndowment = endowment.ToBig()
	}
	res, addr, returnGas, suberr := interpreter.evm.Create2(callContext.contract, input, gas,
		bigEndowment, &salt)
	// Push item on the stack based on the returned error.
	if suberr != nil {
		stackvalue.Clear()
	} else {
		stackvalue.SetBytes(addr.Bytes())
	}
	callContext.stack.push(&stackvalue)
	callContext.contract.Gas += returnGas

	if suberr == ErrExecutionReverted {
		return res, nil
	}
	return nil, nil
}

func opCall(pc *uint64, interpreter *EVMInterpreter, callContext *callCtx) ([]byte, error) {
	stack := callContext.stack
	// Pop gas. The actual gas in interpreter.evm.callGasTemp.
	// We can use this as a temporary value
	temp := stack.pop()
	gas := interpreter.evm.callGasTemp
	// Pop other call parameters.
	addr, value, inOffset, inSize, retOffset, retSize := stack.pop(), stack.pop(), stack.pop(), stack.pop(), stack.pop(), stack.pop()
	toAddr := common.Address(addr.Bytes20())
	// Get the arguments from the memory.
	args := callContext.memory.GetPtr(int64(inOffset.Uint64()), int64(inSize.Uint64()))

	var bigVal = big0
	//TODO: use uint256.Int instead of converting with toBig()
	// By using big0 here, we save an alloc for the most common case (non-ether-transferring contract calls),
	// but it would make more sense to extend the usage of uint256.Int
	if !value.IsZero() {
		gas += params.CallStipend
		bigVal = value.ToBig()
	}

	ret, returnGas, err := interpreter.evm.Call(callContext.contract, toAddr, args, gas, bigVal)

	if err != nil {
		temp.Clear()
	} else {
		temp.SetOne()
	}
	stack.push(&temp)
	if err == nil || err == ErrExecutionReverted {
		callContext.memory.Set(retOffset.Uint64(), retSize.Uint64(), ret)
	}
	callContext.contract.Gas += returnGas

	return ret, nil
}

func opCallCode(pc *uint64, interpreter *EVMInterpreter, callContext *callCtx) ([]byte, error) {
	// Pop gas. The actual gas is in interpreter.evm.callGasTemp.
	stack := callContext.stack
	// We use it as a temporary value
	temp := stack.pop()
	gas := interpreter.evm.callGasTemp
	// Pop other call parameters.
	addr, value, inOffset, inSize, retOffset, retSize := stack.pop(), stack.pop(), stack.pop(), stack.pop(), stack.pop(), stack.pop()
	toAddr := common.Address(addr.Bytes20())
	// Get arguments from the memory.
	args := callContext.memory.GetPtr(int64(inOffset.Uint64()), int64(inSize.Uint64()))

	//TODO: use uint256.Int instead of converting with toBig()
	var bigVal = big0
	if !value.IsZero() {
		gas += params.CallStipend
		bigVal = value.ToBig()
	}

	ret, returnGas, err := interpreter.evm.CallCode(callContext.contract, toAddr, args, gas, bigVal)
	if err != nil {
		temp.Clear()
	} else {
		temp.SetOne()
	}
	stack.push(&temp)
	if err == nil || err == ErrExecutionReverted {
		callContext.memory.Set(retOffset.Uint64(), retSize.Uint64(), ret)
	}
	callContext.contract.Gas += returnGas

	return ret, nil
}

func opDelegateCall(pc *uint64, interpreter *EVMInterpreter, callContext *callCtx) ([]byte, error) {
	stack := callContext.stack
	// Pop gas. The actual gas is in interpreter.evm.callGasTemp.
	// We use it as a temporary value
	temp := stack.pop()
	gas := interpreter.evm.callGasTemp
	// Pop other call parameters.
	addr, inOffset, inSize, retOffset, retSize := stack.pop(), stack.pop(), stack.pop(), stack.pop(), stack.pop()
	toAddr := common.Address(addr.Bytes20())
	// Get arguments from the memory.
	args := callContext.memory.GetPtr(int64(inOffset.Uint64()), int64(inSize.Uint64()))

	ret, returnGas, err := interpreter.evm.DelegateCall(callContext.contract, toAddr, args, gas)
	if err != nil {
		temp.Clear()
	} else {
		temp.SetOne()
	}
	stack.push(&temp)
	if err == nil || err == ErrExecutionReverted {
		callContext.memory.Set(retOffset.Uint64(), retSize.Uint64(), ret)
	}
	callContext.contract.Gas += returnGas

	return ret, nil
}

func opStaticCall(pc *uint64, interpreter *EVMInterpreter, callContext *callCtx) ([]byte, error) {
	// Pop gas. The actual gas is in interpreter.evm.callGasTemp.
	stack := callContext.stack
	// We use it as a temporary value
	temp := stack.pop()
	gas := interpreter.evm.callGasTemp
	// Pop other call parameters.
	addr, inOffset, inSize, retOffset, retSize := stack.pop(), stack.pop(), stack.pop(), stack.pop(), stack.pop()
	toAddr := common.Address(addr.Bytes20())
	// Get arguments from the memory.
	args := callContext.memory.GetPtr(int64(inOffset.Uint64()), int64(inSize.Uint64()))

	ret, returnGas, err := interpreter.evm.StaticCall(callContext.contract, toAddr, args, gas)
	if err != nil {
		temp.Clear()
	} else {
		temp.SetOne()
	}
	stack.push(&temp)
	if err == nil || err == ErrExecutionReverted {
		callContext.memory.Set(retOffset.Uint64(), retSize.Uint64(), ret)
	}
	callContext.contract.Gas += returnGas

	return ret, nil
}

func opReturn(pc *uint64, interpreter *EVMInterpreter, callContext *callCtx) ([]byte, error) {
	offset, size := callContext.stack.pop(), callContext.stack.pop()
	ret := callContext.memory.GetPtr(int64(offset.Uint64()), int64(size.Uint64()))

	return ret, nil
}

func opRevert(pc *uint64, interpreter *EVMInterpreter, callContext *callCtx) ([]byte, error) {
	offset, size := callContext.stack.pop(), callContext.stack.pop()
	ret := callContext.memory.GetPtr(int64(offset.Uint64()), int64(size.Uint64()))

	return ret, nil
}

func opStop(pc *uint64, interpreter *EVMInterpreter, callContext *callCtx) ([]byte, error) {
	return nil, nil
}

func opSuicide(pc *uint64, interpreter *EVMInterpreter, callContext *callCtx) ([]byte, error) {
	beneficiary := callContext.stack.pop()
	balance := interpreter.evm.StateDB.GetBalance(callContext.contract.Address())
	interpreter.evm.StateDB.AddBalance(beneficiary.Bytes20(), balance)
	interpreter.evm.StateDB.Suicide(callContext.contract.Address())
	return nil, nil
}

// following functions are used by the instruction jump  table

// make log instruction function
func makeLog(size int) executionFunc {
	return func(pc *uint64, interpreter *EVMInterpreter, callContext *callCtx) ([]byte, error) {
		topics := make([]common.Hash, size)
		stack := callContext.stack
		mStart, mSize := stack.pop(), stack.pop()
		for i := 0; i < size; i++ {
			addr := stack.pop()
			topics[i] = addr.Bytes32()
		}

		d := callContext.memory.GetCopy(int64(mStart.Uint64()), int64(mSize.Uint64()))
		interpreter.evm.StateDB.AddLog(&types.Log{
			Address: callContext.contract.Address(),
			Topics:  topics,
			Data:    d,
			// This is a non-consensus field, but assigned here because
			// core/state doesn't know the current block number.
			BlockNumber: interpreter.evm.Context.BlockNumber.Uint64(),
		})

		return nil, nil
	}
}

// opPush1 is a specialized version of pushN
func opPush1(pc *uint64, interpreter *EVMInterpreter, callContext *callCtx) ([]byte, error) {
	var (
		codeLen = uint64(len(callContext.contract.Code))
		integer = new(uint256.Int)
	)
	*pc += 1
	if *pc < codeLen {
		callContext.stack.push(integer.SetUint64(uint64(callContext.contract.Code[*pc])))
	} else {
		callContext.stack.push(integer.Clear())
	}
	return nil, nil
}

// make push instruction function
func makePush(size uint64, pushByteSize int) executionFunc {
	return func(pc *uint64, interpreter *EVMInterpreter, callContext *callCtx) ([]byte, error) {
		codeLen := len(callContext.contract.Code)

		startMin := codeLen
		if int(*pc+1) < startMin {
			startMin = int(*pc + 1)
		}

		endMin := codeLen
		if startMin+pushByteSize < endMin {
			endMin = startMin + pushByteSize
		}

		integer := new(uint256.Int)
		callContext.stack.push(integer.SetBytes(common.RightPadBytes(
			callContext.contract.Code[startMin:endMin], pushByteSize)))

		*pc += size
		return nil, nil
	}
}

// make dup instruction function
func makeDup(size int64) executionFunc {
	return func(pc *uint64, interpreter *EVMInterpreter, callContext *callCtx) ([]byte, error) {
		callContext.stack.dup(int(size))
		return nil, nil
	}
}

// make swap instruction function
func makeSwap(size int64) executionFunc {
	// switch n + 1 otherwise n would be swapped with n
	size++
	return func(pc *uint64, interpreter *EVMInterpreter, callContext *callCtx) ([]byte, error) {
		callContext.stack.swap(int(size))
		return nil, nil
	}
}<|MERGE_RESOLUTION|>--- conflicted
+++ resolved
@@ -469,20 +469,6 @@
 	return nil, nil
 }
 
-<<<<<<< HEAD
-=======
-func opDifficulty(pc *uint64, interpreter *EVMInterpreter, callContext *callCtx) ([]byte, error) {
-	v, _ := uint256.FromBig(interpreter.evm.Context.Difficulty)
-	callContext.stack.push(v)
-	return nil, nil
-}
-
-func opGasLimit(pc *uint64, interpreter *EVMInterpreter, callContext *callCtx) ([]byte, error) {
-	callContext.stack.push(new(uint256.Int).SetUint64(interpreter.evm.Context.GasLimit))
-	return nil, nil
-}
-
->>>>>>> e7872729
 func opPop(pc *uint64, interpreter *EVMInterpreter, callContext *callCtx) ([]byte, error) {
 	callContext.stack.pop()
 	return nil, nil
