--- conflicted
+++ resolved
@@ -76,18 +76,15 @@
 	hashHeaderAddress            = celoPrecompileAddress(9)
 	getParentSealBitmapAddress   = celoPrecompileAddress(10)
 	getVerifiedSealBitmapAddress = celoPrecompileAddress(11)
-<<<<<<< HEAD
 	cip20HashFunctionsAddress    = celoPrecompileAddress(12)
-=======
 	// BLS12-377
-	bls12377G1AddAddress      = celoPrecompileAddress(12)
-	bls12377G1MulAddress      = celoPrecompileAddress(13)
-	bls12377G1MultiExpAddress = celoPrecompileAddress(14)
-	bls12377G2AddAddress      = celoPrecompileAddress(15)
-	bls12377G2MulAddress      = celoPrecompileAddress(16)
-	bls12377G2MultiExpAddress = celoPrecompileAddress(17)
-	bls12377PairingAddress    = celoPrecompileAddress(18)
->>>>>>> 37dff11b
+	bls12377G1AddAddress      = celoPrecompileAddress(13)
+	bls12377G1MulAddress      = celoPrecompileAddress(14)
+	bls12377G1MultiExpAddress = celoPrecompileAddress(15)
+	bls12377G2AddAddress      = celoPrecompileAddress(16)
+	bls12377G2MulAddress      = celoPrecompileAddress(17)
+	bls12377G2MultiExpAddress = celoPrecompileAddress(18)
+	bls12377PairingAddress    = celoPrecompileAddress(19)
 )
 
 // PrecompiledContractsByzantium contains the default set of pre-compiled Ethereum
@@ -140,9 +137,7 @@
 	hashHeaderAddress:            &hashHeader{},
 	getParentSealBitmapAddress:   &getParentSealBitmap{},
 	getVerifiedSealBitmapAddress: &getVerifiedSealBitmap{},
-<<<<<<< HEAD
 	cip20HashFunctionsAddress:    &cip20HashFunctions{},
-=======
 	bls12377G1AddAddress:         &bls12377G1Add{},
 	bls12377G1MulAddress:         &bls12377G1Mul{},
 	bls12377G1MultiExpAddress:    &bls12377G1MultiExp{},
@@ -150,7 +145,6 @@
 	bls12377G2MulAddress:         &bls12377G2Mul{},
 	bls12377G2MultiExpAddress:    &bls12377G2MultiExp{},
 	bls12377PairingAddress:       &bls12377Pairing{},
->>>>>>> 37dff11b
 }
 
 // RunPrecompiledContract runs and evaluates the output of a precompiled contract.
@@ -1090,7 +1084,6 @@
 	return common.LeftPadBytes(extra.AggregatedSeal.Bitmap.Bytes()[:], 32), gas, nil
 }
 
-<<<<<<< HEAD
 // cip20HashFunctions is a precompile to compute any of several
 // cryprographic hash functions
 type cip20HashFunctions struct{}
@@ -1121,7 +1114,8 @@
 	}
 
 	return nil, gas, fmt.Errorf("Input Error: invalid CIP20 selector: %d", input[0])
-=======
+}
+
 var (
 	errBLS12377InvalidInputLength = errors.New("invalid input length")
 	errBLS12377G1PointSubgroup    = errors.New("g1 point is not on correct subgroup")
@@ -1450,5 +1444,4 @@
 		out[31] = 1
 	}
 	return out, gas, nil
->>>>>>> 37dff11b
 }