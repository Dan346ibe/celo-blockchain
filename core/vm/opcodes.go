--- conflicted
+++ resolved
@@ -99,15 +99,8 @@
 	COINBASE
 	TIMESTAMP
 	NUMBER
-<<<<<<< HEAD
-	CHAINID     = 0x46
-	SELFBALANCE = 0x47
-=======
-	DIFFICULTY
-	GASLIMIT
 	CHAINID     OpCode = 0x46
 	SELFBALANCE OpCode = 0x47
->>>>>>> 613af7ce
 )
 
 // 0x50 range - 'storage' and execution.
