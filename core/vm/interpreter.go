// Copyright 2014 The go-ethereum Authors
// This file is part of the go-ethereum library.
//
// The go-ethereum library is free software: you can redistribute it and/or modify
// it under the terms of the GNU Lesser General Public License as published by
// the Free Software Foundation, either version 3 of the License, or
// (at your option) any later version.
//
// The go-ethereum library is distributed in the hope that it will be useful,
// but WITHOUT ANY WARRANTY; without even the implied warranty of
// MERCHANTABILITY or FITNESS FOR A PARTICULAR PURPOSE. See the
// GNU Lesser General Public License for more details.
//
// You should have received a copy of the GNU Lesser General Public License
// along with the go-ethereum library. If not, see <http://www.gnu.org/licenses/>.

package vm

import (
	"hash"
	"sync/atomic"

	"github.com/celo-org/celo-blockchain/common"
	"github.com/celo-org/celo-blockchain/common/math"
	"github.com/celo-org/celo-blockchain/log"
)

// Config are the configuration options for the Interpreter
type Config struct {
	Debug                   bool   // Enables debugging
	Tracer                  Tracer // Opcode logger
	NoRecursion             bool   // Disables call, callcode, delegate call and create
	NoBaseFee               bool   // Forces the EIP-1559 baseFee to 0 (needed for 0 price calls)
	EnablePreimageRecording bool   // Enables recording of SHA3/keccak preimages

	JumpTable [256]*operation // EVM instruction table, automatically populated if unset

	ExtraEips []int // Additional EIPS that are to be enabled
}

// ScopeContext contains the things that are per-call, such as stack and memory,
// but not transients like pc and gas
type ScopeContext struct {
	Memory   *Memory
	Stack    *Stack
	Contract *Contract
}

// keccakState wraps sha3.state. In addition to the usual hash methods, it also supports
// Read to get a variable amount of data from the hash state. Read is faster than Sum
// because it doesn't copy the internal state, but also modifies the internal state.
type keccakState interface {
	hash.Hash
	Read([]byte) (int, error)
}

// EVMInterpreter represents an EVM interpreter
type EVMInterpreter struct {
	evm *EVM
	cfg Config

	hasher    keccakState // Keccak256 hasher instance shared across opcodes
	hasherBuf common.Hash // Keccak256 hasher result array shared aross opcodes

	readOnly   bool   // Whether to throw on stateful modifications
	returnData []byte // Last CALL's return data for subsequent reuse
}

// NewEVMInterpreter returns a new instance of the Interpreter.
func NewEVMInterpreter(evm *EVM, cfg Config) *EVMInterpreter {
	// We use the STOP instruction whether to see
	// the jump table was initialised. If it was not
	// we'll set the default jump table.
	if cfg.JumpTable[STOP] == nil {
		var jt JumpTable
		switch {
		case evm.chainRules.IsEHardfork:
			jt = eInstructionSet
		case evm.chainRules.IsIstanbul:
			jt = istanbulInstructionSet
		case evm.chainRules.IsConstantinople:
			jt = constantinopleInstructionSet
		case evm.chainRules.IsByzantium:
			jt = byzantiumInstructionSet
		case evm.chainRules.IsEIP158:
			jt = spuriousDragonInstructionSet
		case evm.chainRules.IsEIP150:
			jt = tangerineWhistleInstructionSet
		case evm.chainRules.IsHomestead:
			jt = homesteadInstructionSet
		default:
			jt = frontierInstructionSet
		}
		for i, eip := range cfg.ExtraEips {
			if err := EnableEIP(eip, &jt); err != nil {
				// Disable it, so caller can check if it's activated or not
				cfg.ExtraEips = append(cfg.ExtraEips[:i], cfg.ExtraEips[i+1:]...)
				log.Error("EIP activation failed", "eip", eip, "error", err)
			}
		}
		cfg.JumpTable = jt
	}

	return &EVMInterpreter{
		evm: evm,
		cfg: cfg,
	}
}

// Run loops and evaluates the contract's code with the given input data and returns
// the return byte-slice and an error if one occurred.
//
// It's important to note that any errors returned by the interpreter should be
// considered a revert-and-consume-all-gas operation except for
// ErrExecutionReverted which means revert-and-keep-gas-left.
func (in *EVMInterpreter) Run(contract *Contract, input []byte, readOnly bool) (ret []byte, err error) {

	// Increment the call depth which is restricted to 1024
	in.evm.depth++
	defer func() { in.evm.depth-- }()

	// Make sure the readOnly is only set if we aren't in readOnly yet.
	// This also makes sure that the readOnly flag isn't removed for child calls.
	if readOnly && !in.readOnly {
		in.readOnly = true
		defer func() { in.readOnly = false }()
	}

	// Reset the previous call's return data. It's unimportant to preserve the old buffer
	// as every returning call will return new data anyway.
	in.returnData = nil

	// Don't bother with the execution if there's no code.
	if len(contract.Code) == 0 {
		return nil, nil
	}

	var (
		op          OpCode        // current opcode
		mem         = NewMemory() // bound memory
		stack       = newstack()  // local stack
		callContext = &ScopeContext{
			Memory:   mem,
			Stack:    stack,
			Contract: contract,
		}
		// For optimisation reason we're using uint64 as the program counter.
		// It's theoretically possible to go above 2^64. The YP defines the PC
		// to be uint256. Practically much less so feasible.
		pc   = uint64(0) // program counter
		cost uint64
		// copies used by tracer
		pcCopy  uint64 // needed for the deferred Tracer
		gasCopy uint64 // for Tracer to log gas remaining before execution
		logged  bool   // deferred Tracer should ignore already logged steps
		res     []byte // result of the opcode execution function
	)
	// Don't move this deferrred function, it's placed before the capturestate-deferred method,
	// so that it get's executed _after_: the capturestate needs the stacks before
	// they are returned to the pools
	defer func() {
		returnStack(stack)
	}()
	contract.Input = input

	if in.cfg.Debug {
		defer func() {
			if err != nil {
				if !logged {
					in.cfg.Tracer.CaptureState(in.evm, pcCopy, op, gasCopy, cost, callContext, in.returnData, in.evm.depth, err)
				} else {
					in.cfg.Tracer.CaptureFault(in.evm, pcCopy, op, gasCopy, cost, callContext, in.evm.depth, err)
				}
			}
		}()
	}
	// The Interpreter main run loop (contextual). This loop runs until either an
	// explicit STOP, RETURN or SELFDESTRUCT is executed, an error occurred during
	// the execution of one of the operations or until the done flag is set by the
	// parent context.
	steps := 0
	for {
		steps++
		if steps%1000 == 0 && atomic.LoadInt32(&in.evm.abort) != 0 {
			break
		}
		if in.cfg.Debug {
			// Capture pre-execution values for tracing.
			logged, pcCopy, gasCopy = false, pc, contract.Gas
		}

		// Get the operation from the jump table and validate the stack to ensure there are
		// enough stack items available to perform the operation.
		op = contract.GetOp(pc)
		operation := in.cfg.JumpTable[op]
		if operation == nil {
			return nil, &ErrInvalidOpCode{opcode: op}
		}
		// Validate stack
		if sLen := stack.len(); sLen < operation.minStack {
			return nil, &ErrStackUnderflow{stackLen: sLen, required: operation.minStack}
		} else if sLen > operation.maxStack {
			return nil, &ErrStackOverflow{stackLen: sLen, limit: operation.maxStack}
		}
		// If the operation is valid, enforce write restrictions
		if in.readOnly && in.evm.chainRules.IsByzantium {
			// If the interpreter is operating in readonly mode, make sure no
			// state-modifying operation is performed. The 3rd stack item
			// for a call operation is the value. Transferring value from one
			// account to the others means the state is modified and should also
			// return with an error.
			if operation.writes || (op == CALL && stack.Back(2).Sign() != 0) {
				return nil, ErrWriteProtection
			}
		}
		// Static portion of gas
		cost = operation.constantGas // For tracing
		if !in.evm.dontMeterGas && !contract.UseGas(operation.constantGas) {
			return nil, ErrOutOfGas
		}

		var memorySize uint64
		// calculate the new memory size and expand the memory to fit
		// the operation
		// Memory check needs to be done prior to evaluating the dynamic gas portion,
		// to detect calculation overflows
		if operation.memorySize != nil {
			memSize, overflow := operation.memorySize(stack)
			if overflow {
				return nil, ErrGasUintOverflow
			}
			// memory is expanded in words of 32 bytes. Gas
			// is also calculated in words.
			if memorySize, overflow = math.SafeMul(toWordSize(memSize), 32); overflow {
				return nil, ErrGasUintOverflow
			}
		}

		// Celo - don't meter gas if this is a ievmh call

		// Dynamic portion of gas
		// consume the gas and return an error if not enough gas is available.
		// cost is explicitly set so that the capture state defer method can get the proper cost
		if !in.evm.dontMeterGas && operation.dynamicGas != nil {
			var dynamicCost uint64
			dynamicCost, err = operation.dynamicGas(in.evm, contract, stack, mem, memorySize)
			cost += dynamicCost // total cost, for debug tracing
			if err != nil || !contract.UseGas(dynamicCost) {
				return nil, ErrOutOfGas
			}
		}
		if memorySize > 0 {
			mem.Resize(memorySize)
		}

		if in.cfg.Debug {
			in.cfg.Tracer.CaptureState(in.evm, pc, op, gasCopy, cost, callContext, in.returnData, in.evm.depth, err)
			logged = true
		}

		// execute the operation
		res, err = operation.execute(&pc, in, callContext)
		// if the operation clears the return data (e.g. it has returning data)
		// set the last return to the result of the operation.
		if operation.returns {
<<<<<<< HEAD
			if in.evm.chainRules.IsChurrito {
				in.returnData = common.CopyBytes(res)
			} else {
				in.returnData = res
			}
=======
			in.returnData = res
>>>>>>> 26675454
		}

		switch {
		case err != nil:
			return nil, err
		case operation.reverts:
			return res, ErrExecutionReverted
		case operation.halts:
			return res, nil
		case !operation.jumps:
			pc++
		}
	}
	return nil, nil
}<|MERGE_RESOLUTION|>--- conflicted
+++ resolved
@@ -263,15 +263,14 @@
 		// if the operation clears the return data (e.g. it has returning data)
 		// set the last return to the result of the operation.
 		if operation.returns {
-<<<<<<< HEAD
-			if in.evm.chainRules.IsChurrito {
+			if in.evm.chainRules.IsEHardfork {
+				in.returnData = res
+			} else if in.evm.chainRules.IsChurrito {
 				in.returnData = common.CopyBytes(res)
 			} else {
 				in.returnData = res
-			}
-=======
-			in.returnData = res
->>>>>>> 26675454
+
+			}
 		}
 
 		switch {
