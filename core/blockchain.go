// Copyright 2014 The go-ethereum Authors
// This file is part of the go-ethereum library.
//
// The go-ethereum library is free software: you can redistribute it and/or modify
// it under the terms of the GNU Lesser General Public License as published by
// the Free Software Foundation, either version 3 of the License, or
// (at your option) any later version.
//
// The go-ethereum library is distributed in the hope that it will be useful,
// but WITHOUT ANY WARRANTY; without even the implied warranty of
// MERCHANTABILITY or FITNESS FOR A PARTICULAR PURPOSE. See the
// GNU Lesser General Public License for more details.
//
// You should have received a copy of the GNU Lesser General Public License
// along with the go-ethereum library. If not, see <http://www.gnu.org/licenses/>.

// Package core implements the Ethereum consensus protocol.
package core

import (
	"errors"
	"fmt"
	"io"
	"math/big"
	"sort"
	"sync"
	"sync/atomic"
	"time"

	"github.com/celo-org/celo-blockchain/common"
	"github.com/celo-org/celo-blockchain/common/mclock"
	"github.com/celo-org/celo-blockchain/common/prque"
	"github.com/celo-org/celo-blockchain/consensus"
	"github.com/celo-org/celo-blockchain/consensus/istanbul/uptime"
	"github.com/celo-org/celo-blockchain/consensus/istanbul/uptime/store"
	"github.com/celo-org/celo-blockchain/core/rawdb"
	"github.com/celo-org/celo-blockchain/core/state"
	"github.com/celo-org/celo-blockchain/core/state/snapshot"
	"github.com/celo-org/celo-blockchain/core/types"
	"github.com/celo-org/celo-blockchain/core/vm"
	"github.com/celo-org/celo-blockchain/ethdb"
	"github.com/celo-org/celo-blockchain/event"
	"github.com/celo-org/celo-blockchain/log"
	"github.com/celo-org/celo-blockchain/metrics"
	"github.com/celo-org/celo-blockchain/params"
	"github.com/celo-org/celo-blockchain/rlp"
	"github.com/celo-org/celo-blockchain/trie"
	lru "github.com/hashicorp/golang-lru"
)

var (
	headBlockGauge     = metrics.NewRegisteredGauge("chain/head/block", nil)
	headHeaderGauge    = metrics.NewRegisteredGauge("chain/head/header", nil)
	headFastBlockGauge = metrics.NewRegisteredGauge("chain/head/receipt", nil)

	accountReadTimer   = metrics.NewRegisteredTimer("chain/account/reads", nil)
	accountHashTimer   = metrics.NewRegisteredTimer("chain/account/hashes", nil)
	accountUpdateTimer = metrics.NewRegisteredTimer("chain/account/updates", nil)
	accountCommitTimer = metrics.NewRegisteredTimer("chain/account/commits", nil)

	storageReadTimer   = metrics.NewRegisteredTimer("chain/storage/reads", nil)
	storageHashTimer   = metrics.NewRegisteredTimer("chain/storage/hashes", nil)
	storageUpdateTimer = metrics.NewRegisteredTimer("chain/storage/updates", nil)
	storageCommitTimer = metrics.NewRegisteredTimer("chain/storage/commits", nil)

	snapshotAccountReadTimer = metrics.NewRegisteredTimer("chain/snapshot/account/reads", nil)
	snapshotStorageReadTimer = metrics.NewRegisteredTimer("chain/snapshot/storage/reads", nil)
	snapshotCommitTimer      = metrics.NewRegisteredTimer("chain/snapshot/commits", nil)

	blockInsertTimer     = metrics.NewRegisteredTimer("chain/inserts", nil)
	blockValidationTimer = metrics.NewRegisteredTimer("chain/validation", nil)
	blockExecutionTimer  = metrics.NewRegisteredTimer("chain/execution", nil)
	blockWriteTimer      = metrics.NewRegisteredTimer("chain/write", nil)

	blockPrefetchExecuteTimer   = metrics.NewRegisteredTimer("chain/prefetch/executes", nil)
	blockPrefetchInterruptMeter = metrics.NewRegisteredMeter("chain/prefetch/interrupts", nil)

	errInsertionInterrupted = errors.New("insertion is interrupted")
	errCommitmentNotFound   = errors.New("randomness commitment not found")
	errParentNotCanonical   = errors.New("parent not canonical, reorgs disabled")
	errAlreadyCanonical     = errors.New("already a canonical block in same level, reorgs disabled")
)

const (
	bodyCacheLimit      = 256
	blockCacheLimit     = 256
	receiptsCacheLimit  = 32
	txLookupCacheLimit  = 1024
	maxFutureBlocks     = 256
	maxTimeFutureBlocks = 30
	badBlockLimit       = 10
	TriesInMemory       = 128

	// BlockChainVersion ensures that an incompatible database forces a resync from scratch.
	//
	// Changelog:
	//
	// - Version 4
	//   The following incompatible database changes were added:
	//   * the `BlockNumber`, `TxHash`, `TxIndex`, `BlockHash` and `Index` fields of log are deleted
	//   * the `Bloom` field of receipt is deleted
	//   * the `BlockIndex` and `TxIndex` fields of txlookup are deleted
	// - Version 5
	//  The following incompatible database changes were added:
	//    * the `TxHash`, `GasCost`, and `ContractAddress` fields are no longer stored for a receipt
	//    * the `TxHash`, `GasCost`, and `ContractAddress` fields are computed by looking up the
	//      receipts' corresponding block
	// - Version 6
	//  The following incompatible database changes were added:
	//    * Transaction lookup information stores the corresponding block number instead of block hash
	// - Version 7
	//  The following incompatible database changes were added:
	//    * Use freezer as the ancient database to maintain all ancient data
	BlockChainVersion uint64 = 7
)

// CacheConfig contains the configuration values for the trie caching/pruning
// that's resident in a blockchain.
type CacheConfig struct {
	TrieCleanLimit      int           // Memory allowance (MB) to use for caching trie nodes in memory
	TrieCleanNoPrefetch bool          // Whether to disable heuristic state prefetching for followup blocks
	TrieDirtyLimit      int           // Memory limit (MB) at which to start flushing dirty trie nodes to disk
	TrieDirtyDisabled   bool          // Whether to disable trie write caching and GC altogether (archive node)
	TrieTimeLimit       time.Duration // Time limit after which to flush the current in-memory trie to disk
	SnapshotLimit       int           // Memory allowance (MB) to use for caching snapshot entries in memory

	SnapshotWait bool // Wait for snapshot construction on startup. TODO(karalabe): This is a dirty hack for testing, nuke it
}

// defaultCacheConfig are the default caching values if none are specified by the
// user (also used during testing).
var defaultCacheConfig = &CacheConfig{
	TrieCleanLimit: 256,
	TrieDirtyLimit: 256,
	TrieTimeLimit:  5 * time.Minute,
	SnapshotLimit:  256,
	SnapshotWait:   true,
}

// BlockChain represents the canonical chain given a database with a genesis
// block. The Blockchain manages chain imports, reverts, chain reorganisations.
//
// Importing blocks in to the block chain happens according to the set of rules
// defined by the two stage Validator. Processing of blocks is done using the
// Processor which processes the included transaction. The validation of the state
// is done in the second part of the Validator. Failing results in aborting of
// the import.
//
// The BlockChain also helps in returning blocks from **any** chain included
// in the database as well as blocks that represents the canonical chain. It's
// important to note that GetBlock can return any block and does not need to be
// included in the canonical one where as GetBlockByNumber always represents the
// canonical chain.
type BlockChain struct {
	chainConfig *params.ChainConfig // Chain & network configuration
	cacheConfig *CacheConfig        // Cache configuration for pruning

	db     ethdb.Database // Low level persistent database to store final content in
	snaps  *snapshot.Tree // Snapshot tree for fast trie leaf access
	triegc *prque.Prque   // Priority queue mapping block numbers to tries to gc
	gcproc time.Duration  // Accumulates canonical block processing for trie dumping

	// txLookupLimit is the maximum number of blocks from head whose tx indices
	// are reserved:
	//  * 0:   means no limit and regenerate any missing indexes
	//  * N:   means N block limit [HEAD-N+1, HEAD] and delete extra indexes
	//  * nil: disable tx reindexer/deleter, but still index new blocks
	txLookupLimit uint64

	hc            *HeaderChain
	rmLogsFeed    event.Feed
	chainFeed     event.Feed
	chainSideFeed event.Feed
	chainHeadFeed event.Feed
	logsFeed      event.Feed
	blockProcFeed event.Feed
	scope         event.SubscriptionScope
	genesisBlock  *types.Block

	chainmu sync.RWMutex // blockchain insertion lock

	currentBlock     atomic.Value // Current head of the block chain
	currentFastBlock atomic.Value // Current head of the fast-sync chain (may be above the block chain!)

	stateCache    state.Database // State database to reuse between imports (contains state cache)
	bodyCache     *lru.Cache     // Cache for the most recent block bodies
	bodyRLPCache  *lru.Cache     // Cache for the most recent block bodies in RLP encoded format
	receiptsCache *lru.Cache     // Cache for the most recent receipts per block
	blockCache    *lru.Cache     // Cache for the most recent entire blocks
	txLookupCache *lru.Cache     // Cache for the most recent transaction lookup data.
	futureBlocks  *lru.Cache     // future blocks are blocks added for later processing

	quit          chan struct{}  // blockchain quit channel
	wg            sync.WaitGroup // chain processing wait group for shutting down
	running       int32          // 0 if chain is running, 1 when stopped
	procInterrupt int32          // interrupt signaler for block processing

	engine     consensus.Engine
	validator  Validator  // Block and state validator interface
	prefetcher Prefetcher // Block state prefetcher interface
	processor  Processor  // Block transaction processor interface
	vmConfig   vm.Config

	badBlocks          *lru.Cache                     // Bad block cache
	shouldPreserve     func(*types.Block) bool        // Function used to determine whether should preserve the given block.
	terminateInsert    func(common.Hash, uint64) bool // Testing hook used to terminate ancient receipt chain insertion.
	writeLegacyJournal bool                           // Testing flag used to flush the snapshot journal in legacy format.
}

// NewBlockChain returns a fully initialised block chain using information
// available in the database. It initialises the default Ethereum Validator and
// Processor.
func NewBlockChain(db ethdb.Database, cacheConfig *CacheConfig, chainConfig *params.ChainConfig, engine consensus.Engine, vmConfig vm.Config, shouldPreserve func(block *types.Block) bool, txLookupLimit *uint64) (*BlockChain, error) {
	if cacheConfig == nil {
		cacheConfig = defaultCacheConfig
	}
	bodyCache, _ := lru.New(bodyCacheLimit)
	bodyRLPCache, _ := lru.New(bodyCacheLimit)
	receiptsCache, _ := lru.New(receiptsCacheLimit)
	blockCache, _ := lru.New(blockCacheLimit)
	txLookupCache, _ := lru.New(txLookupCacheLimit)
	futureBlocks, _ := lru.New(maxFutureBlocks)
	badBlocks, _ := lru.New(badBlockLimit)

	bc := &BlockChain{
		chainConfig:    chainConfig,
		cacheConfig:    cacheConfig,
		db:             db,
		triegc:         prque.New(nil),
		stateCache:     state.NewDatabaseWithCache(db, cacheConfig.TrieCleanLimit),
		quit:           make(chan struct{}),
		shouldPreserve: shouldPreserve,
		bodyCache:      bodyCache,
		bodyRLPCache:   bodyRLPCache,
		receiptsCache:  receiptsCache,
		blockCache:     blockCache,
		txLookupCache:  txLookupCache,
		futureBlocks:   futureBlocks,
		engine:         engine,
		vmConfig:       vmConfig,
		badBlocks:      badBlocks,
	}
	bc.validator = NewBlockValidator(chainConfig, bc, engine)
	bc.prefetcher = newStatePrefetcher(chainConfig, bc, engine)
	bc.processor = NewStateProcessor(chainConfig, bc, engine)

	var err error
	bc.hc, err = NewHeaderChain(db, chainConfig, engine, bc.insertStopped)
	if err != nil {
		return nil, err
	}
	bc.genesisBlock = bc.GetBlockByNumber(0)
	if bc.genesisBlock == nil {
		return nil, ErrNoGenesis
	}

	var nilBlock *types.Block
	bc.currentBlock.Store(nilBlock)
	bc.currentFastBlock.Store(nilBlock)

	// Initialize the chain with ancient data if it isn't empty.
	var txIndexBlock uint64

	if bc.empty() {
		rawdb.InitDatabaseFromFreezer(bc.db)
		// If ancient database is not empty, reconstruct all missing
		// indices in the background.
		frozen, _ := bc.db.Ancients()
		if frozen > 0 {
			txIndexBlock = frozen
		}
	}
	if err := bc.loadLastState(); err != nil {
		return nil, err
	}
	// Make sure the state associated with the block is available
	head := bc.CurrentBlock()
	if _, err := state.New(head.Root(), bc.stateCache, bc.snaps); err != nil {
		// Head state is missing, before the state recovery, find out the
		// disk layer point of snapshot(if it's enabled). Make sure the
		// rewound point is lower than disk layer.
		var diskRoot common.Hash
		if bc.cacheConfig.SnapshotLimit > 0 {
			diskRoot = rawdb.ReadSnapshotRoot(bc.db)
		}
		if diskRoot != (common.Hash{}) {
			log.Warn("Head state missing, repairing", "number", head.Number(), "hash", head.Hash(), "snaproot", diskRoot)

			snapDisk, err := bc.SetHeadBeyondRoot(head.NumberU64(), diskRoot)
			if err != nil {
				return nil, err
			}
			// Chain rewound, persist old snapshot number to indicate recovery procedure
			if snapDisk != 0 {
				rawdb.WriteSnapshotRecoveryNumber(bc.db, snapDisk)
			}
		} else {
			log.Warn("Head state missing, repairing", "number", head.Number(), "hash", head.Hash())
			if err := bc.SetHead(head.NumberU64()); err != nil {
				return nil, err
			}
		}
	}
	// Ensure that a previous crash in SetHead doesn't leave extra ancients
	if frozen, err := bc.db.Ancients(); err == nil && frozen > 0 {
		var (
			needRewind bool
			low        uint64
		)
		// The head full block may be rolled back to a very low height due to
		// blockchain repair. If the head full block is even lower than the ancient
		// chain, truncate the ancient store.
		fullBlock := bc.CurrentBlock()
		if fullBlock != nil && fullBlock.Hash() != bc.genesisBlock.Hash() && fullBlock.NumberU64() < frozen-1 {
			needRewind = true
			low = fullBlock.NumberU64()
		}
		// In fast sync, it may happen that ancient data has been written to the
		// ancient store, but the LastFastBlock has not been updated, truncate the
		// extra data here.
		fastBlock := bc.CurrentFastBlock()
		if fastBlock != nil && fastBlock.NumberU64() < frozen-1 {
			needRewind = true
			if fastBlock.NumberU64() < low || low == 0 {
				low = fastBlock.NumberU64()
			}
		}
		if needRewind {
			log.Error("Truncating ancient chain", "from", bc.CurrentHeader().Number.Uint64(), "to", low)
			if err := bc.SetHead(low); err != nil {
				return nil, err
			}
		}
	}
	// The first thing the node will do is reconstruct the verification data for
	// the head block (ethash cache or clique voting snapshot). Might as well do
	// it in advance.
	currentHeader := bc.CurrentHeader()
	if err := bc.engine.VerifyHeader(bc, currentHeader, true); currentHeader.Number.Cmp(big.NewInt(0)) > 0 && err != nil {
		return nil, err
	}

	// Check the current state of the block hashes and make sure that we do not have any of the bad blocks in our chain
	for hash := range BadHashes {
		if header := bc.GetHeaderByHash(hash); header != nil {
			// get the canonical block corresponding to the offending header's number
			headerByNumber := bc.GetHeaderByNumber(header.Number.Uint64())
			// make sure the headerByNumber (if present) is in our current canonical chain
			if headerByNumber != nil && headerByNumber.Hash() == header.Hash() {
				log.Error("Found bad hash, rewinding chain", "number", header.Number, "hash", header.ParentHash)
				if err := bc.SetHead(header.Number.Uint64() - 1); err != nil {
					return nil, err
				}
				log.Error("Chain rewind was successful, resuming normal operation")
			}
		}
	}
	// Load any existing snapshot, regenerating it if loading failed
	if bc.cacheConfig.SnapshotLimit > 0 {
		// If the chain was rewound past the snapshot persistent layer (causing
		// a recovery block number to be persisted to disk), check if we're still
		// in recovery mode and in that case, don't invalidate the snapshot on a
		// head mismatch.
		var recover bool

		head := bc.CurrentBlock()
		if layer := rawdb.ReadSnapshotRecoveryNumber(bc.db); layer != nil && *layer > head.NumberU64() {
			log.Warn("Enabling snapshot recovery", "chainhead", head.NumberU64(), "diskbase", *layer)
			recover = true
		}
		bc.snaps = snapshot.New(bc.db, bc.stateCache.TrieDB(), bc.cacheConfig.SnapshotLimit, head.Root(), !bc.cacheConfig.SnapshotWait, recover)
	}
	// Take ownership of this particular state
	go bc.update()
	if txLookupLimit != nil {
		bc.txLookupLimit = *txLookupLimit
		go bc.maintainTxIndex(txIndexBlock)
	}
	return bc, nil
}

// GetVMConfig returns the block chain VM config.
func (bc *BlockChain) GetVMConfig() *vm.Config {
	return &bc.vmConfig
}

// empty returns an indicator whether the blockchain is empty.
// Note, it's a special case that we connect a non-empty ancient
// database with an empty node, so that we can plugin the ancient
// into node seamlessly.
func (bc *BlockChain) empty() bool {
	genesis := bc.genesisBlock.Hash()
	for _, hash := range []common.Hash{rawdb.ReadHeadBlockHash(bc.db), rawdb.ReadHeadHeaderHash(bc.db), rawdb.ReadHeadFastBlockHash(bc.db)} {
		if hash != genesis {
			return false
		}
	}
	return true
}

// GetDatabase returns the block chain's database
func (bc *BlockChain) GetDatabase() ethdb.Database {
	return bc.db
}

// loadLastState loads the last known chain state from the database. This method
// assumes that the chain manager mutex is held.
func (bc *BlockChain) loadLastState() error {
	// Restore the last known head block
	head := rawdb.ReadHeadBlockHash(bc.db)
	if head == (common.Hash{}) {
		// Corrupt or empty database, init from scratch
		log.Warn("Empty database, resetting chain")
		return bc.Reset()
	}
	// Make sure the entire head block is available
	currentBlock := bc.GetBlockByHash(head)
	if currentBlock == nil {
		// Corrupt or empty database, init from scratch
		log.Warn("Head block missing, resetting chain", "hash", head)
		return bc.Reset()
	}
	// Everything seems to be fine, set as the head block
	bc.currentBlock.Store(currentBlock)
	headBlockGauge.Update(int64(currentBlock.NumberU64()))

	// Restore the last known head header
	currentHeader := currentBlock.Header()
	if head := rawdb.ReadHeadHeaderHash(bc.db); head != (common.Hash{}) {
		if header := bc.GetHeaderByHash(head); header != nil {
			currentHeader = header
		}
	}
	log.Debug(fmt.Sprintf("Loading Last State: %v", currentHeader.Number))
	bc.hc.SetCurrentHeader(currentHeader)

	// Restore the last known head fast block
	bc.currentFastBlock.Store(currentBlock)
	headFastBlockGauge.Update(int64(currentBlock.NumberU64()))

	if head := rawdb.ReadHeadFastBlockHash(bc.db); head != (common.Hash{}) {
		if block := bc.GetBlockByHash(head); block != nil {
			bc.currentFastBlock.Store(block)
			headFastBlockGauge.Update(int64(block.NumberU64()))
		}
	}
	// Issue a status log for the user
	currentFastBlock := bc.CurrentFastBlock()

	headerTd := bc.GetTd(currentHeader.Hash(), currentHeader.Number.Uint64())
	blockTd := bc.GetTd(currentBlock.Hash(), currentBlock.NumberU64())
	fastTd := bc.GetTd(currentFastBlock.Hash(), currentFastBlock.NumberU64())

	log.Info("Loaded most recent local header", "number", currentHeader.Number, "hash", currentHeader.Hash(), "td", headerTd, "age", common.PrettyAge(time.Unix(int64(currentHeader.Time), 0)))
	log.Info("Loaded most recent local full block", "number", currentBlock.Number(), "hash", currentBlock.Hash(), "td", blockTd, "age", common.PrettyAge(time.Unix(int64(currentBlock.Time()), 0)))
	log.Info("Loaded most recent local fast block", "number", currentFastBlock.Number(), "hash", currentFastBlock.Hash(), "td", fastTd, "age", common.PrettyAge(time.Unix(int64(currentFastBlock.Time()), 0)))
	if pivot := rawdb.ReadLastPivotNumber(bc.db); pivot != nil {
		log.Info("Loaded last fast-sync pivot marker", "number", *pivot)
	}
	return nil
}

// SetHead rewinds the local chain to a new head. Depending on whether the node
// was fast synced or full synced and in which state, the method will try to
// delete minimal data from disk whilst retaining chain consistency.
func (bc *BlockChain) SetHead(head uint64) error {
	_, err := bc.SetHeadBeyondRoot(head, common.Hash{})
	return err
}

// SetHeadBeyondRoot rewinds the local chain to a new head with the extra condition
// that the rewind must pass the specified state root. This method is meant to be
// used when rewiding with snapshots enabled to ensure that we go back further than
// persistent disk layer. Depending on whether the node was fast synced or full, and
// in which state, the method will try to delete minimal data from disk whilst
// retaining chain consistency.
//
// The method returns the block number where the requested root cap was found.
func (bc *BlockChain) SetHeadBeyondRoot(head uint64, root common.Hash) (uint64, error) {
	bc.chainmu.Lock()
	defer bc.chainmu.Unlock()

	// Track the block number of the requested root hash
	var rootNumber uint64 // (no root == always 0)

	// Retrieve the last pivot block to short circuit rollbacks beyond it and the
	// current freezer limit to start nuking id underflown
	pivot := rawdb.ReadLastPivotNumber(bc.db)
	frozen, _ := bc.db.Ancients()

	updateFn := func(db ethdb.KeyValueWriter, header *types.Header) (uint64, bool) {
		// Rewind the block chain, ensuring we don't end up with a stateless head
		// block. Note, depth equality is permitted to allow using SetHead as a
		// chain reparation mechanism without deleting any data!
		if currentBlock := bc.CurrentBlock(); currentBlock != nil && header.Number.Uint64() <= currentBlock.NumberU64() {
			newHeadBlock := bc.GetBlock(header.Hash(), header.Number.Uint64())
			if newHeadBlock == nil {
				log.Error("Gap in the chain, rewinding to genesis", "number", header.Number, "hash", header.Hash())
				newHeadBlock = bc.genesisBlock
			} else {
				// Block exists, keep rewinding until we find one with state,
				// keeping rewinding until we exceed the optional threshold
				// root hash
				beyondRoot := (root == common.Hash{}) // Flag whether we're beyond the requested root (no root, always true)

				for {
					// If a root threshold was requested but not yet crossed, check
					if root != (common.Hash{}) && !beyondRoot && newHeadBlock.Root() == root {
						beyondRoot, rootNumber = true, newHeadBlock.NumberU64()
					}
					if _, err := state.New(newHeadBlock.Root(), bc.stateCache, bc.snaps); err != nil {
						log.Info("Block state missing, rewinding further", "number", newHeadBlock.NumberU64(), "hash", newHeadBlock.Hash())
						if pivot == nil || newHeadBlock.NumberU64() > *pivot {
							newHeadBlock = bc.GetBlock(newHeadBlock.ParentHash(), newHeadBlock.NumberU64()-1)
							continue
						} else {
							log.Trace("Rewind passed pivot, aiming genesis", "number", newHeadBlock.NumberU64(), "hash", newHeadBlock.Hash(), "pivot", *pivot)
							newHeadBlock = bc.genesisBlock
						}
					}
					if beyondRoot || newHeadBlock.NumberU64() == 0 {
						log.Info("Rewound to block with state", "number", newHeadBlock.NumberU64(), "hash", newHeadBlock.Hash())
						break
					}
					log.Info("Skipping block with threshold state", "number", newHeadBlock.NumberU64(), "hash", newHeadBlock.Hash(), "root", newHeadBlock.Root())
					newHeadBlock = bc.GetBlock(newHeadBlock.ParentHash(), newHeadBlock.NumberU64()-1) // Keep rewinding
				}
			}
			rawdb.WriteHeadBlockHash(db, newHeadBlock.Hash())

			// Degrade the chain markers if they are explicitly reverted.
			// In theory we should update all in-memory markers in the
			// last step, however the direction of SetHead is from high
			// to low, so it's safe the update in-memory markers directly.
			bc.currentBlock.Store(newHeadBlock)
			headBlockGauge.Update(int64(newHeadBlock.NumberU64()))
		}
		// Rewind the fast block in a simpleton way to the target head
		if currentFastBlock := bc.CurrentFastBlock(); currentFastBlock != nil && header.Number.Uint64() < currentFastBlock.NumberU64() {
			newHeadFastBlock := bc.GetBlock(header.Hash(), header.Number.Uint64())
			// If either blocks reached nil, reset to the genesis state
			if newHeadFastBlock == nil {
				newHeadFastBlock = bc.genesisBlock
			}
			rawdb.WriteHeadFastBlockHash(db, newHeadFastBlock.Hash())

			// Degrade the chain markers if they are explicitly reverted.
			// In theory we should update all in-memory markers in the
			// last step, however the direction of SetHead is from high
			// to low, so it's safe the update in-memory markers directly.
			bc.currentFastBlock.Store(newHeadFastBlock)
			headFastBlockGauge.Update(int64(newHeadFastBlock.NumberU64()))
			log.Info("Rewound fast block", "number", newHeadFastBlock.NumberU64())
		}
		head := bc.CurrentBlock().NumberU64()

		// If setHead underflown the freezer threshold and the block processing
		// intent afterwards is full block importing, delete the chain segment
		// between the stateful-block and the sethead target.
		var wipe bool
		if head+1 < frozen {
			wipe = pivot == nil || head >= *pivot
		}
		return head, wipe // Only force wipe if full synced
	}
	// Rewind the header chain, deleting all block bodies until then
	delFn := func(db ethdb.KeyValueWriter, hash common.Hash, num uint64) {
		// Ignore the error here since light client won't hit this path
		frozen, _ := bc.db.Ancients()
		if num+1 <= frozen {
			// Truncate all relative data(header, total difficulty, body, receipt
			// and canonical hash) from ancient store.
			if err := bc.db.TruncateAncients(num); err != nil {
				log.Crit("Failed to truncate ancient data", "number", num, "err", err)
			}
			// Remove the hash <-> number mapping from the active store.
			rawdb.DeleteHeaderNumber(db, hash)
		} else {
			// Remove relative body and receipts from the active store.
			// The header, total difficulty and canonical hash will be
			// removed in the hc.SetHead function.
			rawdb.DeleteBody(db, hash, num)
			rawdb.DeleteReceipts(db, hash, num)
		}
		// Todo(rjl493456442) txlookup, bloombits, etc
	}
	// If SetHead was only called as a chain reparation method, try to skip
	// touching the header chain altogether, unless the freezer is broken
	if block := bc.CurrentBlock(); block.NumberU64() == head {
		if target, force := updateFn(bc.db, block.Header()); force {
			bc.hc.SetHead(target, updateFn, delFn)
		}
	} else {
		// Rewind the chain to the requested head and keep going backwards until a
		// block with a state is found or fast sync pivot is passed
		log.Warn("Rewinding blockchain", "target", head)
		bc.hc.SetHead(head, updateFn, delFn)
	}
	// Clear out any stale content from the caches
	bc.bodyCache.Purge()
	bc.bodyRLPCache.Purge()
	bc.receiptsCache.Purge()
	bc.blockCache.Purge()
	bc.txLookupCache.Purge()
	bc.futureBlocks.Purge()

	return rootNumber, bc.loadLastState()
}

// FastSyncCommitHead sets the current head block to the one defined by the hash
// irrelevant what the chain contents were prior.
func (bc *BlockChain) FastSyncCommitHead(hash common.Hash) error {
	// Make sure that both the block as well at its state trie exists
	block := bc.GetBlockByHash(hash)
	if block == nil {
		return fmt.Errorf("non existent block [%x…]", hash[:4])
	}
	if _, err := trie.NewSecure(block.Root(), bc.stateCache.TrieDB()); err != nil {
		return err
	}
	// If all checks out, manually set the head block
	bc.chainmu.Lock()
	bc.currentBlock.Store(block)
	headBlockGauge.Update(int64(block.NumberU64()))
	bc.chainmu.Unlock()

	// Destroy any existing state snapshot and regenerate it in the background
	if bc.snaps != nil {
		bc.snaps.Rebuild(block.Root())
	}
	log.Info("Committed new head block", "number", block.Number(), "hash", hash)
	return nil
}

// CurrentBlock retrieves the current head block of the canonical chain. The
// block is retrieved from the blockchain's internal cache.
func (bc *BlockChain) CurrentBlock() *types.Block {
	return bc.currentBlock.Load().(*types.Block)
}

// Snapshot returns the blockchain snapshot tree. This method is mainly used for
// testing, to make it possible to verify the snapshot after execution.
//
// Warning: There are no guarantees about the safety of using the returned 'snap' if the
// blockchain is simultaneously importing blocks, so take care.
func (bc *BlockChain) Snapshot() *snapshot.Tree {
	return bc.snaps
}

// Add this to solve conflicts due to cherry-picking
func (bc *BlockChain) Snapshots() *snapshot.Tree {
	return bc.Snapshot()
}

// CurrentFastBlock retrieves the current fast-sync head block of the canonical
// chain. The block is retrieved from the blockchain's internal cache.
func (bc *BlockChain) CurrentFastBlock() *types.Block {
	return bc.currentFastBlock.Load().(*types.Block)
}

// Validator returns the current validator.
func (bc *BlockChain) Validator() Validator {
	return bc.validator
}

// Processor returns the current processor.
func (bc *BlockChain) Processor() Processor {
	return bc.processor
}

// State returns a new mutable state based on the current HEAD block.
func (bc *BlockChain) State() (*state.StateDB, error) {
	return bc.StateAt(bc.CurrentBlock().Root())
}

// StateAt returns a new mutable state based on a particular point in time.
func (bc *BlockChain) StateAt(root common.Hash) (*state.StateDB, error) {
	return state.New(root, bc.stateCache, bc.snaps)
}

// StateCache returns the caching database underpinning the blockchain instance.
func (bc *BlockChain) StateCache() state.Database {
	return bc.stateCache
}

// Reset purges the entire blockchain, restoring it to its genesis state.
func (bc *BlockChain) Reset() error {
	return bc.ResetWithGenesisBlock(bc.genesisBlock)
}

// ResetWithGenesisBlock purges the entire blockchain, restoring it to the
// specified genesis state.
func (bc *BlockChain) ResetWithGenesisBlock(genesis *types.Block) error {
	// Dump the entire block chain and purge the caches
	if err := bc.SetHead(0); err != nil {
		return err
	}
	bc.chainmu.Lock()
	defer bc.chainmu.Unlock()

	// Prepare the genesis block and reinitialise the chain
	batch := bc.db.NewBatch()
	rawdb.WriteTd(batch, genesis.Hash(), genesis.NumberU64(), genesis.TotalDifficulty())
	rawdb.WriteBlock(batch, genesis)
	if err := batch.Write(); err != nil {
		log.Crit("Failed to write genesis block", "err", err)
	}
	bc.writeHeadBlock(genesis)

	// Last update all in-memory chain markers
	bc.genesisBlock = genesis
	bc.currentBlock.Store(bc.genesisBlock)
	headBlockGauge.Update(int64(bc.genesisBlock.NumberU64()))
	bc.hc.SetGenesis(bc.genesisBlock.Header())
	bc.hc.SetCurrentHeader(bc.genesisBlock.Header())
	bc.currentFastBlock.Store(bc.genesisBlock)
	headFastBlockGauge.Update(int64(bc.genesisBlock.NumberU64()))
	return nil
}

// Export writes the active chain to the given writer.
func (bc *BlockChain) Export(w io.Writer) error {
	return bc.ExportN(w, uint64(0), bc.CurrentBlock().NumberU64())
}

// ExportN writes a subset of the active chain to the given writer.
func (bc *BlockChain) ExportN(w io.Writer, first uint64, last uint64) error {
	bc.chainmu.RLock()
	defer bc.chainmu.RUnlock()

	if first > last {
		return fmt.Errorf("export failed: first (%d) is greater than last (%d)", first, last)
	}
	log.Info("Exporting batch of blocks", "count", last-first+1)

	start, reported := time.Now(), time.Now()
	for nr := first; nr <= last; nr++ {
		block := bc.GetBlockByNumber(nr)
		if block == nil {
			return fmt.Errorf("export failed on #%d: not found", nr)
		}
		if err := block.EncodeRLP(w); err != nil {
			return err
		}
		if time.Since(reported) >= statsReportLimit {
			log.Info("Exporting blocks", "exported", block.NumberU64()-first, "elapsed", common.PrettyDuration(time.Since(start)))
			reported = time.Now()
		}
	}
	return nil
}

// writeHeadBlock injects a new head block into the current block chain. This method
// assumes that the block is indeed a true head. It will also reset the head
// header and the head fast sync block to this very same block if they are older
// or if they are on a different side chain.
//
// Note, this function assumes that the `mu` mutex is held!
func (bc *BlockChain) writeHeadBlock(block *types.Block) {
	// If the block is on a side chain or an unknown one, force other heads onto it too
	updateHeads := rawdb.ReadCanonicalHash(bc.db, block.NumberU64()) != block.Hash()

	// Add the block to the canonical chain number scheme and mark as the head
	batch := bc.db.NewBatch()
	rawdb.WriteCanonicalHash(batch, block.Hash(), block.NumberU64())
	rawdb.WriteTxLookupEntries(batch, block)
	rawdb.WriteHeadBlockHash(batch, block.Hash())

	// If the block is better than our head or is on a different chain, force update heads
	if updateHeads {
		rawdb.WriteHeadHeaderHash(batch, block.Hash())
		rawdb.WriteHeadFastBlockHash(batch, block.Hash())
	}
	// Flush the whole batch into the disk, exit the node if failed
	if err := batch.Write(); err != nil {
		log.Crit("Failed to update chain indexes and markers", "err", err)
	}
	// Update all in-memory chain markers in the last step
	if updateHeads {
		bc.hc.SetCurrentHeader(block.Header())
		bc.currentFastBlock.Store(block)
		headFastBlockGauge.Update(int64(block.NumberU64()))
	}
	bc.currentBlock.Store(block)
	headBlockGauge.Update(int64(block.NumberU64()))
}

// Genesis retrieves the chain's genesis block.
func (bc *BlockChain) Genesis() *types.Block {
	return bc.genesisBlock
}

// GetBody retrieves a block body (transactions) from the database by
// hash, caching it if found.
func (bc *BlockChain) GetBody(hash common.Hash) *types.Body {
	// Short circuit if the body's already in the cache, retrieve otherwise
	if cached, ok := bc.bodyCache.Get(hash); ok {
		body := cached.(*types.Body)
		return body
	}
	number := bc.hc.GetBlockNumber(hash)
	if number == nil {
		return nil
	}
	body := rawdb.ReadBody(bc.db, hash, *number)
	if body == nil {
		return nil
	}
	// Cache the found body for next time and return
	bc.bodyCache.Add(hash, body)
	return body
}

// GetBodyRLP retrieves a block body in RLP encoding from the database by hash,
// caching it if found.
func (bc *BlockChain) GetBodyRLP(hash common.Hash) rlp.RawValue {
	// Short circuit if the body's already in the cache, retrieve otherwise
	if cached, ok := bc.bodyRLPCache.Get(hash); ok {
		return cached.(rlp.RawValue)
	}
	number := bc.hc.GetBlockNumber(hash)
	if number == nil {
		return nil
	}
	body := rawdb.ReadBodyRLP(bc.db, hash, *number)
	if len(body) == 0 {
		return nil
	}
	// Cache the found body for next time and return
	bc.bodyRLPCache.Add(hash, body)
	return body
}

// HasBlock checks if a block is fully present in the database or not.
func (bc *BlockChain) HasBlock(hash common.Hash, number uint64) bool {
	if bc.blockCache.Contains(hash) {
		return true
	}
	return rawdb.HasBody(bc.db, hash, number)
}

// HasFastBlock checks if a fast block is fully present in the database or not.
func (bc *BlockChain) HasFastBlock(hash common.Hash, number uint64) bool {
	if !bc.HasBlock(hash, number) {
		return false
	}
	if bc.receiptsCache.Contains(hash) {
		return true
	}
	return rawdb.HasReceipts(bc.db, hash, number)
}

// HasState checks if state trie is fully present in the database or not.
func (bc *BlockChain) HasState(hash common.Hash) bool {
	_, err := bc.stateCache.OpenTrie(hash)
	return err == nil
}

// HasBlockAndState checks if a block and associated state trie is fully present
// in the database or not, caching it if present.
func (bc *BlockChain) HasBlockAndState(hash common.Hash, number uint64) bool {
	// Check first that the block itself is known
	block := bc.GetBlock(hash, number)
	if block == nil {
		return false
	}
	return bc.HasState(block.Root())
}

// GetBlock retrieves a block from the database by hash and number,
// caching it if found.
func (bc *BlockChain) GetBlock(hash common.Hash, number uint64) *types.Block {
	// Short circuit if the block's already in the cache, retrieve otherwise
	if block, ok := bc.blockCache.Get(hash); ok {
		return block.(*types.Block)
	}
	block := rawdb.ReadBlock(bc.db, hash, number)
	if block == nil {
		return nil
	}
	// Cache the found block for next time and return
	bc.blockCache.Add(block.Hash(), block)
	return block
}

// GetBlockByHash retrieves a block from the database by hash, caching it if found.
func (bc *BlockChain) GetBlockByHash(hash common.Hash) *types.Block {
	number := bc.hc.GetBlockNumber(hash)
	if number == nil {
		return nil
	}
	return bc.GetBlock(hash, *number)
}

// GetBlockByNumber retrieves a block from the database by number, caching it
// (associated with its hash) if found.
func (bc *BlockChain) GetBlockByNumber(number uint64) *types.Block {
	hash := rawdb.ReadCanonicalHash(bc.db, number)
	if hash == (common.Hash{}) {
		return nil
	}
	return bc.GetBlock(hash, number)
}

// GetReceiptsByHash retrieves the receipts for all transactions in a given block.
func (bc *BlockChain) GetReceiptsByHash(hash common.Hash) types.Receipts {
	if receipts, ok := bc.receiptsCache.Get(hash); ok {
		return receipts.(types.Receipts)
	}
	number := rawdb.ReadHeaderNumber(bc.db, hash)
	if number == nil {
		return nil
	}
	receipts := rawdb.ReadReceipts(bc.db, hash, *number, bc.chainConfig)
	if receipts == nil {
		return nil
	}
	bc.receiptsCache.Add(hash, receipts)
	return receipts
}

// GetBlocksFromHash returns the block corresponding to hash and up to n-1 ancestors.
// [deprecated by eth/62]
func (bc *BlockChain) GetBlocksFromHash(hash common.Hash, n int) (blocks []*types.Block) {
	number := bc.hc.GetBlockNumber(hash)
	if number == nil {
		return nil
	}
	for i := 0; i < n; i++ {
		block := bc.GetBlock(hash, *number)
		if block == nil {
			break
		}
		blocks = append(blocks, block)
		hash = block.ParentHash()
		*number--
	}
	return
}

// TrieNode retrieves a blob of data associated with a trie node (or code hash)
// either from ephemeral in-memory cache, or from persistent storage.
func (bc *BlockChain) TrieNode(hash common.Hash) ([]byte, error) {
	return bc.stateCache.TrieDB().Node(hash)
}

// Stop stops the blockchain service. If any imports are currently in progress
// it will abort them using the procInterrupt.
func (bc *BlockChain) Stop() {
	if !atomic.CompareAndSwapInt32(&bc.running, 0, 1) {
		return
	}
	// Unsubscribe all subscriptions registered from blockchain
	bc.scope.Close()
	close(bc.quit)
	bc.StopInsert()
	bc.wg.Wait()

	// Ensure that the entirety of the state snapshot is journalled to disk.
	var snapBase common.Hash
	if bc.snaps != nil {
		var err error
		if bc.writeLegacyJournal {
			if snapBase, err = bc.snaps.LegacyJournal(bc.CurrentBlock().Root()); err != nil {
				log.Error("Failed to journal state snapshot", "err", err)
			}
		} else {
			if snapBase, err = bc.snaps.Journal(bc.CurrentBlock().Root()); err != nil {
				log.Error("Failed to journal state snapshot", "err", err)
			}
		}
	}
	// Ensure the state of a recent block is also stored to disk before exiting.
	// We're writing three different states to catch different restart scenarios:
	//  - HEAD:     So we don't need to reprocess any blocks in the general case
	//  - HEAD-1:   So we don't do large reorgs if our HEAD becomes an uncle
	//  - HEAD-127: So we have a hard limit on the number of blocks reexecuted
	if !bc.cacheConfig.TrieDirtyDisabled {
		triedb := bc.stateCache.TrieDB()

		for _, offset := range []uint64{0, 1, TriesInMemory - 1} {
			if number := bc.CurrentBlock().NumberU64(); number > offset {
				recent := bc.GetBlockByNumber(number - offset)

				log.Info("Writing cached state to disk", "block", recent.Number(), "hash", recent.Hash(), "root", recent.Root())
				if err := triedb.Commit(recent.Root(), true); err != nil {
					log.Error("Failed to commit recent state trie", "err", err)
				}
			}
		}
		if snapBase != (common.Hash{}) {
			log.Info("Writing snapshot state to disk", "root", snapBase)
			if err := triedb.Commit(snapBase, true); err != nil {
				log.Error("Failed to commit recent state trie", "err", err)
			}
		}
		for !bc.triegc.Empty() {
			triedb.Dereference(bc.triegc.PopItem().(common.Hash))
		}
		if size, _ := triedb.Size(); size != 0 {
			log.Error("Dangling trie nodes after full cleanup")
		}
	}
	log.Info("Blockchain stopped")
}

// StopInsert interrupts all insertion methods, causing them to return
// errInsertionInterrupted as soon as possible. Insertion is permanently disabled after
// calling this method.
func (bc *BlockChain) StopInsert() {
	atomic.StoreInt32(&bc.procInterrupt, 1)
}

// insertStopped returns true after StopInsert has been called.
func (bc *BlockChain) insertStopped() bool {
	return atomic.LoadInt32(&bc.procInterrupt) == 1
}

func (bc *BlockChain) procFutureBlocks() {
	blocks := make([]*types.Block, 0, bc.futureBlocks.Len())
	for _, hash := range bc.futureBlocks.Keys() {
		if block, exist := bc.futureBlocks.Peek(hash); exist {
			blocks = append(blocks, block.(*types.Block))
		}
	}
	if len(blocks) > 0 {
		sort.Slice(blocks, func(i, j int) bool {
			return blocks[i].NumberU64() < blocks[j].NumberU64()
		})
		// Insert one by one as chain insertion needs contiguous ancestry between blocks
		for i := range blocks {
			bc.InsertChain(blocks[i : i+1])
		}
	}
}

// WriteStatus status of write
type WriteStatus byte

const (
	NonStatTy WriteStatus = iota
	CanonStatTy
)

// truncateAncient rewinds the blockchain to the specified header and deletes all
// data in the ancient store that exceeds the specified header.
func (bc *BlockChain) truncateAncient(head uint64) error {
	frozen, err := bc.db.Ancients()
	if err != nil {
		return err
	}
	// Short circuit if there is no data to truncate in ancient store.
	if frozen <= head+1 {
		return nil
	}
	// Truncate all the data in the freezer beyond the specified head
	if err := bc.db.TruncateAncients(head + 1); err != nil {
		return err
	}
	bc.purge()

	log.Info("Rewind ancient data", "number", head)
	return nil
}

// numberHash is just a container for a number and a hash, to represent a block
type numberHash struct {
	number uint64
	hash   common.Hash
}

// InsertReceiptChain attempts to complete an already existing header chain with
// transaction and receipt data.
func (bc *BlockChain) InsertReceiptChain(blockChain types.Blocks, receiptChain []types.Receipts, ancientLimit uint64) (int, error) {
	// We don't require the chainMu here since we want to maximize the
	// concurrency of header insertion and receipt insertion.
	bc.wg.Add(1)
	defer bc.wg.Done()

	var (
		ancientBlocks, liveBlocks     types.Blocks
		ancientReceipts, liveReceipts []types.Receipts
	)
	// Do a sanity check that the provided chain is actually ordered and linked
	for i := 0; i < len(blockChain); i++ {
		if i != 0 {
			if blockChain[i].NumberU64() != blockChain[i-1].NumberU64()+1 || blockChain[i].ParentHash() != blockChain[i-1].Hash() {
				log.Error("Non contiguous receipt insert", "number", blockChain[i].Number(), "hash", blockChain[i].Hash(), "parent", blockChain[i].ParentHash(),
					"prevnumber", blockChain[i-1].Number(), "prevhash", blockChain[i-1].Hash())
				return 0, fmt.Errorf("non contiguous insert: item %d is #%d [%x…], item %d is #%d [%x…] (parent [%x…])", i-1, blockChain[i-1].NumberU64(),
					blockChain[i-1].Hash().Bytes()[:4], i, blockChain[i].NumberU64(), blockChain[i].Hash().Bytes()[:4], blockChain[i].ParentHash().Bytes()[:4])
			}
		}
		if blockChain[i].NumberU64() <= ancientLimit {
			ancientBlocks, ancientReceipts = append(ancientBlocks, blockChain[i]), append(ancientReceipts, receiptChain[i])
		} else {
			liveBlocks, liveReceipts = append(liveBlocks, blockChain[i]), append(liveReceipts, receiptChain[i])
		}
	}

	var (
		stats = struct{ processed, ignored int32 }{}
		start = time.Now()
		size  = 0
	)
	// updateHead updates the head fast sync block if the inserted blocks are better
	// and returns an indicator whether the inserted blocks are canonical.
	updateHead := func(head *types.Block) bool {
		bc.chainmu.Lock()

		// Rewind may have occurred, skip in that case.
		if bc.CurrentHeader().Number.Cmp(head.Number()) >= 0 {
			currentFastBlock, td := bc.CurrentFastBlock(), bc.GetTd(head.Hash(), head.NumberU64())
			if bc.GetTd(currentFastBlock.Hash(), currentFastBlock.NumberU64()).Cmp(td) < 0 {
				rawdb.WriteHeadFastBlockHash(bc.db, head.Hash())
				bc.currentFastBlock.Store(head)
				headFastBlockGauge.Update(int64(head.NumberU64()))
				bc.chainmu.Unlock()
				return true
			}
		}
		bc.chainmu.Unlock()
		return false
	}
	// writeAncient writes blockchain and corresponding receipt chain into ancient store.
	//
	// this function only accepts canonical chain data. All side chain will be reverted
	// eventually.
	writeAncient := func(blockChain types.Blocks, receiptChain []types.Receipts) (int, error) {
		var (
			previous = bc.CurrentFastBlock()
			batch    = bc.db.NewBatch()
		)
		// If any error occurs before updating the head or we are inserting a side chain,
		// all the data written this time wll be rolled back.
		defer func() {
			if previous != nil {
				if err := bc.truncateAncient(previous.NumberU64()); err != nil {
					log.Crit("Truncate ancient store failed", "err", err)
				}
			}
		}()
		var deleted []*numberHash
		for i, block := range blockChain {
			// Short circuit insertion if shutting down or processing failed
			if bc.insertStopped() {
				return 0, errInsertionInterrupted
			}
			// Short circuit insertion if it is required(used in testing only)
			if bc.terminateInsert != nil && bc.terminateInsert(block.Hash(), block.NumberU64()) {
				return i, errors.New("insertion is terminated for testing purpose")
			}
			// Short circuit if the owner header is unknown
			if !bc.HasHeader(block.Hash(), block.NumberU64()) {
				return i, fmt.Errorf("containing header #%d [%x…] unknown", block.Number(), block.Hash().Bytes()[:4])
			}
			var (
				start  = time.Now()
				logged = time.Now()
				count  int
			)
			// Migrate all ancient blocks. This can happen if someone upgrades from Geth
			// 1.8.x to 1.9.x mid-fast-sync. Perhaps we can get rid of this path in the
			// long term.
			for {
				// We can ignore the error here since light client won't hit this code path.
				frozen, _ := bc.db.Ancients()
				if frozen >= block.NumberU64() {
					break
				}
				h := rawdb.ReadCanonicalHash(bc.db, frozen)
				b := rawdb.ReadBlock(bc.db, h, frozen)
				size += rawdb.WriteAncientBlock(bc.db, b, rawdb.ReadReceipts(bc.db, h, frozen, bc.chainConfig), rawdb.ReadTd(bc.db, h, frozen))
				count += 1

				// Always keep genesis block in active database.
				if b.NumberU64() != 0 {
					deleted = append(deleted, &numberHash{b.NumberU64(), b.Hash()})
				}
				if time.Since(logged) > 8*time.Second {
					log.Info("Migrating ancient blocks", "count", count, "elapsed", common.PrettyDuration(time.Since(start)))
					logged = time.Now()
				}
				// Don't collect too much in-memory, write it out every 100K blocks
				if len(deleted) > 100000 {
					// Sync the ancient store explicitly to ensure all data has been flushed to disk.
					if err := bc.db.Sync(); err != nil {
						return 0, err
					}
					// Wipe out canonical block data.
					for _, nh := range deleted {
						rawdb.DeleteBlockWithoutNumber(batch, nh.hash, nh.number)
						rawdb.DeleteCanonicalHash(batch, nh.number)
					}
					if err := batch.Write(); err != nil {
						return 0, err
					}
					batch.Reset()
					// Wipe out side chain too.
					for _, nh := range deleted {
						for _, hash := range rawdb.ReadAllHashes(bc.db, nh.number) {
							rawdb.DeleteBlock(batch, hash, nh.number)
						}
					}
					if err := batch.Write(); err != nil {
						return 0, err
					}
					batch.Reset()
					deleted = deleted[0:]
				}
			}
			if count > 0 {
				log.Info("Migrated ancient blocks", "count", count, "elapsed", common.PrettyDuration(time.Since(start)))
			}
			// Flush data into ancient database.
			size += rawdb.WriteAncientBlock(bc.db, block, receiptChain[i], bc.GetTd(block.Hash(), block.NumberU64()))

			// Write tx indices if any condition is satisfied:
			// * If user requires to reserve all tx indices(txlookuplimit=0)
			// * If all ancient tx indices are required to be reserved(txlookuplimit is even higher than ancientlimit)
			// * If block number is large enough to be regarded as a recent block
			// It means blocks below the ancientLimit-txlookupLimit won't be indexed.
			//
			// But if the `TxIndexTail` is not nil, e.g. Geth is initialized with
			// an external ancient database, during the setup, blockchain will start
			// a background routine to re-indexed all indices in [ancients - txlookupLimit, ancients)
			// range. In this case, all tx indices of newly imported blocks should be
			// generated.
			if bc.txLookupLimit == 0 || ancientLimit <= bc.txLookupLimit || block.NumberU64() >= ancientLimit-bc.txLookupLimit {
				rawdb.WriteTxLookupEntries(batch, block)
			} else if rawdb.ReadTxIndexTail(bc.db) != nil {
				rawdb.WriteTxLookupEntries(batch, block)
			}
			stats.processed++
		}
		// Flush all tx-lookup index data.
		size += batch.ValueSize()
		if err := batch.Write(); err != nil {
			return 0, err
		}
		batch.Reset()

		// Sync the ancient store explicitly to ensure all data has been flushed to disk.
		if err := bc.db.Sync(); err != nil {
			return 0, err
		}
		if !updateHead(blockChain[len(blockChain)-1]) {
			return 0, errors.New("side blocks can't be accepted as the ancient chain data")
		}
		previous = nil // disable rollback explicitly

		// Wipe out canonical block data.
		for _, nh := range deleted {
			rawdb.DeleteBlockWithoutNumber(batch, nh.hash, nh.number)
			rawdb.DeleteCanonicalHash(batch, nh.number)
		}
		for _, block := range blockChain {
			// Always keep genesis block in active database.
			if block.NumberU64() != 0 {
				rawdb.DeleteBlockWithoutNumber(batch, block.Hash(), block.NumberU64())
				rawdb.DeleteCanonicalHash(batch, block.NumberU64())
			}
		}
		if err := batch.Write(); err != nil {
			return 0, err
		}
		batch.Reset()

		// Wipe out side chain too.
		for _, nh := range deleted {
			for _, hash := range rawdb.ReadAllHashes(bc.db, nh.number) {
				rawdb.DeleteBlock(batch, hash, nh.number)
			}
		}
		for _, block := range blockChain {
			// Always keep genesis block in active database.
			if block.NumberU64() != 0 {
				for _, hash := range rawdb.ReadAllHashes(bc.db, block.NumberU64()) {
					rawdb.DeleteBlock(batch, hash, block.NumberU64())
				}
			}
		}
		if err := batch.Write(); err != nil {
			return 0, err
		}
		return 0, nil
	}
	// writeLive writes blockchain and corresponding receipt chain into active store.
	writeLive := func(blockChain types.Blocks, receiptChain []types.Receipts) (int, error) {
		batch := bc.db.NewBatch()
		for i, block := range blockChain {
			// Short circuit insertion if shutting down or processing failed
			if bc.insertStopped() {
				return 0, errInsertionInterrupted
			}
			// Short circuit if the owner header is unknown
			if !bc.HasHeader(block.Hash(), block.NumberU64()) {
				return i, fmt.Errorf("containing header #%d [%x…] unknown", block.Number(), block.Hash().Bytes()[:4])
			}
			if bc.HasBlock(block.Hash(), block.NumberU64()) {
				stats.ignored++
				continue
			}
			// Write all the data out into the database
			rawdb.WriteBody(batch, block.Hash(), block.NumberU64(), block.Body())
			rawdb.WriteReceipts(batch, block.Hash(), block.NumberU64(), receiptChain[i])
			rawdb.WriteTxLookupEntries(batch, block) // Always write tx indices for live blocks, we assume they are needed

			// Write everything belongs to the blocks into the database. So that
			// we can ensure all components of body is completed(body, receipts,
			// tx indexes)
			if batch.ValueSize() >= ethdb.IdealBatchSize {
				if err := batch.Write(); err != nil {
					return 0, err
				}
				size += batch.ValueSize()
				batch.Reset()
			}
			stats.processed++
		}
		// Write everything belongs to the blocks into the database. So that
		// we can ensure all components of body is completed(body, receipts,
		// tx indexes)
		if batch.ValueSize() > 0 {
			size += batch.ValueSize()
			if err := batch.Write(); err != nil {
				return 0, err
			}
		}
		updateHead(blockChain[len(blockChain)-1])
		return 0, nil
	}
	// Write downloaded chain data and corresponding receipt chain data
	if len(ancientBlocks) > 0 {
		if n, err := writeAncient(ancientBlocks, ancientReceipts); err != nil {
			if err == errInsertionInterrupted {
				return 0, nil
			}
			return n, err
		}
	}
	// Write the tx index tail (block number from where we index) before write any live blocks
	if len(liveBlocks) > 0 && liveBlocks[0].NumberU64() == ancientLimit+1 {
		// The tx index tail can only be one of the following two options:
		// * 0: all ancient blocks have been indexed
		// * ancient-limit: the indices of blocks before ancient-limit are ignored
		if tail := rawdb.ReadTxIndexTail(bc.db); tail == nil {
			if bc.txLookupLimit == 0 || ancientLimit <= bc.txLookupLimit {
				rawdb.WriteTxIndexTail(bc.db, 0)
			} else {
				rawdb.WriteTxIndexTail(bc.db, ancientLimit-bc.txLookupLimit)
			}
		}
	}
	if len(liveBlocks) > 0 {
		if n, err := writeLive(liveBlocks, liveReceipts); err != nil {
			if err == errInsertionInterrupted {
				return 0, nil
			}
			return n, err
		}
	}

	head := blockChain[len(blockChain)-1]
	context := []interface{}{
		"count", stats.processed, "elapsed", common.PrettyDuration(time.Since(start)),
		"number", head.Number(), "hash", head.Hash(), "age", common.PrettyAge(time.Unix(int64(head.Time()), 0)),
		"size", common.StorageSize(size),
	}
	if stats.ignored > 0 {
		context = append(context, []interface{}{"ignored", stats.ignored}...)
	}
	log.Info("Imported new block receipts", context...)

	return 0, nil
}

// SetTxLookupLimit is responsible for updating the txlookup limit to the
// original one stored in db if the new mismatches with the old one.
func (bc *BlockChain) SetTxLookupLimit(limit uint64) {
	bc.txLookupLimit = limit
}

// TxLookupLimit retrieves the txlookup limit used by blockchain to prune
// stale transaction indices.
func (bc *BlockChain) TxLookupLimit() uint64 {
	return bc.txLookupLimit
}

var lastWrite uint64

// writeKnownBlock updates the head block flag with a known block.
func (bc *BlockChain) writeKnownBlock(block *types.Block) error {
	bc.wg.Add(1)
	defer bc.wg.Done()

	current := bc.CurrentBlock()
	if block.ParentHash() != current.Hash() {
		return errParentNotCanonical
	}
	bc.writeHeadBlock(block)
	return nil
}

// WriteBlockWithState writes the block and all associated state to the database.
func (bc *BlockChain) WriteBlockWithState(block *types.Block, receipts []*types.Receipt, logs []*types.Log, state *state.StateDB, emitHeadEvent bool) (status WriteStatus, err error) {
	bc.chainmu.Lock()
	defer bc.chainmu.Unlock()

	return bc.writeBlockWithState(block, receipts, logs, state, emitHeadEvent)
}

// writeBlockWithState writes the block and all associated state to the database,
// but is expects the chain mutex to be held.
func (bc *BlockChain) writeBlockWithState(block *types.Block, receipts []*types.Receipt, logs []*types.Log, state *state.StateDB, emitHeadEvent bool) (status WriteStatus, err error) {
	bc.wg.Add(1)
	defer bc.wg.Done()

	if hash := bc.GetCanonicalHash(block.NumberU64()); (hash != common.Hash{} && hash != block.Hash()) {
		log.Error("Found two blocks with same height", "old", hash, "new", block.Hash())
		return NonStatTy, errAlreadyCanonical
	}

	randomCommitment := common.Hash{}
	if istEngine, isIstanbul := bc.engine.(consensus.Istanbul); isIstanbul {

		lookbackWindow := istEngine.LookbackWindow(block.Header(), state)

		uptimeMonitor := uptime.NewMonitor(store.New(bc.db), bc.chainConfig.Istanbul.Epoch, lookbackWindow)
		err = uptimeMonitor.ProcessBlock(block)
		if err != nil {
			return NonStatTy, err
		}

		blockAuthor, err := istEngine.Author(block.Header())
		if err != nil {
			log.Warn("Unable to retrieve the author for block", "blockNum", block.NumberU64(), "err", err)
		}

		if blockAuthor == istEngine.ValidatorAddress() && !istEngine.IsProxy() {
			// Calculate the randomness commitment
			_, randomCommitment, err = istEngine.GenerateRandomness(block.ParentHash())

			if err != nil {
				log.Error("Couldn't generate the randomness for the block", "blockNum", block.NumberU64(), "err", err)
				return NonStatTy, err
			}
		}
	}

	// Calculate the total difficulty of the block
	ptd := bc.GetTd(block.ParentHash(), block.NumberU64()-1)
	if ptd == nil {
		return NonStatTy, consensus.ErrUnknownAncestor
	}
	// Make sure no inconsistent state is leaked during insertion
	externTd := big.NewInt(int64(block.NumberU64() + 1))

	// Irrelevant of the canonical status, write the block itself to the database.
	//
	// Note all the components of block(td, hash->number map, header, body, receipts)
	// should be written atomically. BlockBatch is used for containing all components.
	blockBatch := bc.db.NewBatch()
	rawdb.WriteTd(blockBatch, block.Hash(), block.NumberU64(), externTd)
	rawdb.WriteBlock(blockBatch, block)
	rawdb.WriteReceipts(blockBatch, block.Hash(), block.NumberU64(), receipts)
	rawdb.WritePreimages(blockBatch, state.Preimages())
	if (randomCommitment != common.Hash{}) {
		// Note that the random commitment cache entry is never transferred over to the freezer,
		// unlike all of the other saved data within this batch write
		rawdb.WriteRandomCommitmentCache(blockBatch, randomCommitment, block.ParentHash())
	}
	if err := blockBatch.Write(); err != nil {
		log.Crit("Failed to write block into disk", "err", err)
	}
	// Commit all cached state changes into underlying memory database.
	root, err := state.Commit(bc.chainConfig.IsEIP158(block.Number()))
	if err != nil {
		return NonStatTy, err
	}
	triedb := bc.stateCache.TrieDB()

	// If we're running an archive node, always flush
	if bc.cacheConfig.TrieDirtyDisabled {
		if err := triedb.Commit(root, false); err != nil {
			return NonStatTy, err
		}
	} else {
		// Full but not archive node, do proper garbage collection
		triedb.Reference(root, common.Hash{}) // metadata reference to keep trie alive
		bc.triegc.Push(root, -int64(block.NumberU64()))

		if current := block.NumberU64(); current > TriesInMemory {
			// If we exceeded our memory allowance, flush matured singleton nodes to disk
			var (
				nodes, imgs = triedb.Size()
				limit       = common.StorageSize(bc.cacheConfig.TrieDirtyLimit) * 1024 * 1024
			)
			if nodes > limit || imgs > 4*1024*1024 {
				triedb.Cap(limit - ethdb.IdealBatchSize)
			}
			// Find the next state trie we need to commit
			chosen := current - TriesInMemory

			// If we exceeded out time allowance, flush an entire trie to disk
			if bc.gcproc > bc.cacheConfig.TrieTimeLimit {
				// If the header is missing (canonical chain behind), we're reorging a low
				// diff sidechain. Suspend committing until this operation is completed.
				header := bc.GetHeaderByNumber(chosen)
				if header == nil {
					log.Warn("Reorg in progress, trie commit postponed", "number", chosen)
				} else {
					// If we're exceeding limits but haven't reached a large enough memory gap,
					// warn the user that the system is becoming unstable.
					if chosen < lastWrite+TriesInMemory && bc.gcproc >= 2*bc.cacheConfig.TrieTimeLimit {
						log.Info("State in memory for too long, committing", "time", bc.gcproc, "allowance", bc.cacheConfig.TrieTimeLimit, "optimum", float64(chosen-lastWrite)/TriesInMemory)
					}
					// Flush an entire trie and restart the counters
					triedb.Commit(header.Root, true)
					lastWrite = chosen
					bc.gcproc = 0
				}
			}
			// Garbage collect anything below our required write retention
			for !bc.triegc.Empty() {
				root, number := bc.triegc.Pop()
				if uint64(-number) > chosen {
					bc.triegc.Push(root, number)
					break
				}
				triedb.Dereference(root.(common.Hash))
			}
		}
	}
	bc.writeHeadBlock(block)
	bc.futureBlocks.Remove(block.Hash())

	bc.chainFeed.Send(ChainEvent{Block: block, Hash: block.Hash(), Logs: logs})
	if len(logs) > 0 {
		bc.logsFeed.Send(logs)
	}
	// In theory we should fire a ChainHeadEvent when we inject
	// a canonical block, but sometimes we can insert a batch of
	// canonicial blocks. Avoid firing too much ChainHeadEvents,
	// we will fire an accumulated ChainHeadEvent and disable fire
	// event here.
	if emitHeadEvent {
		bc.chainHeadFeed.Send(ChainHeadEvent{Block: block})
	}
	return CanonStatTy, nil
}

// addFutureBlock checks if the block is within the max allowed window to get
// accepted for future processing, and returns an error if the block is too far
// ahead and was not added.
func (bc *BlockChain) addFutureBlock(block *types.Block) error {
	max := uint64(time.Now().Unix() + maxTimeFutureBlocks)
	if block.Time() > max {
		return fmt.Errorf("future block timestamp %v > allowed %v", block.Time(), max)
	}
	bc.futureBlocks.Add(block.Hash(), block)
	return nil
}

// InsertChain attempts to insert the given batch of blocks in to the canonical
// chain or, otherwise, create a fork. If an error is returned it will return
// the index number of the failing block as well an error describing what went
// wrong.
//
// After insertion is done, all accumulated events will be fired.
func (bc *BlockChain) InsertChain(chain types.Blocks) (int, error) {
	// Sanity check that we have something meaningful to import
	if len(chain) == 0 {
		return 0, nil
	}

	bc.blockProcFeed.Send(true)
	defer bc.blockProcFeed.Send(false)

	// Remove already known canon-blocks
	var (
		block, prev *types.Block
	)
	// Do a sanity check that the provided chain is actually ordered and linked
	for i := 1; i < len(chain); i++ {
		block = chain[i]
		prev = chain[i-1]
		if block.NumberU64() != prev.NumberU64()+1 || block.ParentHash() != prev.Hash() {
			// Chain broke ancestry, log a message (programming error) and skip insertion
			log.Error("Non contiguous block insert", "number", block.Number(), "hash", block.Hash(),
				"parent", block.ParentHash(), "prevnumber", prev.Number(), "prevhash", prev.Hash())

			return 0, fmt.Errorf("non contiguous insert: item %d is #%d [%x…], item %d is #%d [%x…] (parent [%x…])", i-1, prev.NumberU64(),
				prev.Hash().Bytes()[:4], i, block.NumberU64(), block.Hash().Bytes()[:4], block.ParentHash().Bytes()[:4])
		}
	}
	// Pre-checks passed, start the full block imports
	bc.wg.Add(1)
	bc.chainmu.Lock()
	n, err := bc.insertChain(chain, true)
	bc.chainmu.Unlock()
	bc.wg.Done()

	return n, err
}

// insertChain is the internal implementation of InsertChain, which assumes that
// 1) chains are contiguous, and 2) The chain mutex is held.
func (bc *BlockChain) insertChain(chain types.Blocks, verifySeals bool) (int, error) {
	// If the chain is terminating, don't even bother starting up
	if atomic.LoadInt32(&bc.procInterrupt) == 1 {
		return 0, nil
	}
	// Start a parallel signature recovery (signer will fluke on fork transition, minimal perf loss)
	senderCacher.recoverFromBlocks(types.MakeSigner(bc.chainConfig, chain[0].Number()), chain)

	var (
		stats     = insertStats{startTime: mclock.Now()}
		lastCanon *types.Block
		current   = bc.CurrentBlock()
	)
	// Fire a single chain head event if we've progressed the chain
	defer func() {
		if lastCanon != nil && bc.CurrentBlock().Hash() == lastCanon.Hash() {
			bc.chainHeadFeed.Send(ChainHeadEvent{lastCanon})
		}
	}()

	// Validate blocks are not forking the canonical chain
	skippableBlocks := 0
	for _, block := range chain {
		if block.NumberU64() <= current.NumberU64() {
			// Left-trim known blocks and pruned ones
			// As we are building until reaching the canonical head, the only moment
			// where a pruned block is necessary to be added again, is because it could
			// be part of a sidechain, which we disabled with the removal of the reorgs
			skippableBlocks++
			stats.ignored++
		}
		if hash := bc.GetCanonicalHash(block.NumberU64()); (hash != common.Hash{} && hash != block.Hash()) {
			log.Error("Insert chain new block with same height as an old one", "old", hash, "new", block.Hash())
			return 0, errAlreadyCanonical
		}
	}
	if len(chain) == skippableBlocks {
		// All the blocks were already added
		return len(chain), nil
	}

	// Start the parallel header verifier
	headers := make([]*types.Header, len(chain)-skippableBlocks)
	seals := make([]bool, len(chain)-skippableBlocks)

	for i, block := range chain[skippableBlocks:] {
		headers[i] = block.Header()
		seals[i] = verifySeals
	}
	abort, results := bc.engine.VerifyHeaders(bc, headers, seals)
	defer close(abort)

	// Peek the error for the first block to decide the directing import logic
	it := newInsertIterator(chain[skippableBlocks:], results, bc.validator)

	block, err := it.next()

	for block != nil {
		switch {
		case err == ErrKnownBlock:
			// The remaining blocks are still known blocks, the only scenario here is:
			// During the fast sync, the pivot point is already submitted but rollback
			// happens. Then node resets the head full block to a lower height via `rollback`
			// and leaves a few known blocks in the database.
			//
			// When node runs a fast sync again, it can re-import a batch of known blocks via
			// `insertChain` while a part of them have higher total difficulty than current
			// head full block(new pivot point).
			log.Debug("Writing previously known block", "number", block.Number(), "hash", block.Hash())
<<<<<<< HEAD
			log.Warn("Inserted known block", "number", block.Number(), "hash", block.Hash(), "txs", len(block.Transactions()), "gas", block.GasUsed(),
				"root", block.Root())
=======
			if err := bc.writeKnownBlock(block); err != nil {
				return it.index, err
			}
			lastCanon = block

			block, err = it.next()
		}
		// Falls through to the block import
	}
	switch {
	// First block is pruned, insert as sidechain and reorg only if TD grows enough
	case err == consensus.ErrPrunedAncestor:
		log.Debug("Pruned ancestor, inserting as sidechain", "number", block.Number(), "hash", block.Hash())
		return bc.insertSideChain(block, it)

	// First block is future, shove it (and all children) to the future queue (unknown ancestor)
	case err == consensus.ErrFutureBlock || (err == consensus.ErrUnknownAncestor && bc.futureBlocks.Contains(it.first().ParentHash())):
		for block != nil && (it.index == 0 || err == consensus.ErrUnknownAncestor) {
			log.Debug("Future block, postponing import", "number", block.Number(), "hash", block.Hash())
			if err := bc.addFutureBlock(block); err != nil {
				return it.index, err
			}
			block, err = it.next()
		}
		stats.queued += it.processed()
		stats.ignored += it.remaining()

		// If there are any still remaining, mark as ignored
		return it.index, err

	// Some other error occurred, abort
	case err != nil:
		bc.futureBlocks.Remove(block.Hash())
		stats.ignored += len(it.chain)
		bc.reportBlock(block, nil, err)
		return it.index, err
	}
	// No validation errors for the first block (or chain prefix skipped)
	for ; block != nil && err == nil || err == ErrKnownBlock; block, err = it.next() {
		// If the chain is terminating, stop processing blocks
		if bc.insertStopped() {
			log.Debug("Abort during block processing")
			break
		}
		// If the header is a banned one, straight out abort
		if BadHashes[block.Hash()] {
			bc.reportBlock(block, nil, ErrBlacklistedHash)
			return it.index, ErrBlacklistedHash
		}
		// In this case, just skip the block we already validated it once fully
		// (and crashed), since its header and body was already in the database).
		if err == ErrKnownBlock {
			logger := log.Warn
			logger("Inserted known block", "number", block.Number(), "hash", block.Hash(), "txs", len(block.Transactions()), "gas", block.GasUsed(),
				"root", block.Root())

			// Special case. Commit the empty receipt slice if we meet the known
			// block in the middle. It can only happen in the clique chain. Whenever
			// we insert blocks via `insertSideChain`, we only commit `td`, `header`
			// and `body` if it's non-existent. Since we don't have receipts without
			// reexecution, so nothing to commit. But if the sidechain will be adpoted
			// as the canonical chain eventually, it needs to be reexecuted for missing
			// state, but if it's this special case here(skip reexecution) we will lose
			// the empty receipt entry.
			if len(block.Transactions()) == 0 {
				rawdb.WriteReceipts(bc.db, block.Hash(), block.NumberU64(), nil)
			} else {
				log.Error("Please file an issue, skip known block execution without receipt",
					"hash", block.Hash(), "number", block.NumberU64())
			}
>>>>>>> 1ee5ec74
			if err := bc.writeKnownBlock(block); err != nil {
				return it.index + skippableBlocks, err
			}
			stats.processed++
			lastCanon = block
		// First block is future, shove it (and all children) to the future queue (unknown ancestor)
		case err == consensus.ErrFutureBlock || (err == consensus.ErrUnknownAncestor && bc.futureBlocks.Contains(chain[0].ParentHash())):
			for block != nil && (skippableBlocks == 0 || err == consensus.ErrUnknownAncestor) {
				if err := bc.addFutureBlock(block); err != nil {
					return it.index + skippableBlocks, err
				}
				block, err = it.next()
			}
			stats.queued += it.processed()
			stats.ignored += it.remaining()

			// If there are any still remaining, mark as ignored
			return it.index, err
		// Some other error occurred, abort
		case err != nil:
			bc.futureBlocks.Remove(block.Hash())
			stats.ignored += len(it.chain)
			bc.reportBlock(block, nil, err)
			return it.index + skippableBlocks, err
		default:
			// If the chain is terminating, stop processing blocks
			if atomic.LoadInt32(&bc.procInterrupt) == 1 {
				log.Debug("Premature abort during blocks processing")
				break
			}
			// If the header is a banned one, straight out abort
			if BadHashes[block.Hash()] {
				bc.reportBlock(block, nil, ErrBlacklistedHash)
				return it.index, ErrBlacklistedHash
			}
			// Retrieve the parent block and it's state to execute on top
			start := time.Now()

			parent := it.previous()
			if parent == nil {
				parent = bc.GetHeader(block.ParentHash(), block.NumberU64()-1)
			}
			statedb, err := state.New(parent.Root, bc.stateCache, bc.snaps)
			if err != nil {
				return it.index, err
			}
			// If we have a followup block, run that against the current state to pre-cache
			// transactions and probabilistically some of the account/storage trie nodes.
			var followupInterrupt uint32
			if !bc.cacheConfig.TrieCleanNoPrefetch {
				if followup, err := it.peek(); followup != nil && err == nil {
					throwaway, _ := state.New(parent.Root, bc.stateCache, bc.snaps)
					go func(start time.Time, followup *types.Block, throwaway *state.StateDB, interrupt *uint32) {
						bc.prefetcher.Prefetch(followup, throwaway, bc.vmConfig, &followupInterrupt)

						blockPrefetchExecuteTimer.Update(time.Since(start))
						if atomic.LoadUint32(interrupt) == 1 {
							blockPrefetchInterruptMeter.Mark(1)
						}
					}(time.Now(), followup, throwaway, &followupInterrupt)
				}
			}
			// Process block using the parent state as reference point
			substart := time.Now()
			receipts, logs, usedGas, err := bc.processor.Process(block, statedb, bc.vmConfig)
			if err != nil {
				bc.reportBlock(block, receipts, err)
				atomic.StoreUint32(&followupInterrupt, 1)
				return it.index, err
			}
			// Update the metrics touched during block processing
			accountReadTimer.Update(statedb.AccountReads)                 // Account reads are complete, we can mark them
			storageReadTimer.Update(statedb.StorageReads)                 // Storage reads are complete, we can mark them
			accountUpdateTimer.Update(statedb.AccountUpdates)             // Account updates are complete, we can mark them
			storageUpdateTimer.Update(statedb.StorageUpdates)             // Storage updates are complete, we can mark them
			snapshotAccountReadTimer.Update(statedb.SnapshotAccountReads) // Account reads are complete, we can mark them
			snapshotStorageReadTimer.Update(statedb.SnapshotStorageReads) // Storage reads are complete, we can mark them

			triehash := statedb.AccountHashes + statedb.StorageHashes // Save to not double count in validation
			trieproc := statedb.SnapshotAccountReads + statedb.AccountReads + statedb.AccountUpdates
			trieproc += statedb.SnapshotStorageReads + statedb.StorageReads + statedb.StorageUpdates

			blockExecutionTimer.Update(time.Since(substart) - trieproc - triehash)

			// Validate the state using the default validator
			substart = time.Now()
			if err := bc.validator.ValidateState(block, statedb, receipts, usedGas); err != nil {
				bc.reportBlock(block, receipts, err)
				atomic.StoreUint32(&followupInterrupt, 1)
				return it.index, err
			}
			proctime := time.Since(start)

			// Update the metrics touched during block validation
			accountHashTimer.Update(statedb.AccountHashes) // Account hashes are complete, we can mark them
			storageHashTimer.Update(statedb.StorageHashes) // Storage hashes are complete, we can mark them

			blockValidationTimer.Update(time.Since(substart) - (statedb.AccountHashes + statedb.StorageHashes - triehash))

			// Write the block to the chain and get the status.
			substart = time.Now()
			status, err := bc.writeBlockWithState(block, receipts, logs, statedb, false)
			atomic.StoreUint32(&followupInterrupt, 1)
			if err != nil {
				return it.index, err
			}

			// Update the metrics touched during block commit
			accountCommitTimer.Update(statedb.AccountCommits)   // Account commits are complete, we can mark them
			storageCommitTimer.Update(statedb.StorageCommits)   // Storage commits are complete, we can mark them
			snapshotCommitTimer.Update(statedb.SnapshotCommits) // Snapshot commits are complete, we can mark them

			blockWriteTimer.Update(time.Since(substart) - statedb.AccountCommits - statedb.StorageCommits - statedb.SnapshotCommits)
			blockInsertTimer.UpdateSince(start)

			if status == CanonStatTy {
				log.Debug("Inserted new block", "number", block.Number(), "txs", len(block.Transactions()), "gas", block.GasUsed(),
					"elapsed", common.PrettyDuration(time.Since(start)),
					"root", block.Root())

				lastCanon = block

				// Only count canonical blocks for GC processing time
				bc.gcproc += proctime
			} else {
				// This in theory is impossible, but lets be nice to our future selves and leave
				// a log, instead of trying to track down blocks imports that don't emit logs.
				log.Warn("Inserted block with unknown status", "number", block.Number(), "hash", block.Hash(),
					"elapsed", common.PrettyDuration(time.Since(start)),
					"txs", len(block.Transactions()), "gas", block.GasUsed(),
					"root", block.Root())
			}
			stats.processed++
			stats.usedGas += usedGas

<<<<<<< HEAD
			dirty, _ := bc.stateCache.TrieDB().Size()
			stats.report(chain, it.index, dirty)
=======
			// If the chain is terminating, stop processing blocks
			if bc.insertStopped() {
				log.Debug("Abort during blocks processing")
				return 0, nil
			}
>>>>>>> 1ee5ec74
		}
		block, err = it.next()
	}

	return it.index, err
}

func (bc *BlockChain) purge() {
	// Clear out any stale content from the caches
	bc.hc.headerCache.Purge()
	bc.hc.tdCache.Purge()
	bc.hc.numberCache.Purge()
	// Clear out any stale content from the caches
	bc.bodyCache.Purge()
	bc.bodyRLPCache.Purge()
	bc.receiptsCache.Purge()
	bc.blockCache.Purge()
	bc.txLookupCache.Purge()
	bc.futureBlocks.Purge()
}

func (bc *BlockChain) update() {
	futureTimer := time.NewTicker(5 * time.Second)
	defer futureTimer.Stop()
	for {
		select {
		case <-futureTimer.C:
			bc.procFutureBlocks()
		case <-bc.quit:
			return
		}
	}
}

// maintainTxIndex is responsible for the construction and deletion of the
// transaction index.
//
// User can use flag `txlookuplimit` to specify a "recentness" block, below
// which ancient tx indices get deleted. If `txlookuplimit` is 0, it means
// all tx indices will be reserved.
//
// The user can adjust the txlookuplimit value for each launch after fast
// sync, Geth will automatically construct the missing indices and delete
// the extra indices.
func (bc *BlockChain) maintainTxIndex(ancients uint64) {
	// Before starting the actual maintenance, we need to handle a special case,
	// where user might init Geth with an external ancient database. If so, we
	// need to reindex all necessary transactions before starting to process any
	// pruning requests.
	if ancients > 0 {
		var from = uint64(0)
		if bc.txLookupLimit != 0 && ancients > bc.txLookupLimit {
			from = ancients - bc.txLookupLimit
		}
		rawdb.IndexTransactions(bc.db, from, ancients)
	}
	// indexBlocks reindexes or unindexes transactions depending on user configuration
	indexBlocks := func(tail *uint64, head uint64, done chan struct{}) {
		defer func() { done <- struct{}{} }()

		// If the user just upgraded Geth to a new version which supports transaction
		// index pruning, write the new tail and remove anything older.
		if tail == nil {
			if bc.txLookupLimit == 0 || head < bc.txLookupLimit {
				// Nothing to delete, write the tail and return
				rawdb.WriteTxIndexTail(bc.db, 0)
			} else {
				// Prune all stale tx indices and record the tx index tail
				rawdb.UnindexTransactions(bc.db, 0, head-bc.txLookupLimit+1)
			}
			return
		}
		// If a previous indexing existed, make sure that we fill in any missing entries
		if bc.txLookupLimit == 0 || head < bc.txLookupLimit {
			if *tail > 0 {
				rawdb.IndexTransactions(bc.db, 0, *tail)
			}
			return
		}
		// Update the transaction index to the new chain state
		if head-bc.txLookupLimit+1 < *tail {
			// Reindex a part of missing indices and rewind index tail to HEAD-limit
			rawdb.IndexTransactions(bc.db, head-bc.txLookupLimit+1, *tail)
		} else {
			// Unindex a part of stale indices and forward index tail to HEAD-limit
			rawdb.UnindexTransactions(bc.db, *tail, head-bc.txLookupLimit+1)
		}
	}
	// Any reindexing done, start listening to chain events and moving the index window
	var (
		done   chan struct{}                  // Non-nil if background unindexing or reindexing routine is active.
		headCh = make(chan ChainHeadEvent, 1) // Buffered to avoid locking up the event feed
	)
	sub := bc.SubscribeChainHeadEvent(headCh)
	if sub == nil {
		return
	}
	defer sub.Unsubscribe()

	for {
		select {
		case head := <-headCh:
			if done == nil {
				done = make(chan struct{})
				go indexBlocks(rawdb.ReadTxIndexTail(bc.db), head.Block.NumberU64(), done)
			}
		case <-done:
			done = nil
		case <-bc.quit:
			return
		}
	}
}

// BadBlocks returns a list of the last 'bad blocks' that the client has seen on the network
func (bc *BlockChain) BadBlocks() []*types.Block {
	blocks := make([]*types.Block, 0, bc.badBlocks.Len())
	for _, hash := range bc.badBlocks.Keys() {
		if blk, exist := bc.badBlocks.Peek(hash); exist {
			block := blk.(*types.Block)
			blocks = append(blocks, block)
		}
	}
	return blocks
}

// HasBadBlock returns whether the block with the hash is a bad block
func (bc *BlockChain) HasBadBlock(hash common.Hash) bool {
	return bc.badBlocks.Contains(hash)
}

// addBadBlock adds a bad block to the bad-block LRU cache
func (bc *BlockChain) addBadBlock(block *types.Block) {
	bc.badBlocks.Add(block.Hash(), block)
}

// reportBlock logs a bad block error.
func (bc *BlockChain) reportBlock(block *types.Block, receipts types.Receipts, err error) {
	bc.addBadBlock(block)

	var receiptString string
	for i, receipt := range receipts {
		receiptString += fmt.Sprintf("\t %d: cumulative: %v gas: %v contract: %v status: %v tx: %v logs: %v bloom: %x state: %x\n",
			i, receipt.CumulativeGasUsed, receipt.GasUsed, receipt.ContractAddress.Hex(),
			receipt.Status, receipt.TxHash.Hex(), receipt.Logs, receipt.Bloom, receipt.PostState)
	}
	log.Error(fmt.Sprintf(`
########## BAD BLOCK #########
Chain config: %v

Number: %v
Hash: 0x%x
%v

Error: %v
##############################
`, bc.chainConfig, block.Number(), block.Hash(), receiptString, err))
}

// InsertHeaderChain attempts to insert the given header chain in to the local
// chain, possibly creating a reorg. If an error is returned, it will return the
// index number of the failing header as well an error describing what went wrong.
func (bc *BlockChain) InsertHeaderChain(chain []*types.Header, checkFreq int, contiguousHeaders bool) (int, error) {
	start := time.Now()
	if i, err := bc.hc.ValidateHeaderChain(chain, checkFreq, true); err != nil {
		return i, err
	}

	// Make sure only one thread manipulates the chain at once
	bc.chainmu.Lock()
	defer bc.chainmu.Unlock()

	bc.wg.Add(1)
	defer bc.wg.Done()

	whFunc := func(header *types.Header) error {
		_, err := bc.hc.WriteHeader(header)
		return err
	}
	res, err := bc.hc.InsertHeaderChain(chain, whFunc, start)
	return res, err
}

// CurrentHeader retrieves the current head header of the canonical chain. The
// header is retrieved from the HeaderChain's internal cache.
func (bc *BlockChain) CurrentHeader() *types.Header {
	return bc.hc.CurrentHeader()
}

// GetTd retrieves a block's total difficulty in the canonical chain from the
// database by hash and number, caching it if found.
func (bc *BlockChain) GetTd(hash common.Hash, number uint64) *big.Int {
	return bc.hc.GetTd(hash, number)
}

// GetTdByHash retrieves a block's total difficulty in the canonical chain from the
// database by hash, caching it if found.
func (bc *BlockChain) GetTdByHash(hash common.Hash) *big.Int {
	return bc.hc.GetTdByHash(hash)
}

// GetHeader retrieves a block header from the database by hash and number,
// caching it if found.
func (bc *BlockChain) GetHeader(hash common.Hash, number uint64) *types.Header {
	return bc.hc.GetHeader(hash, number)
}

// GetHeaderByHash retrieves a block header from the database by hash, caching it if
// found.
func (bc *BlockChain) GetHeaderByHash(hash common.Hash) *types.Header {
	return bc.hc.GetHeaderByHash(hash)
}

// HasHeader checks if a block header is present in the database or not, caching
// it if present.
func (bc *BlockChain) HasHeader(hash common.Hash, number uint64) bool {
	return bc.hc.HasHeader(hash, number)
}

// GetCanonicalHash returns the canonical hash for a given block number
func (bc *BlockChain) GetCanonicalHash(number uint64) common.Hash {
	return bc.hc.GetCanonicalHash(number)
}

// GetBlockHashesFromHash retrieves a number of block hashes starting at a given
// hash, fetching towards the genesis block.
func (bc *BlockChain) GetBlockHashesFromHash(hash common.Hash, max uint64) []common.Hash {
	return bc.hc.GetBlockHashesFromHash(hash, max)
}

// GetAncestor retrieves the Nth ancestor of a given block. It assumes that either the given block or
// a close ancestor of it is canonical. maxNonCanonical points to a downwards counter limiting the
// number of blocks to be individually checked before we reach the canonical chain.
//
// Note: ancestor == 0 returns the same block, 1 returns its parent and so on.
func (bc *BlockChain) GetAncestor(hash common.Hash, number, ancestor uint64, maxNonCanonical *uint64) (common.Hash, uint64) {
	return bc.hc.GetAncestor(hash, number, ancestor, maxNonCanonical)
}

// GetHeaderByNumber retrieves a block header from the database by number,
// caching it (associated with its hash) if found.
func (bc *BlockChain) GetHeaderByNumber(number uint64) *types.Header {
	return bc.hc.GetHeaderByNumber(number)
}

// GetTransactionLookup retrieves the lookup associate with the given transaction
// hash from the cache or database.
func (bc *BlockChain) GetTransactionLookup(hash common.Hash) *rawdb.LegacyTxLookupEntry {
	// Short circuit if the txlookup already in the cache, retrieve otherwise
	if lookup, exist := bc.txLookupCache.Get(hash); exist {
		return lookup.(*rawdb.LegacyTxLookupEntry)
	}
	tx, blockHash, blockNumber, txIndex := rawdb.ReadTransaction(bc.db, hash)
	if tx == nil {
		return nil
	}
	lookup := &rawdb.LegacyTxLookupEntry{BlockHash: blockHash, BlockIndex: blockNumber, Index: txIndex}
	bc.txLookupCache.Add(hash, lookup)
	return lookup
}

// Config retrieves the chain's fork configuration.
func (bc *BlockChain) Config() *params.ChainConfig { return bc.chainConfig }

// Engine retrieves the blockchain's consensus engine.
func (bc *BlockChain) Engine() consensus.Engine { return bc.engine }

// SubscribeRemovedLogsEvent registers a subscription of RemovedLogsEvent.
func (bc *BlockChain) SubscribeRemovedLogsEvent(ch chan<- RemovedLogsEvent) event.Subscription {
	return bc.scope.Track(bc.rmLogsFeed.Subscribe(ch))
}

// SubscribeChainEvent registers a subscription of ChainEvent.
func (bc *BlockChain) SubscribeChainEvent(ch chan<- ChainEvent) event.Subscription {
	return bc.scope.Track(bc.chainFeed.Subscribe(ch))
}

// SubscribeChainHeadEvent registers a subscription of ChainHeadEvent.
func (bc *BlockChain) SubscribeChainHeadEvent(ch chan<- ChainHeadEvent) event.Subscription {
	return bc.scope.Track(bc.chainHeadFeed.Subscribe(ch))
}

// SubscribeChainSideEvent registers a subscription of ChainSideEvent.
func (bc *BlockChain) SubscribeChainSideEvent(ch chan<- ChainSideEvent) event.Subscription {
	return bc.scope.Track(bc.chainSideFeed.Subscribe(ch))
}

// SubscribeLogsEvent registers a subscription of []*types.Log.
func (bc *BlockChain) SubscribeLogsEvent(ch chan<- []*types.Log) event.Subscription {
	return bc.scope.Track(bc.logsFeed.Subscribe(ch))
}

// SubscribeBlockProcessingEvent registers a subscription of bool where true means
// block processing has started while false means it has stopped.
func (bc *BlockChain) SubscribeBlockProcessingEvent(ch chan<- bool) event.Subscription {
	return bc.scope.Track(bc.blockProcFeed.Subscribe(ch))
}

// RecoverRandomnessCache will do a search for the block that was used to generate the given commitment.
// Specifically, it will find the block that this node authored and that block's parent hash is used to
// created the commitment.  The search is a reverse iteration of the node's local chain starting at
// the block where it's hash is the given commitmentBlockHash.
func (bc *BlockChain) RecoverRandomnessCache(commitment common.Hash, commitmentBlockHash common.Hash) error {
	istEngine, isIstanbul := bc.engine.(consensus.Istanbul)
	if !isIstanbul {
		return nil
	}

	log.Info("Recovering randomness cache entry", "commitment", commitment.Hex(), "initial block search", commitmentBlockHash.Hex())

	blockHashIter := commitmentBlockHash
	var parentHash common.Hash
	for {
		blockHeader := bc.GetHeaderByHash(blockHashIter)

		// We got to the genesis block, so search didn't find the latest
		// block authored by this validator.
		if blockHeader.Number.Uint64() == 0 {
			return errCommitmentNotFound
		}

		blockAuthor, err := istEngine.Author(blockHeader)
		if err != nil {
			log.Error("Error is retrieving block author", "block number", blockHeader.Number.Uint64(), "block hash", blockHeader.Hash(), "error", err)
			return err
		}

		if blockAuthor == istEngine.ValidatorAddress() {
			parentHash = blockHeader.ParentHash
			break
		}

		blockHashIter = blockHeader.ParentHash
	}

	// Calculate the randomness commitment
	// The calculation is stateless (e.g. it's just a hash operation of a string), so any passed in block header and state
	// will do. Will use the previously fetched current header and state.
	_, randomCommitment, err := istEngine.GenerateRandomness(parentHash)
	if err != nil {
		log.Error("Couldn't generate the randomness from the parent hash", "parent hash", parentHash, "err", err)
		return err
	}

	rawdb.WriteRandomCommitmentCache(bc.db, randomCommitment, parentHash)

	return nil
}<|MERGE_RESOLUTION|>--- conflicted
+++ resolved
@@ -1608,7 +1608,7 @@
 // 1) chains are contiguous, and 2) The chain mutex is held.
 func (bc *BlockChain) insertChain(chain types.Blocks, verifySeals bool) (int, error) {
 	// If the chain is terminating, don't even bother starting up
-	if atomic.LoadInt32(&bc.procInterrupt) == 1 {
+	if bc.insertStopped() {
 		return 0, nil
 	}
 	// Start a parallel signature recovery (signer will fluke on fork transition, minimal perf loss)
@@ -1675,81 +1675,9 @@
 			// `insertChain` while a part of them have higher total difficulty than current
 			// head full block(new pivot point).
 			log.Debug("Writing previously known block", "number", block.Number(), "hash", block.Hash())
-<<<<<<< HEAD
 			log.Warn("Inserted known block", "number", block.Number(), "hash", block.Hash(), "txs", len(block.Transactions()), "gas", block.GasUsed(),
 				"root", block.Root())
-=======
-			if err := bc.writeKnownBlock(block); err != nil {
-				return it.index, err
-			}
-			lastCanon = block
-
-			block, err = it.next()
-		}
-		// Falls through to the block import
-	}
-	switch {
-	// First block is pruned, insert as sidechain and reorg only if TD grows enough
-	case err == consensus.ErrPrunedAncestor:
-		log.Debug("Pruned ancestor, inserting as sidechain", "number", block.Number(), "hash", block.Hash())
-		return bc.insertSideChain(block, it)
-
-	// First block is future, shove it (and all children) to the future queue (unknown ancestor)
-	case err == consensus.ErrFutureBlock || (err == consensus.ErrUnknownAncestor && bc.futureBlocks.Contains(it.first().ParentHash())):
-		for block != nil && (it.index == 0 || err == consensus.ErrUnknownAncestor) {
-			log.Debug("Future block, postponing import", "number", block.Number(), "hash", block.Hash())
-			if err := bc.addFutureBlock(block); err != nil {
-				return it.index, err
-			}
-			block, err = it.next()
-		}
-		stats.queued += it.processed()
-		stats.ignored += it.remaining()
-
-		// If there are any still remaining, mark as ignored
-		return it.index, err
-
-	// Some other error occurred, abort
-	case err != nil:
-		bc.futureBlocks.Remove(block.Hash())
-		stats.ignored += len(it.chain)
-		bc.reportBlock(block, nil, err)
-		return it.index, err
-	}
-	// No validation errors for the first block (or chain prefix skipped)
-	for ; block != nil && err == nil || err == ErrKnownBlock; block, err = it.next() {
-		// If the chain is terminating, stop processing blocks
-		if bc.insertStopped() {
-			log.Debug("Abort during block processing")
-			break
-		}
-		// If the header is a banned one, straight out abort
-		if BadHashes[block.Hash()] {
-			bc.reportBlock(block, nil, ErrBlacklistedHash)
-			return it.index, ErrBlacklistedHash
-		}
-		// In this case, just skip the block we already validated it once fully
-		// (and crashed), since its header and body was already in the database).
-		if err == ErrKnownBlock {
-			logger := log.Warn
-			logger("Inserted known block", "number", block.Number(), "hash", block.Hash(), "txs", len(block.Transactions()), "gas", block.GasUsed(),
-				"root", block.Root())
-
-			// Special case. Commit the empty receipt slice if we meet the known
-			// block in the middle. It can only happen in the clique chain. Whenever
-			// we insert blocks via `insertSideChain`, we only commit `td`, `header`
-			// and `body` if it's non-existent. Since we don't have receipts without
-			// reexecution, so nothing to commit. But if the sidechain will be adpoted
-			// as the canonical chain eventually, it needs to be reexecuted for missing
-			// state, but if it's this special case here(skip reexecution) we will lose
-			// the empty receipt entry.
-			if len(block.Transactions()) == 0 {
-				rawdb.WriteReceipts(bc.db, block.Hash(), block.NumberU64(), nil)
-			} else {
-				log.Error("Please file an issue, skip known block execution without receipt",
-					"hash", block.Hash(), "number", block.NumberU64())
-			}
->>>>>>> 1ee5ec74
+
 			if err := bc.writeKnownBlock(block); err != nil {
 				return it.index + skippableBlocks, err
 			}
@@ -1776,9 +1704,9 @@
 			return it.index + skippableBlocks, err
 		default:
 			// If the chain is terminating, stop processing blocks
-			if atomic.LoadInt32(&bc.procInterrupt) == 1 {
-				log.Debug("Premature abort during blocks processing")
-				break
+			if bc.insertStopped() {
+				log.Debug("Abort during blocks processing")
+				return 0, nil
 			}
 			// If the header is a banned one, straight out abort
 			if BadHashes[block.Hash()] {
@@ -1885,16 +1813,8 @@
 			stats.processed++
 			stats.usedGas += usedGas
 
-<<<<<<< HEAD
 			dirty, _ := bc.stateCache.TrieDB().Size()
 			stats.report(chain, it.index, dirty)
-=======
-			// If the chain is terminating, stop processing blocks
-			if bc.insertStopped() {
-				log.Debug("Abort during blocks processing")
-				return 0, nil
-			}
->>>>>>> 1ee5ec74
 		}
 		block, err = it.next()
 	}
