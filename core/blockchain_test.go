// Copyright 2014 The go-ethereum Authors
// This file is part of the go-ethereum library.
//
// The go-ethereum library is free software: you can redistribute it and/or modify
// it under the terms of the GNU Lesser General Public License as published by
// the Free Software Foundation, either version 3 of the License, or
// (at your option) any later version.
//
// The go-ethereum library is distributed in the hope that it will be useful,
// but WITHOUT ANY WARRANTY; without even the implied warranty of
// MERCHANTABILITY or FITNESS FOR A PARTICULAR PURPOSE. See the
// GNU Lesser General Public License for more details.
//
// You should have received a copy of the GNU Lesser General Public License
// along with the go-ethereum library. If not, see <http://www.gnu.org/licenses/>.

package core

import (
	"fmt"
	"io/ioutil"
	"math/big"
	"math/rand"
	"os"
	"sync"
	"testing"

	"github.com/celo-org/celo-blockchain/common"
	"github.com/celo-org/celo-blockchain/consensus"
	mockEngine "github.com/celo-org/celo-blockchain/consensus/consensustest"
	"github.com/celo-org/celo-blockchain/core/rawdb"
	"github.com/celo-org/celo-blockchain/core/state"
	"github.com/celo-org/celo-blockchain/core/types"
	"github.com/celo-org/celo-blockchain/core/vm"
	"github.com/celo-org/celo-blockchain/crypto"
	"github.com/celo-org/celo-blockchain/ethdb"
	"github.com/celo-org/celo-blockchain/params"
)

// So we can deterministically seed different blockchains
var (
	canonicalSeed = 1
	forkSeed      = 2
)

// newCanonical creates a chain database, and injects a deterministic canonical
// chain. Depending on the full flag, if creates either a full block chain or a
// header only chain.
func newCanonical(engine consensus.Engine, n int, full bool) (ethdb.Database, *BlockChain, error) {
	var (
		db      = rawdb.NewMemoryDatabase()
		genesis = new(Genesis).MustCommit(db)
	)

	// Initialize a fresh chain with only a genesis block
	blockchain, _ := NewBlockChain(db, nil, params.IstanbulTestChainConfig, engine, vm.Config{}, nil)
	// Create and inject the requested chain
	if n == 0 {
		return db, blockchain, nil
	}
	if full {
		// Full block-chain requested
		blocks := makeBlockChain(genesis, n, engine, db, canonicalSeed)
		_, err := blockchain.InsertChain(blocks)
		return db, blockchain, err
	}
	// Header-only chain requested
	headers := makeHeaderChain(genesis.Header(), n, engine, db, canonicalSeed)
	_, err := blockchain.InsertHeaderChain(headers, 1, true)
	return db, blockchain, err
}

// Test fork of length N starting from block i
func testFork(t *testing.T, blockchain *BlockChain, i, n int, full bool, comparator func(td1, td2 *big.Int)) {
	// Copy old chain up to #i into a new db
	db, blockchain2, err := newCanonical(mockEngine.NewFaker(), i, full)
	if err != nil {
		t.Fatal("could not make new canonical in testFork", err)
	}
	defer blockchain2.Stop()

	// Assert the chains have the same header/block at #i
	var hash1, hash2 common.Hash
	if full {
		hash1 = blockchain.GetBlockByNumber(uint64(i)).Hash()
		hash2 = blockchain2.GetBlockByNumber(uint64(i)).Hash()
	} else {
		hash1 = blockchain.GetHeaderByNumber(uint64(i)).Hash()
		hash2 = blockchain2.GetHeaderByNumber(uint64(i)).Hash()
	}
	if hash1 != hash2 {
		t.Errorf("chain content mismatch at %d: have hash %v, want hash %v", i, hash2, hash1)
	}
	// Extend the newly created chain
	var (
		blockChainB  []*types.Block
		headerChainB []*types.Header
	)
	if full {
		blockChainB = makeBlockChain(blockchain2.CurrentBlock(), n, mockEngine.NewFaker(), db, forkSeed)
		if _, err := blockchain2.InsertChain(blockChainB); err != nil {
			t.Fatalf("failed to insert forking chain: %v", err)
		}
	} else {
		headerChainB = makeHeaderChain(blockchain2.CurrentHeader(), n, mockEngine.NewFaker(), db, forkSeed)
		if _, err := blockchain2.InsertHeaderChain(headerChainB, 1, true); err != nil {
			t.Fatalf("failed to insert forking chain: %v", err)
		}
	}
	// Sanity check that the forked chain can be imported into the original
	var tdPre, tdPost *big.Int

	if full {
		tdPre = blockchain.GetTdByHash(blockchain.CurrentBlock().Hash())
		if err := testBlockChainImport(blockChainB, blockchain); err != nil {
			t.Fatalf("failed to import forked block chain: %v", err)
		}
		tdPost = blockchain.GetTdByHash(blockChainB[len(blockChainB)-1].Hash())
	} else {
		tdPre = blockchain.GetTdByHash(blockchain.CurrentHeader().Hash())
		if err := testHeaderChainImport(headerChainB, blockchain); err != nil {
			t.Fatalf("failed to import forked header chain: %v", err)
		}
		tdPost = blockchain.GetTdByHash(headerChainB[len(headerChainB)-1].Hash())
	}
	// Compare the total difficulties of the chains
	comparator(tdPre, tdPost)
}

// testBlockChainImport tries to process a chain of blocks, writing them into
// the database if successful.
func testBlockChainImport(chain types.Blocks, blockchain *BlockChain) error {
	for _, block := range chain {
		// Try and process the block
		err := blockchain.engine.VerifyHeader(blockchain, block.Header(), true)
		if err == nil {
			err = blockchain.validator.ValidateBody(block)
		}
		if err != nil {
			if err == ErrKnownBlock {
				continue
			}
			return err
		}
		statedb, err := state.New(blockchain.GetBlockByHash(block.ParentHash()).Root(), blockchain.stateCache, nil)
		if err != nil {
			return err
		}
		receipts, _, usedGas, err := blockchain.processor.Process(block, statedb, vm.Config{})
		if err != nil {
			blockchain.reportBlock(block, receipts, err)
			return err
		}
		err = blockchain.validator.ValidateState(block, statedb, receipts, usedGas)
		if err != nil {
			blockchain.reportBlock(block, receipts, err)
			return err
		}
		blockchain.chainmu.Lock()
		rawdb.WriteTd(blockchain.db, block.Hash(), block.NumberU64(), block.TotalDifficulty())
		rawdb.WriteBlock(blockchain.db, block)
		statedb.Commit(false)
		blockchain.chainmu.Unlock()
	}
	return nil
}

// testHeaderChainImport tries to process a chain of header, writing them into
// the database if successful.
func testHeaderChainImport(chain []*types.Header, blockchain *BlockChain) error {
	for _, header := range chain {
		// Try and validate the header
		if err := blockchain.engine.VerifyHeader(blockchain, header, false); err != nil {
			return err
		}
		// Manually insert the header into the database, but don't reorganise (allows subsequent testing)
		blockchain.chainmu.Lock()
		rawdb.WriteTd(blockchain.db, header.Hash(), header.Number.Uint64(), new(big.Int).Add(header.Number, big.NewInt(1)))
		rawdb.WriteHeader(blockchain.db, header)
		blockchain.chainmu.Unlock()
	}
	return nil
}

func TestLastBlock(t *testing.T) {
	_, blockchain, err := newCanonical(mockEngine.NewFaker(), 0, true)
	if err != nil {
		t.Fatalf("failed to create pristine chain: %v", err)
	}
	defer blockchain.Stop()

	blocks := makeBlockChain(blockchain.CurrentBlock(), 1, mockEngine.NewFullFaker(), blockchain.db, 0)
	if _, err := blockchain.InsertChain(blocks); err != nil {
		t.Fatalf("Failed to insert block: %v", err)
	}
	if blocks[len(blocks)-1].Hash() != rawdb.ReadHeadBlockHash(blockchain.db) {
		t.Fatalf("Write/Get HeadBlockHash failed")
	}
}

// Tests that given a starting canonical chain of a given size, it can be extended
// with various length chains.
func TestExtendCanonicalHeaders(t *testing.T) { testExtendCanonical(t, false) }
func TestExtendCanonicalBlocks(t *testing.T)  { testExtendCanonical(t, true) }

func testExtendCanonical(t *testing.T, full bool) {
	length := 5

	// Make first chain starting from genesis
	_, processor, err := newCanonical(mockEngine.NewFaker(), length, full)
	if err != nil {
		t.Fatalf("failed to make new canonical chain: %v", err)
	}
	defer processor.Stop()

	// Define the difficulty comparator
	better := func(td1, td2 *big.Int) {
		if td2.Cmp(td1) <= 0 {
			t.Errorf("total difficulty mismatch: have %v, expected more than %v", td2, td1)
		}
	}
	// Start fork from current height
	testFork(t, processor, length, 1, full, better)
	testFork(t, processor, length, 2, full, better)
	testFork(t, processor, length, 5, full, better)
	testFork(t, processor, length, 10, full, better)
}

// Tests that given a starting canonical chain of a given size, creating shorter
// forks do not take canonical ownership.
func TestShorterForkHeaders(t *testing.T) { testShorterFork(t, false) }
func TestShorterForkBlocks(t *testing.T)  { testShorterFork(t, true) }

func testShorterFork(t *testing.T, full bool) {
	length := 10

	// Make first chain starting from genesis
	_, processor, err := newCanonical(mockEngine.NewFaker(), length, full)
	if err != nil {
		t.Fatalf("failed to make new canonical chain: %v", err)
	}
	defer processor.Stop()

	// Define the difficulty comparator
	worse := func(td1, td2 *big.Int) {
		if td2.Cmp(td1) >= 0 {
			t.Errorf("total difficulty mismatch: have %v, expected less than %v", td2, td1)
		}
	}
	// Sum of numbers must be less than `length` for this to be a shorter fork
	testFork(t, processor, 0, 3, full, worse)
	testFork(t, processor, 0, 7, full, worse)
	testFork(t, processor, 1, 1, full, worse)
	testFork(t, processor, 1, 7, full, worse)
	testFork(t, processor, 5, 3, full, worse)
	testFork(t, processor, 5, 4, full, worse)
}

// Tests that given a starting canonical chain of a given size, creating longer
// forks do take canonical ownership.
func TestLongerForkHeaders(t *testing.T) { testLongerFork(t, false) }
func TestLongerForkBlocks(t *testing.T)  { testLongerFork(t, true) }

func testLongerFork(t *testing.T, full bool) {
	length := 10

	// Make first chain starting from genesis
	_, processor, err := newCanonical(mockEngine.NewFaker(), length, full)
	if err != nil {
		t.Fatalf("failed to make new canonical chain: %v", err)
	}
	defer processor.Stop()

	// Define the difficulty comparator
	better := func(td1, td2 *big.Int) {
		if td2.Cmp(td1) <= 0 {
			t.Errorf("total difficulty mismatch: have %v, expected more than %v", td2, td1)
		}
	}
	// Sum of numbers must be greater than `length` for this to be a longer fork
	testFork(t, processor, 0, 11, full, better)
	testFork(t, processor, 0, 15, full, better)
	testFork(t, processor, 1, 10, full, better)
	testFork(t, processor, 1, 12, full, better)
	testFork(t, processor, 5, 6, full, better)
	testFork(t, processor, 5, 8, full, better)
}

// Tests that given a starting canonical chain of a given size, creating equal
// forks do take canonical ownership.
func TestEqualForkHeaders(t *testing.T) { testEqualFork(t, false) }
func TestEqualForkBlocks(t *testing.T)  { testEqualFork(t, true) }

func testEqualFork(t *testing.T, full bool) {
	length := 10

	// Make first chain starting from genesis
	_, processor, err := newCanonical(mockEngine.NewFaker(), length, full)
	if err != nil {
		t.Fatalf("failed to make new canonical chain: %v", err)
	}
	defer processor.Stop()

	// Define the difficulty comparator
	equal := func(td1, td2 *big.Int) {
		if td2.Cmp(td1) != 0 {
			t.Errorf("total difficulty mismatch: have %v, want %v", td2, td1)
		}
	}
	// Sum of numbers must be equal to `length` for this to be an equal fork
	testFork(t, processor, 0, 10, full, equal)
	testFork(t, processor, 1, 9, full, equal)
	testFork(t, processor, 2, 8, full, equal)
	testFork(t, processor, 5, 5, full, equal)
	testFork(t, processor, 6, 4, full, equal)
	testFork(t, processor, 9, 1, full, equal)
}

// Tests that chains missing links do not get accepted by the processor.
func TestBrokenHeaderChain(t *testing.T) { testBrokenChain(t, false) }
func TestBrokenBlockChain(t *testing.T)  { testBrokenChain(t, true) }

func testBrokenChain(t *testing.T, full bool) {
	// Make chain starting from genesis
	db, blockchain, err := newCanonical(mockEngine.NewFaker(), 10, full)
	if err != nil {
		t.Fatalf("failed to make new canonical chain: %v", err)
	}
	defer blockchain.Stop()

	// Create a forked chain, and try to insert with a missing link
	if full {
		chain := makeBlockChain(blockchain.CurrentBlock(), 5, mockEngine.NewFaker(), db, forkSeed)[1:]
		if err := testBlockChainImport(chain, blockchain); err == nil {
			t.Errorf("broken block chain not reported")
		}
	} else {
		chain := makeHeaderChain(blockchain.CurrentHeader(), 5, mockEngine.NewFaker(), db, forkSeed)[1:]
		if err := testHeaderChainImport(chain, blockchain); err == nil {
			t.Errorf("broken header chain not reported")
		}
	}
}

// Tests that the insertion functions detect banned hashes.
func TestBadHeaderHashes(t *testing.T) { testBadHashes(t, false) }
func TestBadBlockHashes(t *testing.T)  { testBadHashes(t, true) }

func testBadHashes(t *testing.T, full bool) {
	// Create a pristine chain and database
	db, blockchain, err := newCanonical(mockEngine.NewFaker(), 0, full)
	if err != nil {
		t.Fatalf("failed to create pristine chain: %v", err)
	}
	defer blockchain.Stop()

	// Create a chain, ban a hash and try to import
	if full {
		blocks := makeBlockChain(blockchain.CurrentBlock(), 3, mockEngine.NewFaker(), db, 10)

		BadHashes[blocks[2].Header().Hash()] = true
		defer func() { delete(BadHashes, blocks[2].Header().Hash()) }()

		_, err = blockchain.InsertChain(blocks)
	} else {
		headers := makeHeaderChain(blockchain.CurrentHeader(), 3, mockEngine.NewFaker(), db, 10)

		BadHashes[headers[2].Hash()] = true
		defer func() { delete(BadHashes, headers[2].Hash()) }()

		_, err = blockchain.InsertHeaderChain(headers, 1, true)
	}
	if err != ErrBlacklistedHash {
		t.Errorf("error mismatch: have: %v, want: %v", err, ErrBlacklistedHash)
	}
}

// Tests that bad hashes are detected on boot, and the chain rolled back to a
// good state prior to the bad hash.
func TestReorgBadHeaderHashes(t *testing.T) { testReorgBadHashes(t, false) }
func TestReorgBadBlockHashes(t *testing.T)  { testReorgBadHashes(t, true) }

func testReorgBadHashes(t *testing.T, full bool) {
	// Create a pristine chain and database
	db, blockchain, err := newCanonical(mockEngine.NewFaker(), 0, full)
	if err != nil {
		t.Fatalf("failed to create pristine chain: %v", err)
	}
	// Create a chain, import and ban afterwards
	headers := makeHeaderChain(blockchain.CurrentHeader(), 4, mockEngine.NewFaker(), db, 10)
	blocks := makeBlockChain(blockchain.CurrentBlock(), 4, mockEngine.NewFaker(), db, 10)

	if full {
		if _, err = blockchain.InsertChain(blocks); err != nil {
			t.Errorf("failed to import blocks: %v", err)
		}
		if blockchain.CurrentBlock().Hash() != blocks[3].Hash() {
			t.Errorf("last block hash mismatch: have: %x, want %x", blockchain.CurrentBlock().Hash(), blocks[3].Header().Hash())
		}
		BadHashes[blocks[3].Header().Hash()] = true
		defer func() { delete(BadHashes, blocks[3].Header().Hash()) }()
	} else {
		if _, err = blockchain.InsertHeaderChain(headers, 1, true); err != nil {
			t.Errorf("failed to import headers: %v", err)
		}
		if blockchain.CurrentHeader().Hash() != headers[3].Hash() {
			t.Errorf("last header hash mismatch: have: %x, want %x", blockchain.CurrentHeader().Hash(), headers[3].Hash())
		}
		BadHashes[headers[3].Hash()] = true
		defer func() { delete(BadHashes, headers[3].Hash()) }()
	}
	blockchain.Stop()

	// Create a new BlockChain and check that it rolled back the state.
	ncm, err := NewBlockChain(blockchain.db, nil, blockchain.chainConfig, mockEngine.NewFaker(), vm.Config{}, nil)
	if err != nil {
		t.Fatalf("failed to create new chain manager: %v", err)
	}
	if full {
		if ncm.CurrentBlock().Hash() != blocks[2].Header().Hash() {
			t.Errorf("last block hash mismatch: have: %x, want %x", ncm.CurrentBlock().Hash(), blocks[2].Header().Hash())
		}
	} else {
		if ncm.CurrentHeader().Hash() != headers[2].Hash() {
			t.Errorf("last header hash mismatch: have: %x, want %x", ncm.CurrentHeader().Hash(), headers[2].Hash())
		}
	}
	ncm.Stop()
}

// Tests chain insertions in the face of one entity containing an invalid nonce.
func TestHeadersInsertNonceError(t *testing.T) { testInsertNonceError(t, false) }
func TestBlocksInsertNonceError(t *testing.T)  { testInsertNonceError(t, true) }

func testInsertNonceError(t *testing.T, full bool) {
	for i := 1; i < 25 && !t.Failed(); i++ {
		// Create a pristine chain and database
		db, blockchain, err := newCanonical(mockEngine.NewFaker(), 0, full)
		if err != nil {
			t.Fatalf("failed to create pristine chain: %v", err)
		}
		defer blockchain.Stop()

		// Create and insert a chain with a failing nonce
		var (
			failAt  int
			failRes int
			failNum uint64
		)
		if full {
			blocks := makeBlockChain(blockchain.CurrentBlock(), i, mockEngine.NewFaker(), db, 0)

			failAt = rand.Int() % len(blocks)
			failNum = blocks[failAt].NumberU64()

			blockchain.engine = mockEngine.NewFakeFailer(failNum)
			failRes, err = blockchain.InsertChain(blocks)
		} else {
			headers := makeHeaderChain(blockchain.CurrentHeader(), i, mockEngine.NewFaker(), db, 0)

			failAt = rand.Int() % len(headers)
			failNum = headers[failAt].Number.Uint64()

			blockchain.engine = mockEngine.NewFakeFailer(failNum)
			blockchain.hc.engine = blockchain.engine
			failRes, err = blockchain.InsertHeaderChain(headers, 1, true)
		}
		// Check that the returned error indicates the failure
		if failRes != failAt {
			t.Errorf("test %d: failure (%v) index mismatch: have %d, want %d", i, err, failRes, failAt)
		}
		// Check that all blocks after the failing block have been inserted
		for j := 0; j < i-failAt; j++ {
			if full {
				if block := blockchain.GetBlockByNumber(failNum + uint64(j)); block != nil {
					t.Errorf("test %d: invalid block in chain: %v", i, block)
				}
			} else {
				if header := blockchain.GetHeaderByNumber(failNum + uint64(j)); header != nil {
					t.Errorf("test %d: invalid header in chain: %v", i, header)
				}
			}
		}
	}
}

// Tests that fast importing a block chain produces the same chain data as the
// classical full block processing.
func TestFastVsFullChains(t *testing.T) {
	// Configure and generate a sample block chain
	var (
		gendb   = rawdb.NewMemoryDatabase()
		key, _  = crypto.HexToECDSA("b71c71a67e1177ad4e901695e1b4b9ee17ae16c6668d313eac2f96dbcda3f291")
		address = crypto.PubkeyToAddress(key.PublicKey)
		funds   = big.NewInt(1000000000)
		gspec   = &Genesis{
			Config: params.IstanbulTestChainConfig,
			Alloc:  GenesisAlloc{address: {Balance: funds}},
		}
		genesis = gspec.MustCommit(gendb)
		signer  = types.NewEIP155Signer(gspec.Config.ChainID)
	)
	blocks, receipts := GenerateChain(gspec.Config, genesis, mockEngine.NewFaker(), gendb, 1024, func(i int, block *BlockGen) {
		block.SetCoinbase(common.Address{0x00})

		// If the block number is multiple of 3, send a few bonus transactions to the miner
		if i%3 == 2 {
			for j := 0; j < i%4+1; j++ {
				tx, err := types.SignTx(types.NewTransaction(block.TxNonce(address), common.Address{0x00}, big.NewInt(1000), params.TxGas, nil, nil, nil, nil, nil), signer, key)
				if err != nil {
					panic(err)
				}
				block.AddTx(tx)
			}
		}
	})
	// Import the chain as an archive node for the comparison baseline
	archiveDb := rawdb.NewMemoryDatabase()
	gspec.MustCommit(archiveDb)
	archive, _ := NewBlockChain(archiveDb, nil, gspec.Config, mockEngine.NewFaker(), vm.Config{}, nil)
	defer archive.Stop()

	if n, err := archive.InsertChain(blocks); err != nil {
		t.Fatalf("failed to process block %d: %v", n, err)
	}
	// Fast import the chain as a non-archive node to test
	fastDb := rawdb.NewMemoryDatabase()
	gspec.MustCommit(fastDb)
	fast, _ := NewBlockChain(fastDb, nil, gspec.Config, mockEngine.NewFaker(), vm.Config{}, nil)
	defer fast.Stop()

	headers := make([]*types.Header, len(blocks))
	for i, block := range blocks {
		headers[i] = block.Header()
	}
	if n, err := fast.InsertHeaderChain(headers, 1, true); err != nil {
		t.Fatalf("failed to insert header %d: %v", n, err)
	}
	if n, err := fast.InsertReceiptChain(blocks, receipts, 0); err != nil {
		t.Fatalf("failed to insert receipt %d: %v", n, err)
	}
	// Freezer style fast import the chain.
	frdir, err := ioutil.TempDir("", "")
	if err != nil {
		t.Fatalf("failed to create temp freezer dir: %v", err)
	}
	defer os.Remove(frdir)
	ancientDb, err := rawdb.NewDatabaseWithFreezer(rawdb.NewMemoryDatabase(), frdir, "")
	if err != nil {
		t.Fatalf("failed to create temp freezer db: %v", err)
	}
	gspec.MustCommit(ancientDb)
	ancient, _ := NewBlockChain(ancientDb, nil, gspec.Config, mockEngine.NewFaker(), vm.Config{}, nil)
	defer ancient.Stop()

	if n, err := ancient.InsertHeaderChain(headers, 1, true); err != nil {
		t.Fatalf("failed to insert header %d: %v", n, err)
	}
	if n, err := ancient.InsertReceiptChain(blocks, receipts, uint64(len(blocks)/2)); err != nil {
		t.Fatalf("failed to insert receipt %d: %v", n, err)
	}
	// Iterate over all chain data components, and cross reference
	for i := 0; i < len(blocks); i++ {
		num, hash := blocks[i].NumberU64(), blocks[i].Hash()

		if ftd, atd := fast.GetTdByHash(hash), archive.GetTdByHash(hash); ftd.Cmp(atd) != 0 {
			t.Errorf("block #%d [%x]: td mismatch: fastdb %v, archivedb %v", num, hash, ftd, atd)
		}
		if antd, artd := ancient.GetTdByHash(hash), archive.GetTdByHash(hash); antd.Cmp(artd) != 0 {
			t.Errorf("block #%d [%x]: td mismatch: ancientdb %v, archivedb %v", num, hash, antd, artd)
		}
		if fheader, aheader := fast.GetHeaderByHash(hash), archive.GetHeaderByHash(hash); fheader.Hash() != aheader.Hash() {
			t.Errorf("block #%d [%x]: header mismatch: fastdb %v, archivedb %v", num, hash, fheader, aheader)
		}
		if anheader, arheader := ancient.GetHeaderByHash(hash), archive.GetHeaderByHash(hash); anheader.Hash() != arheader.Hash() {
			t.Errorf("block #%d [%x]: header mismatch: ancientdb %v, archivedb %v", num, hash, anheader, arheader)
		}
		if fblock, arblock, anblock := fast.GetBlockByHash(hash), archive.GetBlockByHash(hash), ancient.GetBlockByHash(hash); fblock.Hash() != arblock.Hash() || anblock.Hash() != arblock.Hash() {
			t.Errorf("block #%d [%x]: block mismatch: fastdb %v, ancientdb %v, archivedb %v", num, hash, fblock, anblock, arblock)
		} else if types.DeriveSha(fblock.Transactions()) != types.DeriveSha(arblock.Transactions()) || types.DeriveSha(anblock.Transactions()) != types.DeriveSha(arblock.Transactions()) {
			t.Errorf("block #%d [%x]: transactions mismatch: fastdb %v, ancientdb %v, archivedb %v", num, hash, fblock.Transactions(), anblock.Transactions(), arblock.Transactions())
		}
		if freceipts, anreceipts, areceipts := rawdb.ReadReceipts(fastDb, hash, *rawdb.ReadHeaderNumber(fastDb, hash), fast.Config()), rawdb.ReadReceipts(ancientDb, hash, *rawdb.ReadHeaderNumber(ancientDb, hash), fast.Config()), rawdb.ReadReceipts(archiveDb, hash, *rawdb.ReadHeaderNumber(archiveDb, hash), fast.Config()); types.DeriveSha(freceipts) != types.DeriveSha(areceipts) {
			t.Errorf("block #%d [%x]: receipts mismatch: fastdb %v, ancientdb %v, archivedb %v", num, hash, freceipts, anreceipts, areceipts)
		}
	}
	// Check that the canonical chains are the same between the databases
	for i := 0; i < len(blocks)+1; i++ {
		if fhash, ahash := rawdb.ReadCanonicalHash(fastDb, uint64(i)), rawdb.ReadCanonicalHash(archiveDb, uint64(i)); fhash != ahash {
			t.Errorf("block #%d: canonical hash mismatch: fastdb %v, archivedb %v", i, fhash, ahash)
		}
		if anhash, arhash := rawdb.ReadCanonicalHash(ancientDb, uint64(i)), rawdb.ReadCanonicalHash(archiveDb, uint64(i)); anhash != arhash {
			t.Errorf("block #%d: canonical hash mismatch: ancientdb %v, archivedb %v", i, anhash, arhash)
		}
	}
}

// Tests that various import methods move the chain head pointers to the correct
// positions.
func TestLightVsFastVsFullChainHeads(t *testing.T) {
	// Configure and generate a sample block chain
	var (
		gendb   = rawdb.NewMemoryDatabase()
		key, _  = crypto.HexToECDSA("b71c71a67e1177ad4e901695e1b4b9ee17ae16c6668d313eac2f96dbcda3f291")
		address = crypto.PubkeyToAddress(key.PublicKey)
		funds   = big.NewInt(1000000000)
		gspec   = &Genesis{Config: params.IstanbulTestChainConfig, Alloc: GenesisAlloc{address: {Balance: funds}}}
		genesis = gspec.MustCommit(gendb)
	)
	height := uint64(1024)
	blocks, receipts := GenerateChain(gspec.Config, genesis, mockEngine.NewFaker(), gendb, int(height), nil)

	// makeDb creates a db instance for testing.
	makeDb := func() (ethdb.Database, func()) {
		dir, err := ioutil.TempDir("", "")
		if err != nil {
			t.Fatalf("failed to create temp freezer dir: %v", err)
		}
		defer os.Remove(dir)
		db, err := rawdb.NewDatabaseWithFreezer(rawdb.NewMemoryDatabase(), dir, "")
		if err != nil {
			t.Fatalf("failed to create temp freezer db: %v", err)
		}
		gspec.MustCommit(db)
		return db, func() { os.RemoveAll(dir) }
	}
	// Configure a subchain to roll back
	remove := blocks[height/2].NumberU64()

	// Create a small assertion method to check the three heads
	assert := func(t *testing.T, kind string, chain *BlockChain, header uint64, fast uint64, block uint64) {
		t.Helper()

		if num := chain.CurrentBlock().NumberU64(); num != block {
			t.Errorf("%s head block mismatch: have #%v, want #%v", kind, num, block)
		}
		if num := chain.CurrentFastBlock().NumberU64(); num != fast {
			t.Errorf("%s head fast-block mismatch: have #%v, want #%v", kind, num, fast)
		}
		if num := chain.CurrentHeader().Number.Uint64(); num != header {
			t.Errorf("%s head header mismatch: have #%v, want #%v", kind, num, header)
		}
	}
	// Import the chain as an archive node and ensure all pointers are updated
	archiveDb, delfn := makeDb()
	defer delfn()

	archiveCaching := *defaultCacheConfig
	archiveCaching.TrieDirtyDisabled = true

	archive, _ := NewBlockChain(archiveDb, &archiveCaching, gspec.Config, mockEngine.NewFaker(), vm.Config{}, nil)
	if n, err := archive.InsertChain(blocks); err != nil {
		t.Fatalf("failed to process block %d: %v", n, err)
	}
	defer archive.Stop()

	assert(t, "archive", archive, height, height, height)
	archive.SetHead(remove - 1)
	assert(t, "archive", archive, height/2, height/2, height/2)

	// Import the chain as a non-archive node and ensure all pointers are updated
	fastDb, delfn := makeDb()
	defer delfn()
	fast, _ := NewBlockChain(fastDb, nil, gspec.Config, mockEngine.NewFaker(), vm.Config{}, nil)
	defer fast.Stop()

	headers := make([]*types.Header, len(blocks))
	for i, block := range blocks {
		headers[i] = block.Header()
	}
	if n, err := fast.InsertHeaderChain(headers, 1, true); err != nil {
		t.Fatalf("failed to insert header %d: %v", n, err)
	}
	if n, err := fast.InsertReceiptChain(blocks, receipts, 0); err != nil {
		t.Fatalf("failed to insert receipt %d: %v", n, err)
	}
	assert(t, "fast", fast, height, height, 0)
	fast.SetHead(remove - 1)
	assert(t, "fast", fast, height/2, height/2, 0)

	// Import the chain as a ancient-first node and ensure all pointers are updated
	ancientDb, delfn := makeDb()
	defer delfn()
	ancient, _ := NewBlockChain(ancientDb, nil, gspec.Config, mockEngine.NewFaker(), vm.Config{}, nil)
	defer ancient.Stop()

	if n, err := ancient.InsertHeaderChain(headers, 1, true); err != nil {
		t.Fatalf("failed to insert header %d: %v", n, err)
	}
	if n, err := ancient.InsertReceiptChain(blocks, receipts, uint64(3*len(blocks)/4)); err != nil {
		t.Fatalf("failed to insert receipt %d: %v", n, err)
	}
	assert(t, "ancient", ancient, height, height, 0)
	ancient.SetHead(remove - 1)
	assert(t, "ancient", ancient, 0, 0, 0)

	if frozen, err := ancientDb.Ancients(); err != nil || frozen != 1 {
		t.Fatalf("failed to truncate ancient store, want %v, have %v", 1, frozen)
	}
	// Import the chain as a light node and ensure all pointers are updated
	lightDb, delfn := makeDb()
	defer delfn()
	light, _ := NewBlockChain(lightDb, nil, gspec.Config, mockEngine.NewFaker(), vm.Config{}, nil)
	if n, err := light.InsertHeaderChain(headers, 1, true); err != nil {
		t.Fatalf("failed to insert header %d: %v", n, err)
	}
	defer light.Stop()

	assert(t, "light", light, height, 0, 0)
	light.SetHead(remove - 1)
	assert(t, "light", light, height/2, 0, 0)
}

// Tests if the canonical block can be fetched from the database during chain insertion.
func TestCanonicalBlockRetrieval(t *testing.T) {
	_, blockchain, err := newCanonical(mockEngine.NewFaker(), 0, true)
	if err != nil {
		t.Fatalf("failed to create pristine chain: %v", err)
	}
	defer blockchain.Stop()

	chain, _ := GenerateChain(blockchain.chainConfig, blockchain.genesisBlock, mockEngine.NewFaker(), blockchain.db, 10, func(i int, gen *BlockGen) {})

	var pend sync.WaitGroup
	pend.Add(len(chain))

	for i := range chain {
		go func(block *types.Block) {
			defer pend.Done()

			// try to retrieve a block by its canonical hash and see if the block data can be retrieved.
			for {
				ch := rawdb.ReadCanonicalHash(blockchain.db, block.NumberU64())
				if ch == (common.Hash{}) {
					continue // busy wait for canonical hash to be written
				}
				if ch != block.Hash() {
					t.Errorf("unknown canonical hash, want %s, got %s", block.Hash().Hex(), ch.Hex())
					return
				}
				fb := rawdb.ReadBlock(blockchain.db, ch, block.NumberU64())
				if fb == nil {
					t.Errorf("unable to retrieve block %d for canonical hash: %s", block.NumberU64(), ch.Hex())
					return
				}
				if fb.Hash() != block.Hash() {
					t.Errorf("invalid block hash for block %d, want %s, got %s", block.NumberU64(), block.Hash().Hex(), fb.Hash().Hex())
					return
				}
				return
			}
		}(chain[i])

		if _, err := blockchain.InsertChain(types.Blocks{chain[i]}); err != nil {
			t.Fatalf("failed to insert block %d: %v", i, err)
		}
	}
	pend.Wait()
}

func TestEIP155Transition(t *testing.T) {
	// Configure and generate a sample block chain
	var (
		db         = rawdb.NewMemoryDatabase()
		key, _     = crypto.HexToECDSA("b71c71a67e1177ad4e901695e1b4b9ee17ae16c6668d313eac2f96dbcda3f291")
		address    = crypto.PubkeyToAddress(key.PublicKey)
		funds      = big.NewInt(1000000000)
		deleteAddr = common.Address{1}
		gspec      = &Genesis{
			Config: &params.ChainConfig{ChainID: big.NewInt(1), EIP150Block: big.NewInt(0), EIP155Block: big.NewInt(2), HomesteadBlock: new(big.Int)},
			Alloc:  GenesisAlloc{address: {Balance: funds}, deleteAddr: {Balance: new(big.Int)}},
		}
		genesis = gspec.MustCommit(db)
	)

	blockchain, _ := NewBlockChain(db, nil, gspec.Config, mockEngine.NewFaker(), vm.Config{}, nil)
	defer blockchain.Stop()

	blocks, _ := GenerateChain(gspec.Config, genesis, mockEngine.NewFaker(), db, 4, func(i int, block *BlockGen) {
		var (
			tx      *types.Transaction
			err     error
			basicTx = func(signer types.Signer) (*types.Transaction, error) {
				return types.SignTx(types.NewTransaction(block.TxNonce(address), common.Address{}, new(big.Int), 21000, new(big.Int), nil, nil, nil, nil), signer, key)
			}
		)
		switch i {
		case 0:
			tx, err = basicTx(types.HomesteadSigner{})
			if err != nil {
				t.Fatal(err)
			}
			block.AddTx(tx)
		case 2:
			tx, err = basicTx(types.HomesteadSigner{})
			if err != nil {
				t.Fatal(err)
			}
			block.AddTx(tx)

			tx, err = basicTx(types.NewEIP155Signer(gspec.Config.ChainID))
			if err != nil {
				t.Fatal(err)
			}
			block.AddTx(tx)
		case 3:
			tx, err = basicTx(types.HomesteadSigner{})
			if err != nil {
				t.Fatal(err)
			}
			block.AddTx(tx)

			tx, err = basicTx(types.NewEIP155Signer(gspec.Config.ChainID))
			if err != nil {
				t.Fatal(err)
			}
			block.AddTx(tx)
		}
	})

	if _, err := blockchain.InsertChain(blocks); err != nil {
		t.Fatal(err)
	}
	block := blockchain.GetBlockByNumber(1)
	if block.Transactions()[0].Protected() {
		t.Error("Expected block[0].txs[0] to not be replay protected")
	}

	block = blockchain.GetBlockByNumber(3)
	if block.Transactions()[0].Protected() {
		t.Error("Expected block[3].txs[0] to not be replay protected")
	}
	if !block.Transactions()[1].Protected() {
		t.Error("Expected block[3].txs[1] to be replay protected")
	}
	if _, err := blockchain.InsertChain(blocks[4:]); err != nil {
		t.Fatal(err)
	}

	// generate an invalid chain id transaction
	config := &params.ChainConfig{ChainID: big.NewInt(2), EIP150Block: big.NewInt(0), EIP155Block: big.NewInt(2), HomesteadBlock: new(big.Int)}
	blocks, _ = GenerateChain(config, blocks[len(blocks)-1], mockEngine.NewFaker(), db, 4, func(i int, block *BlockGen) {
		var (
			tx      *types.Transaction
			err     error
			basicTx = func(signer types.Signer) (*types.Transaction, error) {
				return types.SignTx(types.NewTransaction(block.TxNonce(address), common.Address{}, new(big.Int), 21000, new(big.Int), nil, nil, nil, nil), signer, key)
			}
		)
		if i == 0 {
			tx, err = basicTx(types.NewEIP155Signer(big.NewInt(2)))
			if err != nil {
				t.Fatal(err)
			}
			block.AddTx(tx)
		}
	})
	_, err := blockchain.InsertChain(blocks)
	if err != types.ErrInvalidChainId {
		t.Error("expected error:", types.ErrInvalidChainId)
	}
}

func TestEIP161AccountRemoval(t *testing.T) {
	// Configure and generate a sample block chain
	var (
		db      = rawdb.NewMemoryDatabase()
		key, _  = crypto.HexToECDSA("b71c71a67e1177ad4e901695e1b4b9ee17ae16c6668d313eac2f96dbcda3f291")
		address = crypto.PubkeyToAddress(key.PublicKey)
		funds   = big.NewInt(1000000000)
		theAddr = common.Address{1}
		gspec   = &Genesis{
			Config: &params.ChainConfig{
				ChainID:        big.NewInt(1),
				HomesteadBlock: new(big.Int),
				EIP155Block:    new(big.Int),
				EIP150Block:    new(big.Int),
				EIP158Block:    big.NewInt(2),
			},
			Alloc: GenesisAlloc{address: {Balance: funds}},
		}
		genesis = gspec.MustCommit(db)
	)
	blockchain, _ := NewBlockChain(db, nil, gspec.Config, mockEngine.NewFaker(), vm.Config{}, nil)
	defer blockchain.Stop()

	blocks, _ := GenerateChain(gspec.Config, genesis, mockEngine.NewFaker(), db, 3, func(i int, block *BlockGen) {
		var (
			tx     *types.Transaction
			err    error
			signer = types.NewEIP155Signer(gspec.Config.ChainID)
		)
		switch i {
		case 0:
			tx, err = types.SignTx(types.NewTransaction(block.TxNonce(address), theAddr, new(big.Int), 21000, new(big.Int), nil, nil, nil, nil), signer, key)
		case 1:
			tx, err = types.SignTx(types.NewTransaction(block.TxNonce(address), theAddr, new(big.Int), 21000, new(big.Int), nil, nil, nil, nil), signer, key)
		case 2:
			tx, err = types.SignTx(types.NewTransaction(block.TxNonce(address), theAddr, new(big.Int), 21000, new(big.Int), nil, nil, nil, nil), signer, key)
		}
		if err != nil {
			t.Fatal(err)
		}
		block.AddTx(tx)
	})
	// account must exist pre eip 161
	if _, err := blockchain.InsertChain(types.Blocks{blocks[0]}); err != nil {
		t.Fatal(err)
	}
	if st, _ := blockchain.State(); !st.Exist(theAddr) {
		t.Error("expected account to exist")
	}

	// account needs to be deleted post eip 161
	if _, err := blockchain.InsertChain(types.Blocks{blocks[1]}); err != nil {
		t.Fatal(err)
	}
	if st, _ := blockchain.State(); st.Exist(theAddr) {
		t.Error("account should not exist")
	}

	// account musn't be created post eip 161
	if _, err := blockchain.InsertChain(types.Blocks{blocks[2]}); err != nil {
		t.Fatal(err)
	}
	if st, _ := blockchain.State(); st.Exist(theAddr) {
		t.Error("account should not exist")
	}
}

<<<<<<< HEAD
=======
// This is a regression test (i.e. as weird as it is, don't delete it ever), which
// tests that under weird reorg conditions the blockchain and its internal header-
// chain return the same latest block/header.
//
// https://github.com/celo-org/celo-blockchain/pull/15941
func TestBlockchainHeaderchainReorgConsistency(t *testing.T) {
	// Generate a canonical chain to act as the main dataset
	engine := mockEngine.NewFaker()

	db := rawdb.NewMemoryDatabase()
	genesis := new(Genesis).MustCommit(db)
	blocks, _ := GenerateChain(params.IstanbulTestChainConfig, genesis, engine, db, 64, func(i int, b *BlockGen) { b.SetCoinbase(common.Address{1}) })

	// Generate a bunch of fork blocks, each side forking from the canonical chain
	forks := make([]*types.Block, len(blocks))
	for i := 0; i < len(forks); i++ {
		parent := genesis
		if i > 0 {
			parent = blocks[i-1]
		}
		fork, _ := GenerateChain(params.IstanbulTestChainConfig, parent, engine, db, 1, func(i int, b *BlockGen) { b.SetCoinbase(common.Address{2}) })
		forks[i] = fork[0]
	}
	// Import the canonical and fork chain side by side, verifying the current block
	// and current header consistency
	diskdb := rawdb.NewMemoryDatabase()
	new(Genesis).MustCommit(diskdb)

	chain, err := NewBlockChain(diskdb, nil, params.IstanbulTestChainConfig, engine, vm.Config{}, nil)
	if err != nil {
		t.Fatalf("failed to create tester chain: %v", err)
	}
	for i := 0; i < len(blocks); i++ {
		if _, err := chain.InsertChain(blocks[i : i+1]); err != nil {
			t.Fatalf("block %d: failed to insert into chain: %v", i, err)
		}
		if chain.CurrentBlock().Hash() != chain.CurrentHeader().Hash() {
			t.Errorf("block %d: current block/header mismatch: block #%d [%x…], header #%d [%x…]", i, chain.CurrentBlock().Number(), chain.CurrentBlock().Hash().Bytes()[:4], chain.CurrentHeader().Number, chain.CurrentHeader().Hash().Bytes()[:4])
		}
		if _, err := chain.InsertChain(forks[i : i+1]); err != nil {
			t.Fatalf(" fork %d: failed to insert into chain: %v", i, err)
		}
		if chain.CurrentBlock().Hash() != chain.CurrentHeader().Hash() {
			t.Errorf(" fork %d: current block/header mismatch: block #%d [%x…], header #%d [%x…]", i, chain.CurrentBlock().Number(), chain.CurrentBlock().Hash().Bytes()[:4], chain.CurrentHeader().Number, chain.CurrentHeader().Hash().Bytes()[:4])
		}
	}
}

// Tests that importing small side forks doesn't leave junk in the trie database
// cache (which would eventually cause memory issues).
func TestTrieForkGC(t *testing.T) {
	// Generate a canonical chain to act as the main dataset
	engine := mockEngine.NewFaker()

	db := rawdb.NewMemoryDatabase()
	genesis := new(Genesis).MustCommit(db)
	blocks, _ := GenerateChain(params.IstanbulTestChainConfig, genesis, engine, db, 2*TriesInMemory, func(i int, b *BlockGen) { b.SetCoinbase(common.Address{1}) })

	// Generate a bunch of fork blocks, each side forking from the canonical chain
	forks := make([]*types.Block, len(blocks))
	for i := 0; i < len(forks); i++ {
		parent := genesis
		if i > 0 {
			parent = blocks[i-1]
		}
		fork, _ := GenerateChain(params.IstanbulTestChainConfig, parent, engine, db, 1, func(i int, b *BlockGen) { b.SetCoinbase(common.Address{2}) })
		forks[i] = fork[0]
	}
	// Import the canonical and fork chain side by side, forcing the trie cache to cache both
	diskdb := rawdb.NewMemoryDatabase()
	new(Genesis).MustCommit(diskdb)

	chain, err := NewBlockChain(diskdb, nil, params.IstanbulTestChainConfig, engine, vm.Config{}, nil)
	if err != nil {
		t.Fatalf("failed to create tester chain: %v", err)
	}
	for i := 0; i < len(blocks); i++ {
		if _, err := chain.InsertChain(blocks[i : i+1]); err != nil {
			t.Fatalf("block %d: failed to insert into chain: %v", i, err)
		}
		if _, err := chain.InsertChain(forks[i : i+1]); err != nil {
			t.Fatalf("fork %d: failed to insert into chain: %v", i, err)
		}
	}
	// Dereference all the recent tries and ensure no past trie is left in
	for i := 0; i < TriesInMemory; i++ {
		chain.stateCache.TrieDB().Dereference(blocks[len(blocks)-1-i].Root())
		chain.stateCache.TrieDB().Dereference(forks[len(blocks)-1-i].Root())
	}
	if len(chain.stateCache.TrieDB().Nodes()) > 0 {
		t.Fatalf("stale tries still alive after garbase collection")
	}
}

// Tests that doing large reorgs works even if the state associated with the
// forking point is not available any more.
func TestLargeReorgTrieGC(t *testing.T) {
	// Generate the original common chain segment and the two competing forks
	engine := mockEngine.NewFaker()

	db := rawdb.NewMemoryDatabase()
	genesis := new(Genesis).MustCommit(db)

	shared, _ := GenerateChain(params.IstanbulTestChainConfig, genesis, engine, db, 64, func(i int, b *BlockGen) { b.SetCoinbase(common.Address{1}) })
	original, _ := GenerateChain(params.IstanbulTestChainConfig, shared[len(shared)-1], engine, db, 2*TriesInMemory, func(i int, b *BlockGen) { b.SetCoinbase(common.Address{2}) })
	competitor, _ := GenerateChain(params.IstanbulTestChainConfig, shared[len(shared)-1], engine, db, 2*TriesInMemory+1, func(i int, b *BlockGen) { b.SetCoinbase(common.Address{3}) })

	// Import the shared chain and the original canonical one
	diskdb := rawdb.NewMemoryDatabase()
	new(Genesis).MustCommit(diskdb)

	chain, err := NewBlockChain(diskdb, nil, params.IstanbulTestChainConfig, engine, vm.Config{}, nil)
	if err != nil {
		t.Fatalf("failed to create tester chain: %v", err)
	}
	if _, err := chain.InsertChain(shared); err != nil {
		t.Fatalf("failed to insert shared chain: %v", err)
	}
	if _, err := chain.InsertChain(original); err != nil {
		t.Fatalf("failed to insert original chain: %v", err)
	}
	// Ensure that the state associated with the forking point is pruned away
	if node, _ := chain.stateCache.TrieDB().Node(shared[len(shared)-1].Root()); node != nil {
		t.Fatalf("common-but-old ancestor still cache")
	}
	// Import the competitor chain without exceeding the canonical's TD and ensure
	// we have not processed any of the blocks (protection against malicious blocks)
	if _, err := chain.InsertChain(competitor[:len(competitor)-2]); err != nil {
		t.Fatalf("failed to insert competitor chain: %v", err)
	}
	for i, block := range competitor[:len(competitor)-2] {
		if node, _ := chain.stateCache.TrieDB().Node(block.Root()); node != nil {
			t.Fatalf("competitor %d: low TD chain became processed", i)
		}
	}
	// Import the head of the competitor chain, triggering the reorg and ensure we
	// successfully reprocess all the stashed away blocks.
	if _, err := chain.InsertChain(competitor[len(competitor)-2:]); err != nil {
		t.Fatalf("failed to finalize competitor chain: %v", err)
	}
	for i, block := range competitor[:len(competitor)-TriesInMemory] {
		if node, _ := chain.stateCache.TrieDB().Node(block.Root()); node != nil {
			t.Fatalf("competitor %d: competing chain state missing", i)
		}
	}
}

>>>>>>> f8c8f674
func TestBlockchainRecovery(t *testing.T) {
	// Configure and generate a sample block chain
	var (
		gendb   = rawdb.NewMemoryDatabase()
		key, _  = crypto.HexToECDSA("b71c71a67e1177ad4e901695e1b4b9ee17ae16c6668d313eac2f96dbcda3f291")
		address = crypto.PubkeyToAddress(key.PublicKey)
		funds   = big.NewInt(1000000000)
		gspec   = &Genesis{Config: params.IstanbulTestChainConfig, Alloc: GenesisAlloc{address: {Balance: funds}}}
		genesis = gspec.MustCommit(gendb)
	)
	height := uint64(1024)
	blocks, receipts := GenerateChain(gspec.Config, genesis, mockEngine.NewFaker(), gendb, int(height), nil)

	// Import the chain as a ancient-first node and ensure all pointers are updated
	frdir, err := ioutil.TempDir("", "")
	if err != nil {
		t.Fatalf("failed to create temp freezer dir: %v", err)
	}
	defer os.Remove(frdir)

	ancientDb, err := rawdb.NewDatabaseWithFreezer(rawdb.NewMemoryDatabase(), frdir, "")
	if err != nil {
		t.Fatalf("failed to create temp freezer db: %v", err)
	}
	gspec.MustCommit(ancientDb)
	ancient, _ := NewBlockChain(ancientDb, nil, gspec.Config, mockEngine.NewFaker(), vm.Config{}, nil)

	headers := make([]*types.Header, len(blocks))
	for i, block := range blocks {
		headers[i] = block.Header()
	}
	if n, err := ancient.InsertHeaderChain(headers, 1, true); err != nil {
		t.Fatalf("failed to insert header %d: %v", n, err)
	}
	if n, err := ancient.InsertReceiptChain(blocks, receipts, uint64(3*len(blocks)/4)); err != nil {
		t.Fatalf("failed to insert receipt %d: %v", n, err)
	}
	rawdb.WriteLastPivotNumber(ancientDb, blocks[len(blocks)-1].NumberU64()) // Force fast sync behavior
	ancient.Stop()

	// Destroy head fast block manually
	midBlock := blocks[len(blocks)/2]
	rawdb.WriteHeadFastBlockHash(ancientDb, midBlock.Hash())

	// Reopen broken blockchain again
	ancient, _ = NewBlockChain(ancientDb, nil, gspec.Config, mockEngine.NewFaker(), vm.Config{}, nil)
	defer ancient.Stop()
	if num := ancient.CurrentBlock().NumberU64(); num != 0 {
		t.Errorf("head block mismatch: have #%v, want #%v", num, 0)
	}
	if num := ancient.CurrentFastBlock().NumberU64(); num != midBlock.NumberU64() {
		t.Errorf("head fast-block mismatch: have #%v, want #%v", num, midBlock.NumberU64())
	}
	if num := ancient.CurrentHeader().Number.Uint64(); num != midBlock.NumberU64() {
		t.Errorf("head header mismatch: have #%v, want #%v", num, midBlock.NumberU64())
	}
}

func TestIncompleteAncientReceiptChainInsertion(t *testing.T) {
	// Configure and generate a sample block chain
	var (
		gendb   = rawdb.NewMemoryDatabase()
		key, _  = crypto.HexToECDSA("b71c71a67e1177ad4e901695e1b4b9ee17ae16c6668d313eac2f96dbcda3f291")
		address = crypto.PubkeyToAddress(key.PublicKey)
		funds   = big.NewInt(1000000000)
		gspec   = &Genesis{Config: params.IstanbulTestChainConfig, Alloc: GenesisAlloc{address: {Balance: funds}}}
		genesis = gspec.MustCommit(gendb)
	)
	height := uint64(1024)
	blocks, receipts := GenerateChain(gspec.Config, genesis, mockEngine.NewFaker(), gendb, int(height), nil)

	// Import the chain as a ancient-first node and ensure all pointers are updated
	frdir, err := ioutil.TempDir("", "")
	if err != nil {
		t.Fatalf("failed to create temp freezer dir: %v", err)
	}
	defer os.Remove(frdir)
	ancientDb, err := rawdb.NewDatabaseWithFreezer(rawdb.NewMemoryDatabase(), frdir, "")
	if err != nil {
		t.Fatalf("failed to create temp freezer db: %v", err)
	}
	gspec.MustCommit(ancientDb)
	ancient, _ := NewBlockChain(ancientDb, nil, gspec.Config, mockEngine.NewFaker(), vm.Config{}, nil)
	defer ancient.Stop()

	headers := make([]*types.Header, len(blocks))
	for i, block := range blocks {
		headers[i] = block.Header()
	}
	if n, err := ancient.InsertHeaderChain(headers, 1, true); err != nil {
		t.Fatalf("failed to insert header %d: %v", n, err)
	}
	// Abort ancient receipt chain insertion deliberately
	ancient.terminateInsert = func(hash common.Hash, number uint64) bool {
		return number == blocks[len(blocks)/2].NumberU64()
	}
	previousFastBlock := ancient.CurrentFastBlock()
	if n, err := ancient.InsertReceiptChain(blocks, receipts, uint64(3*len(blocks)/4)); err == nil {
		t.Fatalf("failed to insert receipt %d: %v", n, err)
	}
	if ancient.CurrentFastBlock().NumberU64() != previousFastBlock.NumberU64() {
		t.Fatalf("failed to rollback ancient data, want %d, have %d", previousFastBlock.NumberU64(), ancient.CurrentFastBlock().NumberU64())
	}
	if frozen, err := ancient.db.Ancients(); err != nil || frozen != 1 {
		t.Fatalf("failed to truncate ancient data")
	}
	ancient.terminateInsert = nil
	if n, err := ancient.InsertReceiptChain(blocks, receipts, uint64(3*len(blocks)/4)); err != nil {
		t.Fatalf("failed to insert receipt %d: %v", n, err)
	}
	if ancient.CurrentFastBlock().NumberU64() != blocks[len(blocks)-1].NumberU64() {
		t.Fatalf("failed to insert ancient recept chain after rollback")
	}
}

<<<<<<< HEAD
=======
// Tests that importing a very large side fork, which is larger than the canon chain,
// but where the difficulty per block is kept low: this means that it will not
// overtake the 'canon' chain until after it's passed canon by about 200 blocks.
//
// Details at:
//  - https://github.com/celo-org/celo-blockchain/issues/18977
//  - https://github.com/celo-org/celo-blockchain/pull/18988
func TestLowDiffLongChain(t *testing.T) {
	// Generate a canonical chain to act as the main dataset
	engine := mockEngine.NewFaker()
	db := rawdb.NewMemoryDatabase()
	genesis := new(Genesis).MustCommit(db)

	// We must use a pretty long chain to ensure that the fork doesn't overtake us
	// until after at least 128 blocks post tip
	blocks, _ := GenerateChain(params.IstanbulTestChainConfig, genesis, engine, db, 6*TriesInMemory, func(i int, b *BlockGen) {
		b.SetCoinbase(common.Address{1})
		b.OffsetTime(-9)
	})

	// Import the canonical chain
	diskdb := rawdb.NewMemoryDatabase()
	new(Genesis).MustCommit(diskdb)

	chain, err := NewBlockChain(diskdb, nil, params.IstanbulTestChainConfig, engine, vm.Config{}, nil)
	if err != nil {
		t.Fatalf("failed to create tester chain: %v", err)
	}
	if n, err := chain.InsertChain(blocks); err != nil {
		t.Fatalf("block %d: failed to insert into chain: %v", n, err)
	}
	// Generate fork chain, starting from an early block
	parent := blocks[10]
	fork, _ := GenerateChain(params.IstanbulTestChainConfig, parent, engine, db, 8*TriesInMemory, func(i int, b *BlockGen) {
		b.SetCoinbase(common.Address{2})
	})

	// And now import the fork
	if i, err := chain.InsertChain(fork); err != nil {
		t.Fatalf("block %d: failed to insert into chain: %v", i, err)
	}
	head := chain.CurrentBlock()
	if got := fork[len(fork)-1].Hash(); got != head.Hash() {
		t.Fatalf("head wrong, expected %x got %x", head.Hash(), got)
	}
	// Sanity check that all the canonical numbers are present
	header := chain.CurrentHeader()
	for number := head.NumberU64(); number > 0; number-- {
		if hash := chain.GetHeaderByNumber(number).Hash(); hash != header.Hash() {
			t.Fatalf("header %d: canonical hash mismatch: have %x, want %x", number, hash, header.Hash())
		}
		header = chain.GetHeader(header.ParentHash, number-1)
	}
}

// Tests that importing a sidechain (S), where
// - S is sidechain, containing blocks [Sn...Sm]
// - C is canon chain, containing blocks [G..Cn..Cm]
// - A common ancestor is placed at prune-point + blocksBetweenCommonAncestorAndPruneblock
// - The sidechain S is prepended with numCanonBlocksInSidechain blocks from the canon chain
func testSideImport(t *testing.T, numCanonBlocksInSidechain, blocksBetweenCommonAncestorAndPruneblock int) {

	// Generate a canonical chain to act as the main dataset
	engine := mockEngine.NewFaker()
	db := rawdb.NewMemoryDatabase()
	genesis := new(Genesis).MustCommit(db)

	// Generate and import the canonical chain
	blocks, _ := GenerateChain(params.TestChainConfig, genesis, engine, db, 2*TriesInMemory, nil)
	diskdb := rawdb.NewMemoryDatabase()
	new(Genesis).MustCommit(diskdb)
	chain, err := NewBlockChain(diskdb, nil, params.TestChainConfig, engine, vm.Config{}, nil)
	if err != nil {
		t.Fatalf("failed to create tester chain: %v", err)
	}
	if n, err := chain.InsertChain(blocks); err != nil {
		t.Fatalf("block %d: failed to insert into chain: %v", n, err)
	}

	lastPrunedIndex := len(blocks) - TriesInMemory - 1
	lastPrunedBlock := blocks[lastPrunedIndex]
	firstNonPrunedBlock := blocks[len(blocks)-TriesInMemory]

	// Verify pruning of lastPrunedBlock
	if chain.HasBlockAndState(lastPrunedBlock.Hash(), lastPrunedBlock.NumberU64()) {
		t.Errorf("Block %d not pruned", lastPrunedBlock.NumberU64())
	}
	// Verify firstNonPrunedBlock is not pruned
	if !chain.HasBlockAndState(firstNonPrunedBlock.Hash(), firstNonPrunedBlock.NumberU64()) {
		t.Errorf("Block %d pruned", firstNonPrunedBlock.NumberU64())
	}
	// Generate the sidechain
	// First block should be a known block, block after should be a pruned block. So
	// canon(pruned), side, side...

	// Generate fork chain, make it longer than canon
	parentIndex := lastPrunedIndex + blocksBetweenCommonAncestorAndPruneblock
	parent := blocks[parentIndex]
	fork, _ := GenerateChain(params.TestChainConfig, parent, engine, db, 2*TriesInMemory, func(i int, b *BlockGen) {
		b.SetCoinbase(common.Address{2})
	})
	// Prepend the parent(s)
	var sidechain []*types.Block
	for i := numCanonBlocksInSidechain; i > 0; i-- {
		sidechain = append(sidechain, blocks[parentIndex+1-i])
	}
	sidechain = append(sidechain, fork...)
	_, err = chain.InsertChain(sidechain)
	if err != nil {
		t.Errorf("Got error, %v", err)
	}
	head := chain.CurrentBlock()
	if got := fork[len(fork)-1].Hash(); got != head.Hash() {
		t.Fatalf("head wrong, expected %x got %x", head.Hash(), got)
	}
}

// Tests that importing a sidechain (S), where
// - S is sidechain, containing blocks [Sn...Sm]
// - C is canon chain, containing blocks [G..Cn..Cm]
// - The common ancestor Cc is pruned
// - The first block in S: Sn, is == Cn
// That is: the sidechain for import contains some blocks already present in canon chain.
// So the blocks are
// [ Cn, Cn+1, Cc, Sn+3 ... Sm]
//   ^    ^    ^  pruned
func TestPrunedImportSide(t *testing.T) {
	//glogger := log.NewGlogHandler(log.StreamHandler(os.Stdout, log.TerminalFormat(false)))
	//glogger.Verbosity(3)
	//log.Root().SetHandler(log.Handler(glogger))
	testSideImport(t, 3, 3)
	testSideImport(t, 3, -3)
	testSideImport(t, 10, 0)
	testSideImport(t, 1, 10)
	testSideImport(t, 1, -10)
}

>>>>>>> f8c8f674
func TestInsertKnownHeaders(t *testing.T)      { testInsertKnownChainData(t, "headers") }
func TestInsertKnownReceiptChain(t *testing.T) { testInsertKnownChainData(t, "receipts") }
func TestInsertKnownBlocks(t *testing.T)       { testInsertKnownChainData(t, "blocks") }

func testInsertKnownChainData(t *testing.T, typ string) {
	engine := mockEngine.NewFaker()

	db := rawdb.NewMemoryDatabase()
	genesis := new(Genesis).MustCommit(db)

	blocks, receipts := GenerateChain(params.TestChainConfig, genesis, engine, db, 32, func(i int, b *BlockGen) { b.SetCoinbase(common.Address{1}) })
	blocks2, receipts2 := GenerateChain(params.TestChainConfig, blocks[len(blocks)-1], engine, db, 65, func(i int, b *BlockGen) { b.SetCoinbase(common.Address{1}) })
	// Total difficulty is higher.
	blocks3, receipts3 := GenerateChain(params.TestChainConfig, blocks[len(blocks)-1], engine, db, 66, func(i int, b *BlockGen) {
		b.SetCoinbase(common.Address{1})
		b.OffsetTime(-9)
	})
	// Import the shared chain and the original canonical one
	dir, err := ioutil.TempDir("", "")
	if err != nil {
		t.Fatalf("failed to create temp freezer dir: %v", err)
	}
	defer os.Remove(dir)
	chaindb, err := rawdb.NewDatabaseWithFreezer(rawdb.NewMemoryDatabase(), dir, "")
	if err != nil {
		t.Fatalf("failed to create temp freezer db: %v", err)
	}
	new(Genesis).MustCommit(chaindb)
	defer os.RemoveAll(dir)

	chain, err := NewBlockChain(chaindb, nil, params.TestChainConfig, engine, vm.Config{}, nil)
	if err != nil {
		t.Fatalf("failed to create tester chain: %v", err)
	}

	var (
		inserter func(blocks []*types.Block, receipts []types.Receipts) error
		asserter func(t *testing.T, block *types.Block)
	)
	if typ == "headers" {
		inserter = func(blocks []*types.Block, receipts []types.Receipts) error {
			headers := make([]*types.Header, 0, len(blocks))
			for _, block := range blocks {
				headers = append(headers, block.Header())
			}
			_, err := chain.InsertHeaderChain(headers, 1, true)
			return err
		}
		asserter = func(t *testing.T, block *types.Block) {
			if chain.CurrentHeader().Hash() != block.Hash() {
				t.Fatalf("current head header mismatch, have %v, want %v", chain.CurrentHeader().Hash().Hex(), block.Hash().Hex())
			}
		}
	} else if typ == "receipts" {
		inserter = func(blocks []*types.Block, receipts []types.Receipts) error {
			headers := make([]*types.Header, 0, len(blocks))
			for _, block := range blocks {
				headers = append(headers, block.Header())
			}
			_, err := chain.InsertHeaderChain(headers, 1, true)
			if err != nil {
				return err
			}
			_, err = chain.InsertReceiptChain(blocks, receipts, 0)
			return err
		}
		asserter = func(t *testing.T, block *types.Block) {
			if chain.CurrentFastBlock().Hash() != block.Hash() {
				t.Fatalf("current head fast block mismatch, have %v, want %v", chain.CurrentFastBlock().Hash().Hex(), block.Hash().Hex())
			}
		}
	} else {
		inserter = func(blocks []*types.Block, receipts []types.Receipts) error {
			_, err := chain.InsertChain(blocks)
			return err
		}
		asserter = func(t *testing.T, block *types.Block) {
			if chain.CurrentBlock().Hash() != block.Hash() {
				t.Fatalf("current head block mismatch, have %v, want %v", chain.CurrentBlock().Hash().Hex(), block.Hash().Hex())
			}
		}
	}

	if err := inserter(blocks, receipts); err != nil {
		t.Fatalf("failed to insert chain data: %v", err)
	}

	// Reimport the chain data again. All the imported
	// chain data are regarded "known" data.
	if err := inserter(blocks, receipts); err != nil {
		t.Fatalf("failed to insert chain data: %v", err)
	}
	asserter(t, blocks[len(blocks)-1])

	// Import a long canonical chain with some known data as prefix.
	rollback := blocks[len(blocks)/2].NumberU64()

	chain.SetHead(rollback - 1)
	if err := inserter(append(blocks, blocks2...), append(receipts, receipts2...)); err != nil {
		t.Fatalf("failed to insert chain data: %v", err)
	}
	asserter(t, blocks2[len(blocks2)-1])

	fmt.Printf("Current hash antes: %s\n", chain.CurrentBlock().Hash().String())

	// Import a heavier shorter but higher total difficulty chain with some known data as prefix.
	if err := inserter(append(blocks, blocks3...), append(receipts, receipts3...)); err == nil {
		t.Fatalf("Sidechain insertion should fail")
	}

	// blocks2 and not block3, because we disabled the reorgs
	asserter(t, blocks2[len(blocks2)-1])

	// Import a longer but lower total difficulty chain with some known data as prefix.
	if err := inserter(append(blocks, blocks2...), append(receipts, receipts2...)); err != nil {
		t.Fatalf("failed to insert chain data: %v", err)
	}

	// The head shouldn't change. (again, without reorgs)
	asserter(t, blocks2[len(blocks2)-1])

	// Rollback the heavier chain and re-insert the longer chain again
	chain.SetHead(rollback - 1)
	if err := inserter(append(blocks, blocks2...), append(receipts, receipts2...)); err != nil {
		t.Fatalf("failed to insert chain data: %v", err)
	}
	asserter(t, blocks2[len(blocks2)-1])
}

func TestInsertDifferentHeadersAfterReset(t *testing.T) {
	testInsertDifferentChainDataAfterReset(t, "headers", 32, 64)
}
func TestInsertDifferentReceiptChainAfterReset(t *testing.T) {
	testInsertDifferentChainDataAfterReset(t, "receipts", 32, 64)
}
func TestInsertDifferentBlocksAfterReset(t *testing.T) {
	testInsertDifferentChainDataAfterReset(t, "blocks", 32, 64)
}

func testInsertDifferentChainDataAfterReset(t *testing.T, typ string, setHeadBlock int, chainsBlocksNumber int) {
	// log.Root().SetHandler(log.LvlFilterHandler(log.LvlTrace, log.StreamHandler(os.Stderr, log.TerminalFormat(true))))

	engine := mockEngine.NewFaker()

	db := rawdb.NewMemoryDatabase()
	genesis := new(Genesis).MustCommit(db)

	originalBlocks, originalReceipts := GenerateChain(params.TestChainConfig, genesis, engine, db, chainsBlocksNumber, func(i int, b *BlockGen) {
		b.SetCoinbase(common.Address{1})
	})
	// Total difficulty is higher to create a different chain.
	newerBlocks, newerReceipts := GenerateChain(params.TestChainConfig, originalBlocks[setHeadBlock], engine, db, (chainsBlocksNumber - (setHeadBlock + 1)), func(i int, b *BlockGen) {
		b.SetCoinbase(common.Address{1})
		b.OffsetTime(-9)
	})
	// Import the shared chain and the original canonical one
	dir, err := ioutil.TempDir("", "")
	if err != nil {
		t.Fatalf("failed to create temp freezer dir: %v", err)
	}
	defer os.Remove(dir)
	chaindb, err := rawdb.NewDatabaseWithFreezer(rawdb.NewMemoryDatabase(), dir, "")
	if err != nil {
		t.Fatalf("failed to create temp freezer db: %v", err)
	}
	new(Genesis).MustCommit(chaindb)
	defer os.RemoveAll(dir)

	chain, err := NewBlockChain(chaindb, nil, params.TestChainConfig, engine, vm.Config{}, nil)
	if err != nil {
		t.Fatalf("failed to create tester chain: %v", err)
	}

	var (
		inserter func(blocks []*types.Block, receipts []types.Receipts) error
		asserter func(t *testing.T, block *types.Block)
	)
	if typ == "headers" {
		inserter = func(blocks []*types.Block, receipts []types.Receipts) error {
			headers := make([]*types.Header, 0, len(blocks))
			for _, block := range blocks {
				headers = append(headers, block.Header())
			}
			_, err := chain.InsertHeaderChain(headers, 1, true)
			return err
		}
		asserter = func(t *testing.T, block *types.Block) {
			if chain.CurrentHeader().Hash() != block.Hash() {
				t.Fatalf("current head header mismatch, have %v, want %v", chain.CurrentHeader().Hash().Hex(), block.Hash().Hex())
			}
		}
	} else if typ == "receipts" {
		inserter = func(blocks []*types.Block, receipts []types.Receipts) error {
			headers := make([]*types.Header, 0, len(blocks))
			for _, block := range blocks {
				headers = append(headers, block.Header())
			}
			_, err := chain.InsertHeaderChain(headers, 1, true)
			if err != nil {
				return err
			}
			_, err = chain.InsertReceiptChain(blocks, receipts, 0)
			return err
		}
		asserter = func(t *testing.T, block *types.Block) {
			if chain.CurrentFastBlock().Hash() != block.Hash() {
				t.Fatalf("current head fast block mismatch, have %v, want %v", chain.CurrentFastBlock().Hash().Hex(), block.Hash().Hex())
			}
		}
	} else {
		inserter = func(blocks []*types.Block, receipts []types.Receipts) error {
			_, err := chain.InsertChain(blocks)
			return err
		}
		asserter = func(t *testing.T, block *types.Block) {
			if chain.CurrentBlock().Hash() != block.Hash() {
				t.Fatalf("current head block mismatch, have %v, want %v", chain.CurrentBlock().Hash().Hex(), block.Hash().Hex())
			}
		}
	}

	if err := inserter(originalBlocks, originalReceipts); err != nil {
		t.Fatalf("failed to insert chain data: %v", err)
	}
	// Import a long canonical chain with some known data as prefix.
	rollback := originalBlocks[setHeadBlock].NumberU64()
	chain.SetHead(rollback)

	// Import a heavier shorter but higher total difficulty chain with some known data as prefix.
	auxArray := append([]*types.Block{}, originalBlocks[:setHeadBlock+1]...)
	if err := inserter(append(auxArray, newerBlocks...), append(originalReceipts[:(setHeadBlock+1)], newerReceipts...)); err != nil {
		t.Fatalf("failed to insert chain data: %v", err)
	}
	asserter(t, newerBlocks[len(newerBlocks)-1])

	// Import a heavier shorter but higher total difficulty chain with some known data as prefix.
	if err := inserter(originalBlocks, originalReceipts); err == nil {
		t.Fatalf("should failed, adding a side chain")
	}
	asserter(t, newerBlocks[len(newerBlocks)-1])
}

// Benchmarks large blocks with value transfers to non-existing accounts
func benchmarkLargeNumberOfValueToNonexisting(b *testing.B, numTxs, numBlocks int, recipientFn func(uint64) common.Address, dataFn func(uint64) []byte) {
	var (
		signer          = types.HomesteadSigner{}
		testBankKey, _  = crypto.HexToECDSA("b71c71a67e1177ad4e901695e1b4b9ee17ae16c6668d313eac2f96dbcda3f291")
		testBankAddress = crypto.PubkeyToAddress(testBankKey.PublicKey)
		bankFunds       = big.NewInt(100000000000000000)
		gspec           = Genesis{
			Config: params.IstanbulTestChainConfig,
			Alloc: GenesisAlloc{
				testBankAddress: {Balance: bankFunds},
				common.HexToAddress("0xc0de"): {
					Code:    []byte{0x60, 0x01, 0x50},
					Balance: big.NewInt(0),
				}, // push 1, pop
			},
		}
	)
	// Generate the original common chain segment and the two competing forks
	engine := mockEngine.NewFaker()
	db := rawdb.NewMemoryDatabase()
	genesis := gspec.MustCommit(db)

	blockGenerator := func(i int, block *BlockGen) {
		block.SetCoinbase(common.Address{1})
		for txi := 0; txi < numTxs; txi++ {
			uniq := uint64(i*numTxs + txi)
			recipient := recipientFn(uniq)
			//recipient := common.BigToAddress(big.NewInt(0).SetUint64(1337 + uniq))
			tx, err := types.SignTx(types.NewTransaction(uniq, recipient, big.NewInt(1), params.TxGas, big.NewInt(1), nil, nil, nil, nil), signer, testBankKey)
			if err != nil {
				b.Error(err)
			}
			block.AddTx(tx)
		}
	}

	shared, _ := GenerateChain(params.IstanbulTestChainConfig, genesis, engine, db, numBlocks, blockGenerator)
	b.StopTimer()
	b.ResetTimer()
	for i := 0; i < b.N; i++ {
		// Import the shared chain and the original canonical one
		diskdb := rawdb.NewMemoryDatabase()
		gspec.MustCommit(diskdb)

		chain, err := NewBlockChain(diskdb, nil, params.IstanbulTestChainConfig, engine, vm.Config{}, nil)
		if err != nil {
			b.Fatalf("failed to create tester chain: %v", err)
		}
		b.StartTimer()
		if _, err := chain.InsertChain(shared); err != nil {
			b.Fatalf("failed to insert shared chain: %v", err)
		}
		b.StopTimer()
		if got := chain.CurrentBlock().Transactions().Len(); got != numTxs*numBlocks {
			b.Fatalf("Transactions were not included, expected %d, got %d", numTxs*numBlocks, got)

		}
	}
}

func BenchmarkBlockChain_1x1000ValueTransferToNonexisting(b *testing.B) {
	var (
		numTxs    = 1000
		numBlocks = 1
	)
	recipientFn := func(nonce uint64) common.Address {
		return common.BigToAddress(big.NewInt(0).SetUint64(1337 + nonce))
	}
	dataFn := func(nonce uint64) []byte {
		return nil
	}
	benchmarkLargeNumberOfValueToNonexisting(b, numTxs, numBlocks, recipientFn, dataFn)
}

func BenchmarkBlockChain_1x1000ValueTransferToExisting(b *testing.B) {
	var (
		numTxs    = 1000
		numBlocks = 1
	)
	b.StopTimer()
	b.ResetTimer()

	recipientFn := func(nonce uint64) common.Address {
		return common.BigToAddress(big.NewInt(0).SetUint64(1337))
	}
	dataFn := func(nonce uint64) []byte {
		return nil
	}
	benchmarkLargeNumberOfValueToNonexisting(b, numTxs, numBlocks, recipientFn, dataFn)
}

func BenchmarkBlockChain_1x1000Executions(b *testing.B) {
	var (
		numTxs    = 1000
		numBlocks = 1
	)
	b.StopTimer()
	b.ResetTimer()

	recipientFn := func(nonce uint64) common.Address {
		return common.BigToAddress(big.NewInt(0).SetUint64(0xc0de))
	}
	dataFn := func(nonce uint64) []byte {
		return nil
	}
	benchmarkLargeNumberOfValueToNonexisting(b, numTxs, numBlocks, recipientFn, dataFn)
}

// Tests that importing a some old blocks, where all blocks are before the
// pruning point.
// This internally leads to a sidechain import, since the blocks trigger an
// ErrPrunedAncestor error.
// This may e.g. happen if
//   1. Downloader rollbacks a batch of inserted blocks and exits
//   2. Downloader starts to sync again
//   3. The blocks fetched are all known and canonical blocks
func TestSideImportPrunedBlocks(t *testing.T) {
	//t.Skip("disabled temporarily, do not merge.")
	// Generate a canonical chain to act as the main dataset
	engine := mockEngine.NewFaker()
	db := rawdb.NewMemoryDatabase()
	genesis := new(Genesis).MustCommit(db)

	// Generate and import the canonical chain
	blocks, _ := GenerateChain(params.IstanbulTestChainConfig, genesis, engine, db, 2*TriesInMemory, nil)
	diskdb := rawdb.NewMemoryDatabase()
	new(Genesis).MustCommit(diskdb)
	chain, err := NewBlockChain(diskdb, nil, params.IstanbulTestChainConfig, engine, vm.Config{}, nil)
	if err != nil {
		t.Fatalf("failed to create tester chain: %v", err)
	}
	if n, err := chain.InsertChain(blocks); err != nil {
		t.Fatalf("block %d: failed to insert into chain: %v", n, err)
	}

	lastPrunedIndex := len(blocks) - TriesInMemory - 1
	lastPrunedBlock := blocks[lastPrunedIndex]

	// Verify pruning of lastPrunedBlock
	if chain.HasBlockAndState(lastPrunedBlock.Hash(), lastPrunedBlock.NumberU64()) {
		t.Errorf("Block %d not pruned", lastPrunedBlock.NumberU64())
	}
	firstNonPrunedBlock := blocks[len(blocks)-TriesInMemory]
	// Verify firstNonPrunedBlock is not pruned
	if !chain.HasBlockAndState(firstNonPrunedBlock.Hash(), firstNonPrunedBlock.NumberU64()) {
		t.Errorf("Block %d pruned", firstNonPrunedBlock.NumberU64())
	}
	// Now re-import some old blocks
	blockToReimport := blocks[5:8]
	_, err = chain.InsertChain(blockToReimport)
	if err != nil {
		t.Errorf("Got error, %v", err)
	}
}

// TestDeleteCreateRevert tests a weird state transition corner case that we hit
// while changing the internals of statedb. The workflow is that a contract is
// self destructed, then in a followup transaction (but same block) it's created
// again and the transaction reverted.
//
// The original statedb implementation flushed dirty objects to the tries after
// each transaction, so this works ok. The rework accumulated writes in memory
// first, but the journal wiped the entire state object on create-revert.
func TestDeleteCreateRevert(t *testing.T) {
	var (
		aa = common.HexToAddress("0x000000000000000000000000000000000000aaaa")
		bb = common.HexToAddress("0x000000000000000000000000000000000000bbbb")
		// Generate a canonical chain to act as the main dataset
		engine = mockEngine.NewFaker()
		db     = rawdb.NewMemoryDatabase()

		// A sender who makes transactions, has some funds
		key, _  = crypto.HexToECDSA("b71c71a67e1177ad4e901695e1b4b9ee17ae16c6668d313eac2f96dbcda3f291")
		address = crypto.PubkeyToAddress(key.PublicKey)
		funds   = big.NewInt(1000000000)
		gspec   = &Genesis{
			Config: params.IstanbulTestChainConfig,
			Alloc: GenesisAlloc{
				address: {Balance: funds},
				// The address 0xAAAAA selfdestructs if called
				aa: {
					// Code needs to just selfdestruct
					Code:    []byte{byte(vm.PC), byte(vm.SELFDESTRUCT)},
					Nonce:   1,
					Balance: big.NewInt(0),
				},
				// The address 0xBBBB send 1 wei to 0xAAAA, then reverts
				bb: {
					Code: []byte{
						byte(vm.PC),          // [0]
						byte(vm.DUP1),        // [0,0]
						byte(vm.DUP1),        // [0,0,0]
						byte(vm.DUP1),        // [0,0,0,0]
						byte(vm.PUSH1), 0x01, // [0,0,0,0,1] (value)
						byte(vm.PUSH2), 0xaa, 0xaa, // [0,0,0,0,1, 0xaaaa]
						byte(vm.GAS),
						byte(vm.CALL),
						byte(vm.REVERT),
					},
					Balance: big.NewInt(1),
				},
			},
		}
		genesis = gspec.MustCommit(db)
	)

	blocks, _ := GenerateChain(params.IstanbulTestChainConfig, genesis, engine, db, 1, func(i int, b *BlockGen) {
		b.SetCoinbase(common.Address{1})
		// One transaction to AAAA
		tx, _ := types.SignTx(types.NewTransaction(0, aa,
			big.NewInt(0), 50000, big.NewInt(1), nil, nil, nil, nil), types.HomesteadSigner{}, key)
		b.AddTx(tx)
		// One transaction to BBBB
		tx, _ = types.SignTx(types.NewTransaction(1, bb,
			big.NewInt(0), 100000, big.NewInt(1), nil, nil, nil, nil), types.HomesteadSigner{}, key)
		b.AddTx(tx)
	})
	// Import the canonical chain
	diskdb := rawdb.NewMemoryDatabase()
	gspec.MustCommit(diskdb)

	chain, err := NewBlockChain(diskdb, nil, params.IstanbulTestChainConfig, engine, vm.Config{}, nil)
	if err != nil {
		t.Fatalf("failed to create tester chain: %v", err)
	}
	if n, err := chain.InsertChain(blocks); err != nil {
		t.Fatalf("block %d: failed to insert into chain: %v", n, err)
	}
}

// TestDeleteRecreateSlots tests a state-transition that contains both deletion
// and recreation of contract state.
// Contract A exists, has slots 1 and 2 set
// Tx 1: Selfdestruct A
// Tx 2: Re-create A, set slots 3 and 4
// Expected outcome is that _all_ slots are cleared from A, due to the selfdestruct,
// and then the new slots exist
func TestDeleteRecreateSlots(t *testing.T) {
	var (
		// Generate a canonical chain to act as the main dataset
		engine = mockEngine.NewFaker()
		db     = rawdb.NewMemoryDatabase()
		// A sender who makes transactions, has some funds
		key, _    = crypto.HexToECDSA("b71c71a67e1177ad4e901695e1b4b9ee17ae16c6668d313eac2f96dbcda3f291")
		address   = crypto.PubkeyToAddress(key.PublicKey)
		funds     = big.NewInt(1000000000)
		bb        = common.HexToAddress("0x000000000000000000000000000000000000bbbb")
		aaStorage = make(map[common.Hash]common.Hash)          // Initial storage in AA
		aaCode    = []byte{byte(vm.PC), byte(vm.SELFDESTRUCT)} // Code for AA (simple selfdestruct)
	)
	// Populate two slots
	aaStorage[common.HexToHash("01")] = common.HexToHash("01")
	aaStorage[common.HexToHash("02")] = common.HexToHash("02")

	// The bb-code needs to CREATE2 the aa contract. It consists of
	// both initcode and deployment code
	// initcode:
	// 1. Set slots 3=3, 4=4,
	// 2. Return aaCode

	initCode := []byte{
		byte(vm.PUSH1), 0x3, // value
		byte(vm.PUSH1), 0x3, // location
		byte(vm.SSTORE),     // Set slot[3] = 1
		byte(vm.PUSH1), 0x4, // value
		byte(vm.PUSH1), 0x4, // location
		byte(vm.SSTORE), // Set slot[4] = 1
		// Slots are set, now return the code
		byte(vm.PUSH2), byte(vm.PC), byte(vm.SELFDESTRUCT), // Push code on stack
		byte(vm.PUSH1), 0x0, // memory start on stack
		byte(vm.MSTORE),
		// Code is now in memory.
		byte(vm.PUSH1), 0x2, // size
		byte(vm.PUSH1), byte(32 - 2), // offset
		byte(vm.RETURN),
	}
	if l := len(initCode); l > 32 {
		t.Fatalf("init code is too long for a pushx, need a more elaborate deployer")
	}
	bbCode := []byte{
		// Push initcode onto stack
		byte(vm.PUSH1) + byte(len(initCode)-1)}
	bbCode = append(bbCode, initCode...)
	bbCode = append(bbCode, []byte{
		byte(vm.PUSH1), 0x0, // memory start on stack
		byte(vm.MSTORE),
		byte(vm.PUSH1), 0x00, // salt
		byte(vm.PUSH1), byte(len(initCode)), // size
		byte(vm.PUSH1), byte(32 - len(initCode)), // offset
		byte(vm.PUSH1), 0x00, // endowment
		byte(vm.CREATE2),
	}...)

	initHash := crypto.Keccak256Hash(initCode)
	aa := crypto.CreateAddress2(bb, [32]byte{}, initHash[:])
	t.Logf("Destination address: %x\n", aa)

	gspec := &Genesis{
		Config: params.TestChainConfig,
		Alloc: GenesisAlloc{
			address: {Balance: funds},
			// The address 0xAAAAA selfdestructs if called
			aa: {
				// Code needs to just selfdestruct
				Code:    aaCode,
				Nonce:   1,
				Balance: big.NewInt(0),
				Storage: aaStorage,
			},
			// The contract BB recreates AA
			bb: {
				Code:    bbCode,
				Balance: big.NewInt(1),
			},
		},
	}
	genesis := gspec.MustCommit(db)

	blocks, _ := GenerateChain(params.TestChainConfig, genesis, engine, db, 1, func(i int, b *BlockGen) {
		b.SetCoinbase(common.Address{1})
		// One transaction to AA, to kill it
		tx, _ := types.SignTx(types.NewTransaction(0, aa,
			big.NewInt(0), 50000, big.NewInt(1), nil, nil, nil, nil), types.HomesteadSigner{}, key)
		b.AddTx(tx)
		// One transaction to BB, to recreate AA
		tx, _ = types.SignTx(types.NewTransaction(1, bb,
			big.NewInt(0), 100000, big.NewInt(1), nil, nil, nil, nil), types.HomesteadSigner{}, key)
		b.AddTx(tx)
	})
	// Import the canonical chain
	diskdb := rawdb.NewMemoryDatabase()
	gspec.MustCommit(diskdb)
	chain, err := NewBlockChain(diskdb, nil, params.TestChainConfig, engine, vm.Config{
		Debug:  true,
		Tracer: vm.NewJSONLogger(nil, os.Stdout),
	}, nil)
	if err != nil {
		t.Fatalf("failed to create tester chain: %v", err)
	}
	if n, err := chain.InsertChain(blocks); err != nil {
		t.Fatalf("block %d: failed to insert into chain: %v", n, err)
	}
	statedb, _ := chain.State()

	// If all is correct, then slot 1 and 2 are zero
	if got, exp := statedb.GetState(aa, common.HexToHash("01")), (common.Hash{}); got != exp {
		t.Errorf("got %x exp %x", got, exp)
	}
	if got, exp := statedb.GetState(aa, common.HexToHash("02")), (common.Hash{}); got != exp {
		t.Errorf("got %x exp %x", got, exp)
	}
	// Also, 3 and 4 should be set
	if got, exp := statedb.GetState(aa, common.HexToHash("03")), common.HexToHash("03"); got != exp {
		t.Fatalf("got %x exp %x", got, exp)
	}
	if got, exp := statedb.GetState(aa, common.HexToHash("04")), common.HexToHash("04"); got != exp {
		t.Fatalf("got %x exp %x", got, exp)
	}
}

// TestDeleteRecreateAccount tests a state-transition that contains deletion of a
// contract with storage, and a recreate of the same contract via a
// regular value-transfer
// Expected outcome is that _all_ slots are cleared from A
func TestDeleteRecreateAccount(t *testing.T) {
	var (
		// Generate a canonical chain to act as the main dataset
		engine = mockEngine.NewFaker()
		db     = rawdb.NewMemoryDatabase()
		// A sender who makes transactions, has some funds
		key, _  = crypto.HexToECDSA("b71c71a67e1177ad4e901695e1b4b9ee17ae16c6668d313eac2f96dbcda3f291")
		address = crypto.PubkeyToAddress(key.PublicKey)
		funds   = big.NewInt(1000000000)

		aa        = common.HexToAddress("0x7217d81b76bdd8707601e959454e3d776aee5f43")
		aaStorage = make(map[common.Hash]common.Hash)          // Initial storage in AA
		aaCode    = []byte{byte(vm.PC), byte(vm.SELFDESTRUCT)} // Code for AA (simple selfdestruct)
	)
	// Populate two slots
	aaStorage[common.HexToHash("01")] = common.HexToHash("01")
	aaStorage[common.HexToHash("02")] = common.HexToHash("02")

	gspec := &Genesis{
		Config: params.TestChainConfig,
		Alloc: GenesisAlloc{
			address: {Balance: funds},
			// The address 0xAAAAA selfdestructs if called
			aa: {
				// Code needs to just selfdestruct
				Code:    aaCode,
				Nonce:   1,
				Balance: big.NewInt(0),
				Storage: aaStorage,
			},
		},
	}
	genesis := gspec.MustCommit(db)

	blocks, _ := GenerateChain(params.TestChainConfig, genesis, engine, db, 1, func(i int, b *BlockGen) {
		b.SetCoinbase(common.Address{1})
		// One transaction to AA, to kill it
		tx, _ := types.SignTx(types.NewTransaction(0, aa,
			big.NewInt(0), 50000, big.NewInt(1), nil, nil, nil, nil), types.HomesteadSigner{}, key)
		b.AddTx(tx)
		// One transaction to AA, to recreate it (but without storage
		tx, _ = types.SignTx(types.NewTransaction(1, aa,
			big.NewInt(1), 100000, big.NewInt(1), nil, nil, nil, nil), types.HomesteadSigner{}, key)
		b.AddTx(tx)
	})
	// Import the canonical chain
	diskdb := rawdb.NewMemoryDatabase()
	gspec.MustCommit(diskdb)
	chain, err := NewBlockChain(diskdb, nil, params.TestChainConfig, engine, vm.Config{
		Debug:  true,
		Tracer: vm.NewJSONLogger(nil, os.Stdout),
	}, nil)
	if err != nil {
		t.Fatalf("failed to create tester chain: %v", err)
	}
	if n, err := chain.InsertChain(blocks); err != nil {
		t.Fatalf("block %d: failed to insert into chain: %v", n, err)
	}
	statedb, _ := chain.State()

	// If all is correct, then both slots are zero
	if got, exp := statedb.GetState(aa, common.HexToHash("01")), (common.Hash{}); got != exp {
		t.Errorf("got %x exp %x", got, exp)
	}
	if got, exp := statedb.GetState(aa, common.HexToHash("02")), (common.Hash{}); got != exp {
		t.Errorf("got %x exp %x", got, exp)
	}
}

// TestDeleteRecreateSlotsAcrossManyBlocks tests multiple state-transition that contains both deletion
// and recreation of contract state.
// Contract A exists, has slots 1 and 2 set
// Tx 1: Selfdestruct A
// Tx 2: Re-create A, set slots 3 and 4
// Expected outcome is that _all_ slots are cleared from A, due to the selfdestruct,
// and then the new slots exist
func TestDeleteRecreateSlotsAcrossManyBlocks(t *testing.T) {
	var (
		// Generate a canonical chain to act as the main dataset
		engine = mockEngine.NewFaker()
		db     = rawdb.NewMemoryDatabase()
		// A sender who makes transactions, has some funds
		key, _    = crypto.HexToECDSA("b71c71a67e1177ad4e901695e1b4b9ee17ae16c6668d313eac2f96dbcda3f291")
		address   = crypto.PubkeyToAddress(key.PublicKey)
		funds     = big.NewInt(1000000000)
		bb        = common.HexToAddress("0x000000000000000000000000000000000000bbbb")
		aaStorage = make(map[common.Hash]common.Hash)          // Initial storage in AA
		aaCode    = []byte{byte(vm.PC), byte(vm.SELFDESTRUCT)} // Code for AA (simple selfdestruct)
	)
	// Populate two slots
	aaStorage[common.HexToHash("01")] = common.HexToHash("01")
	aaStorage[common.HexToHash("02")] = common.HexToHash("02")

	// The bb-code needs to CREATE2 the aa contract. It consists of
	// both initcode and deployment code
	// initcode:
	// 1. Set slots 3=blocknum+1, 4=4,
	// 2. Return aaCode

	initCode := []byte{
		byte(vm.PUSH1), 0x1, //
		byte(vm.NUMBER),     // value = number + 1
		byte(vm.ADD),        //
		byte(vm.PUSH1), 0x3, // location
		byte(vm.SSTORE),     // Set slot[3] = number + 1
		byte(vm.PUSH1), 0x4, // value
		byte(vm.PUSH1), 0x4, // location
		byte(vm.SSTORE), // Set slot[4] = 4
		// Slots are set, now return the code
		byte(vm.PUSH2), byte(vm.PC), byte(vm.SELFDESTRUCT), // Push code on stack
		byte(vm.PUSH1), 0x0, // memory start on stack
		byte(vm.MSTORE),
		// Code is now in memory.
		byte(vm.PUSH1), 0x2, // size
		byte(vm.PUSH1), byte(32 - 2), // offset
		byte(vm.RETURN),
	}
	if l := len(initCode); l > 32 {
		t.Fatalf("init code is too long for a pushx, need a more elaborate deployer")
	}
	bbCode := []byte{
		// Push initcode onto stack
		byte(vm.PUSH1) + byte(len(initCode)-1)}
	bbCode = append(bbCode, initCode...)
	bbCode = append(bbCode, []byte{
		byte(vm.PUSH1), 0x0, // memory start on stack
		byte(vm.MSTORE),
		byte(vm.PUSH1), 0x00, // salt
		byte(vm.PUSH1), byte(len(initCode)), // size
		byte(vm.PUSH1), byte(32 - len(initCode)), // offset
		byte(vm.PUSH1), 0x00, // endowment
		byte(vm.CREATE2),
	}...)

	initHash := crypto.Keccak256Hash(initCode)
	aa := crypto.CreateAddress2(bb, [32]byte{}, initHash[:])
	t.Logf("Destination address: %x\n", aa)
	gspec := &Genesis{
		Config: params.TestChainConfig,
		Alloc: GenesisAlloc{
			address: {Balance: funds},
			// The address 0xAAAAA selfdestructs if called
			aa: {
				// Code needs to just selfdestruct
				Code:    aaCode,
				Nonce:   1,
				Balance: big.NewInt(0),
				Storage: aaStorage,
			},
			// The contract BB recreates AA
			bb: {
				Code:    bbCode,
				Balance: big.NewInt(1),
			},
		},
	}
	genesis := gspec.MustCommit(db)
	var nonce uint64

	type expectation struct {
		exist    bool
		blocknum int
		values   map[int]int
	}
	var current = &expectation{
		exist:    true, // exists in genesis
		blocknum: 0,
		values:   map[int]int{1: 1, 2: 2},
	}
	var expectations []*expectation
	var newDestruct = func(e *expectation) *types.Transaction {
		tx, _ := types.SignTx(types.NewTransaction(nonce, aa,
			big.NewInt(0), 50000, big.NewInt(1), nil, nil, nil, nil), types.HomesteadSigner{}, key)
		nonce++
		if e.exist {
			e.exist = false
			e.values = nil
		}
		t.Logf("block %d; adding destruct\n", e.blocknum)
		return tx
	}
	var newResurrect = func(e *expectation) *types.Transaction {
		tx, _ := types.SignTx(types.NewTransaction(nonce, bb,
			big.NewInt(0), 100000, big.NewInt(1), nil, nil, nil, nil), types.HomesteadSigner{}, key)
		nonce++
		if !e.exist {
			e.exist = true
			e.values = map[int]int{3: e.blocknum + 1, 4: 4}
		}
		t.Logf("block %d; adding resurrect\n", e.blocknum)
		return tx
	}

	blocks, _ := GenerateChain(params.TestChainConfig, genesis, engine, db, 150, func(i int, b *BlockGen) {
		var exp = new(expectation)
		exp.blocknum = i + 1
		exp.values = make(map[int]int)
		for k, v := range current.values {
			exp.values[k] = v
		}
		exp.exist = current.exist

		b.SetCoinbase(common.Address{1})
		if i%2 == 0 {
			b.AddTx(newDestruct(exp))
		}
		if i%3 == 0 {
			b.AddTx(newResurrect(exp))
		}
		if i%5 == 0 {
			b.AddTx(newDestruct(exp))
		}
		if i%7 == 0 {
			b.AddTx(newResurrect(exp))
		}
		expectations = append(expectations, exp)
		current = exp
	})
	// Import the canonical chain
	diskdb := rawdb.NewMemoryDatabase()
	gspec.MustCommit(diskdb)
	chain, err := NewBlockChain(diskdb, nil, params.TestChainConfig, engine, vm.Config{
		//Debug:  true,
		//Tracer: vm.NewJSONLogger(nil, os.Stdout),
	}, nil)
	if err != nil {
		t.Fatalf("failed to create tester chain: %v", err)
	}
	var asHash = func(num int) common.Hash {
		return common.BytesToHash([]byte{byte(num)})
	}
	for i, block := range blocks {
		blockNum := i + 1
		if n, err := chain.InsertChain([]*types.Block{block}); err != nil {
			t.Fatalf("block %d: failed to insert into chain: %v", n, err)
		}
		statedb, _ := chain.State()
		// If all is correct, then slot 1 and 2 are zero
		if got, exp := statedb.GetState(aa, common.HexToHash("01")), (common.Hash{}); got != exp {
			t.Errorf("block %d, got %x exp %x", blockNum, got, exp)
		}
		if got, exp := statedb.GetState(aa, common.HexToHash("02")), (common.Hash{}); got != exp {
			t.Errorf("block %d, got %x exp %x", blockNum, got, exp)
		}
		exp := expectations[i]
		if exp.exist {
			if !statedb.Exist(aa) {
				t.Fatalf("block %d, expected %v to exist, it did not", blockNum, aa)
			}
			for slot, val := range exp.values {
				if gotValue, expValue := statedb.GetState(aa, asHash(slot)), asHash(val); gotValue != expValue {
					t.Fatalf("block %d, slot %d, got %x exp %x", blockNum, slot, gotValue, expValue)
				}
			}
		} else {
			if statedb.Exist(aa) {
				t.Fatalf("block %d, expected %v to not exist, it did", blockNum, aa)
			}
		}
	}
}

// TestInitThenFailCreateContract tests a pretty notorious case that happened
// on mainnet over blocks 7338108, 7338110 and 7338115.
// - Block 7338108: address e771789f5cccac282f23bb7add5690e1f6ca467c is initiated
//   with 0.001 ether (thus created but no code)
// - Block 7338110: a CREATE2 is attempted. The CREATE2 would deploy code on
//   the same address e771789f5cccac282f23bb7add5690e1f6ca467c. However, the
//   deployment fails due to OOG during initcode execution
// - Block 7338115: another tx checks the balance of
//   e771789f5cccac282f23bb7add5690e1f6ca467c, and the snapshotter returned it as
//   zero.
//
// The problem being that the snapshotter maintains a destructset, and adds items
// to the destructset in case something is created "onto" an existing item.
// We need to either roll back the snapDestructs, or not place it into snapDestructs
// in the first place.
//
func TestInitThenFailCreateContract(t *testing.T) {
	var (
		// Generate a canonical chain to act as the main dataset
		engine = mockEngine.NewFaker()
		db     = rawdb.NewMemoryDatabase()
		// A sender who makes transactions, has some funds
		key, _  = crypto.HexToECDSA("b71c71a67e1177ad4e901695e1b4b9ee17ae16c6668d313eac2f96dbcda3f291")
		address = crypto.PubkeyToAddress(key.PublicKey)
		funds   = big.NewInt(1000000000)
		bb      = common.HexToAddress("0x000000000000000000000000000000000000bbbb")
	)

	// The bb-code needs to CREATE2 the aa contract. It consists of
	// both initcode and deployment code
	// initcode:
	// 1. If blocknum < 1, error out (e.g invalid opcode)
	// 2. else, return a snippet of code
	initCode := []byte{
		byte(vm.PUSH1), 0x1, // y (2)
		byte(vm.NUMBER), // x (number)
		byte(vm.GT),     // x > y?
		byte(vm.PUSH1), byte(0x8),
		byte(vm.JUMPI), // jump to label if number > 2
		byte(0xFE),     // illegal opcode
		byte(vm.JUMPDEST),
		byte(vm.PUSH1), 0x2, // size
		byte(vm.PUSH1), 0x0, // offset
		byte(vm.RETURN), // return 2 bytes of zero-code
	}
	if l := len(initCode); l > 32 {
		t.Fatalf("init code is too long for a pushx, need a more elaborate deployer")
	}
	bbCode := []byte{
		// Push initcode onto stack
		byte(vm.PUSH1) + byte(len(initCode)-1)}
	bbCode = append(bbCode, initCode...)
	bbCode = append(bbCode, []byte{
		byte(vm.PUSH1), 0x0, // memory start on stack
		byte(vm.MSTORE),
		byte(vm.PUSH1), 0x00, // salt
		byte(vm.PUSH1), byte(len(initCode)), // size
		byte(vm.PUSH1), byte(32 - len(initCode)), // offset
		byte(vm.PUSH1), 0x00, // endowment
		byte(vm.CREATE2),
	}...)

	initHash := crypto.Keccak256Hash(initCode)
	aa := crypto.CreateAddress2(bb, [32]byte{}, initHash[:])
	t.Logf("Destination address: %x\n", aa)

	gspec := &Genesis{
		Config: params.TestChainConfig,
		Alloc: GenesisAlloc{
			address: {Balance: funds},
			// The address aa has some funds
			aa: {Balance: big.NewInt(100000)},
			// The contract BB tries to create code onto AA
			bb: {
				Code:    bbCode,
				Balance: big.NewInt(1),
			},
		},
	}
	genesis := gspec.MustCommit(db)
	nonce := uint64(0)
	blocks, _ := GenerateChain(params.TestChainConfig, genesis, engine, db, 4, func(i int, b *BlockGen) {
		b.SetCoinbase(common.Address{1})
		// One transaction to BB
		tx, _ := types.SignTx(types.NewTransaction(nonce, bb,
			big.NewInt(0), 100000, big.NewInt(1), nil, nil, nil, nil), types.HomesteadSigner{}, key)
		b.AddTx(tx)
		nonce++
	})

	// Import the canonical chain
	diskdb := rawdb.NewMemoryDatabase()
	gspec.MustCommit(diskdb)
	chain, err := NewBlockChain(diskdb, nil, params.TestChainConfig, engine, vm.Config{
		//Debug:  true,
		//Tracer: vm.NewJSONLogger(nil, os.Stdout),
	}, nil)
	if err != nil {
		t.Fatalf("failed to create tester chain: %v", err)
	}
	statedb, _ := chain.State()
	if got, exp := statedb.GetBalance(aa), big.NewInt(100000); got.Cmp(exp) != 0 {
		t.Fatalf("Genesis err, got %v exp %v", got, exp)
	}
	// First block tries to create, but fails
	{
		block := blocks[0]
		if _, err := chain.InsertChain([]*types.Block{blocks[0]}); err != nil {
			t.Fatalf("block %d: failed to insert into chain: %v", block.NumberU64(), err)
		}
		statedb, _ = chain.State()
		if got, exp := statedb.GetBalance(aa), big.NewInt(100000); got.Cmp(exp) != 0 {
			t.Fatalf("block %d: got %v exp %v", block.NumberU64(), got, exp)
		}
	}
	// Import the rest of the blocks
	for _, block := range blocks[1:] {
		if _, err := chain.InsertChain([]*types.Block{block}); err != nil {
			t.Fatalf("block %d: failed to insert into chain: %v", block.NumberU64(), err)
		}
	}
}<|MERGE_RESOLUTION|>--- conflicted
+++ resolved
@@ -928,156 +928,6 @@
 	}
 }
 
-<<<<<<< HEAD
-=======
-// This is a regression test (i.e. as weird as it is, don't delete it ever), which
-// tests that under weird reorg conditions the blockchain and its internal header-
-// chain return the same latest block/header.
-//
-// https://github.com/celo-org/celo-blockchain/pull/15941
-func TestBlockchainHeaderchainReorgConsistency(t *testing.T) {
-	// Generate a canonical chain to act as the main dataset
-	engine := mockEngine.NewFaker()
-
-	db := rawdb.NewMemoryDatabase()
-	genesis := new(Genesis).MustCommit(db)
-	blocks, _ := GenerateChain(params.IstanbulTestChainConfig, genesis, engine, db, 64, func(i int, b *BlockGen) { b.SetCoinbase(common.Address{1}) })
-
-	// Generate a bunch of fork blocks, each side forking from the canonical chain
-	forks := make([]*types.Block, len(blocks))
-	for i := 0; i < len(forks); i++ {
-		parent := genesis
-		if i > 0 {
-			parent = blocks[i-1]
-		}
-		fork, _ := GenerateChain(params.IstanbulTestChainConfig, parent, engine, db, 1, func(i int, b *BlockGen) { b.SetCoinbase(common.Address{2}) })
-		forks[i] = fork[0]
-	}
-	// Import the canonical and fork chain side by side, verifying the current block
-	// and current header consistency
-	diskdb := rawdb.NewMemoryDatabase()
-	new(Genesis).MustCommit(diskdb)
-
-	chain, err := NewBlockChain(diskdb, nil, params.IstanbulTestChainConfig, engine, vm.Config{}, nil)
-	if err != nil {
-		t.Fatalf("failed to create tester chain: %v", err)
-	}
-	for i := 0; i < len(blocks); i++ {
-		if _, err := chain.InsertChain(blocks[i : i+1]); err != nil {
-			t.Fatalf("block %d: failed to insert into chain: %v", i, err)
-		}
-		if chain.CurrentBlock().Hash() != chain.CurrentHeader().Hash() {
-			t.Errorf("block %d: current block/header mismatch: block #%d [%x…], header #%d [%x…]", i, chain.CurrentBlock().Number(), chain.CurrentBlock().Hash().Bytes()[:4], chain.CurrentHeader().Number, chain.CurrentHeader().Hash().Bytes()[:4])
-		}
-		if _, err := chain.InsertChain(forks[i : i+1]); err != nil {
-			t.Fatalf(" fork %d: failed to insert into chain: %v", i, err)
-		}
-		if chain.CurrentBlock().Hash() != chain.CurrentHeader().Hash() {
-			t.Errorf(" fork %d: current block/header mismatch: block #%d [%x…], header #%d [%x…]", i, chain.CurrentBlock().Number(), chain.CurrentBlock().Hash().Bytes()[:4], chain.CurrentHeader().Number, chain.CurrentHeader().Hash().Bytes()[:4])
-		}
-	}
-}
-
-// Tests that importing small side forks doesn't leave junk in the trie database
-// cache (which would eventually cause memory issues).
-func TestTrieForkGC(t *testing.T) {
-	// Generate a canonical chain to act as the main dataset
-	engine := mockEngine.NewFaker()
-
-	db := rawdb.NewMemoryDatabase()
-	genesis := new(Genesis).MustCommit(db)
-	blocks, _ := GenerateChain(params.IstanbulTestChainConfig, genesis, engine, db, 2*TriesInMemory, func(i int, b *BlockGen) { b.SetCoinbase(common.Address{1}) })
-
-	// Generate a bunch of fork blocks, each side forking from the canonical chain
-	forks := make([]*types.Block, len(blocks))
-	for i := 0; i < len(forks); i++ {
-		parent := genesis
-		if i > 0 {
-			parent = blocks[i-1]
-		}
-		fork, _ := GenerateChain(params.IstanbulTestChainConfig, parent, engine, db, 1, func(i int, b *BlockGen) { b.SetCoinbase(common.Address{2}) })
-		forks[i] = fork[0]
-	}
-	// Import the canonical and fork chain side by side, forcing the trie cache to cache both
-	diskdb := rawdb.NewMemoryDatabase()
-	new(Genesis).MustCommit(diskdb)
-
-	chain, err := NewBlockChain(diskdb, nil, params.IstanbulTestChainConfig, engine, vm.Config{}, nil)
-	if err != nil {
-		t.Fatalf("failed to create tester chain: %v", err)
-	}
-	for i := 0; i < len(blocks); i++ {
-		if _, err := chain.InsertChain(blocks[i : i+1]); err != nil {
-			t.Fatalf("block %d: failed to insert into chain: %v", i, err)
-		}
-		if _, err := chain.InsertChain(forks[i : i+1]); err != nil {
-			t.Fatalf("fork %d: failed to insert into chain: %v", i, err)
-		}
-	}
-	// Dereference all the recent tries and ensure no past trie is left in
-	for i := 0; i < TriesInMemory; i++ {
-		chain.stateCache.TrieDB().Dereference(blocks[len(blocks)-1-i].Root())
-		chain.stateCache.TrieDB().Dereference(forks[len(blocks)-1-i].Root())
-	}
-	if len(chain.stateCache.TrieDB().Nodes()) > 0 {
-		t.Fatalf("stale tries still alive after garbase collection")
-	}
-}
-
-// Tests that doing large reorgs works even if the state associated with the
-// forking point is not available any more.
-func TestLargeReorgTrieGC(t *testing.T) {
-	// Generate the original common chain segment and the two competing forks
-	engine := mockEngine.NewFaker()
-
-	db := rawdb.NewMemoryDatabase()
-	genesis := new(Genesis).MustCommit(db)
-
-	shared, _ := GenerateChain(params.IstanbulTestChainConfig, genesis, engine, db, 64, func(i int, b *BlockGen) { b.SetCoinbase(common.Address{1}) })
-	original, _ := GenerateChain(params.IstanbulTestChainConfig, shared[len(shared)-1], engine, db, 2*TriesInMemory, func(i int, b *BlockGen) { b.SetCoinbase(common.Address{2}) })
-	competitor, _ := GenerateChain(params.IstanbulTestChainConfig, shared[len(shared)-1], engine, db, 2*TriesInMemory+1, func(i int, b *BlockGen) { b.SetCoinbase(common.Address{3}) })
-
-	// Import the shared chain and the original canonical one
-	diskdb := rawdb.NewMemoryDatabase()
-	new(Genesis).MustCommit(diskdb)
-
-	chain, err := NewBlockChain(diskdb, nil, params.IstanbulTestChainConfig, engine, vm.Config{}, nil)
-	if err != nil {
-		t.Fatalf("failed to create tester chain: %v", err)
-	}
-	if _, err := chain.InsertChain(shared); err != nil {
-		t.Fatalf("failed to insert shared chain: %v", err)
-	}
-	if _, err := chain.InsertChain(original); err != nil {
-		t.Fatalf("failed to insert original chain: %v", err)
-	}
-	// Ensure that the state associated with the forking point is pruned away
-	if node, _ := chain.stateCache.TrieDB().Node(shared[len(shared)-1].Root()); node != nil {
-		t.Fatalf("common-but-old ancestor still cache")
-	}
-	// Import the competitor chain without exceeding the canonical's TD and ensure
-	// we have not processed any of the blocks (protection against malicious blocks)
-	if _, err := chain.InsertChain(competitor[:len(competitor)-2]); err != nil {
-		t.Fatalf("failed to insert competitor chain: %v", err)
-	}
-	for i, block := range competitor[:len(competitor)-2] {
-		if node, _ := chain.stateCache.TrieDB().Node(block.Root()); node != nil {
-			t.Fatalf("competitor %d: low TD chain became processed", i)
-		}
-	}
-	// Import the head of the competitor chain, triggering the reorg and ensure we
-	// successfully reprocess all the stashed away blocks.
-	if _, err := chain.InsertChain(competitor[len(competitor)-2:]); err != nil {
-		t.Fatalf("failed to finalize competitor chain: %v", err)
-	}
-	for i, block := range competitor[:len(competitor)-TriesInMemory] {
-		if node, _ := chain.stateCache.TrieDB().Node(block.Root()); node != nil {
-			t.Fatalf("competitor %d: competing chain state missing", i)
-		}
-	}
-}
-
->>>>>>> f8c8f674
 func TestBlockchainRecovery(t *testing.T) {
 	// Configure and generate a sample block chain
 	var (
@@ -1192,147 +1042,6 @@
 		t.Fatalf("failed to insert ancient recept chain after rollback")
 	}
 }
-
-<<<<<<< HEAD
-=======
-// Tests that importing a very large side fork, which is larger than the canon chain,
-// but where the difficulty per block is kept low: this means that it will not
-// overtake the 'canon' chain until after it's passed canon by about 200 blocks.
-//
-// Details at:
-//  - https://github.com/celo-org/celo-blockchain/issues/18977
-//  - https://github.com/celo-org/celo-blockchain/pull/18988
-func TestLowDiffLongChain(t *testing.T) {
-	// Generate a canonical chain to act as the main dataset
-	engine := mockEngine.NewFaker()
-	db := rawdb.NewMemoryDatabase()
-	genesis := new(Genesis).MustCommit(db)
-
-	// We must use a pretty long chain to ensure that the fork doesn't overtake us
-	// until after at least 128 blocks post tip
-	blocks, _ := GenerateChain(params.IstanbulTestChainConfig, genesis, engine, db, 6*TriesInMemory, func(i int, b *BlockGen) {
-		b.SetCoinbase(common.Address{1})
-		b.OffsetTime(-9)
-	})
-
-	// Import the canonical chain
-	diskdb := rawdb.NewMemoryDatabase()
-	new(Genesis).MustCommit(diskdb)
-
-	chain, err := NewBlockChain(diskdb, nil, params.IstanbulTestChainConfig, engine, vm.Config{}, nil)
-	if err != nil {
-		t.Fatalf("failed to create tester chain: %v", err)
-	}
-	if n, err := chain.InsertChain(blocks); err != nil {
-		t.Fatalf("block %d: failed to insert into chain: %v", n, err)
-	}
-	// Generate fork chain, starting from an early block
-	parent := blocks[10]
-	fork, _ := GenerateChain(params.IstanbulTestChainConfig, parent, engine, db, 8*TriesInMemory, func(i int, b *BlockGen) {
-		b.SetCoinbase(common.Address{2})
-	})
-
-	// And now import the fork
-	if i, err := chain.InsertChain(fork); err != nil {
-		t.Fatalf("block %d: failed to insert into chain: %v", i, err)
-	}
-	head := chain.CurrentBlock()
-	if got := fork[len(fork)-1].Hash(); got != head.Hash() {
-		t.Fatalf("head wrong, expected %x got %x", head.Hash(), got)
-	}
-	// Sanity check that all the canonical numbers are present
-	header := chain.CurrentHeader()
-	for number := head.NumberU64(); number > 0; number-- {
-		if hash := chain.GetHeaderByNumber(number).Hash(); hash != header.Hash() {
-			t.Fatalf("header %d: canonical hash mismatch: have %x, want %x", number, hash, header.Hash())
-		}
-		header = chain.GetHeader(header.ParentHash, number-1)
-	}
-}
-
-// Tests that importing a sidechain (S), where
-// - S is sidechain, containing blocks [Sn...Sm]
-// - C is canon chain, containing blocks [G..Cn..Cm]
-// - A common ancestor is placed at prune-point + blocksBetweenCommonAncestorAndPruneblock
-// - The sidechain S is prepended with numCanonBlocksInSidechain blocks from the canon chain
-func testSideImport(t *testing.T, numCanonBlocksInSidechain, blocksBetweenCommonAncestorAndPruneblock int) {
-
-	// Generate a canonical chain to act as the main dataset
-	engine := mockEngine.NewFaker()
-	db := rawdb.NewMemoryDatabase()
-	genesis := new(Genesis).MustCommit(db)
-
-	// Generate and import the canonical chain
-	blocks, _ := GenerateChain(params.TestChainConfig, genesis, engine, db, 2*TriesInMemory, nil)
-	diskdb := rawdb.NewMemoryDatabase()
-	new(Genesis).MustCommit(diskdb)
-	chain, err := NewBlockChain(diskdb, nil, params.TestChainConfig, engine, vm.Config{}, nil)
-	if err != nil {
-		t.Fatalf("failed to create tester chain: %v", err)
-	}
-	if n, err := chain.InsertChain(blocks); err != nil {
-		t.Fatalf("block %d: failed to insert into chain: %v", n, err)
-	}
-
-	lastPrunedIndex := len(blocks) - TriesInMemory - 1
-	lastPrunedBlock := blocks[lastPrunedIndex]
-	firstNonPrunedBlock := blocks[len(blocks)-TriesInMemory]
-
-	// Verify pruning of lastPrunedBlock
-	if chain.HasBlockAndState(lastPrunedBlock.Hash(), lastPrunedBlock.NumberU64()) {
-		t.Errorf("Block %d not pruned", lastPrunedBlock.NumberU64())
-	}
-	// Verify firstNonPrunedBlock is not pruned
-	if !chain.HasBlockAndState(firstNonPrunedBlock.Hash(), firstNonPrunedBlock.NumberU64()) {
-		t.Errorf("Block %d pruned", firstNonPrunedBlock.NumberU64())
-	}
-	// Generate the sidechain
-	// First block should be a known block, block after should be a pruned block. So
-	// canon(pruned), side, side...
-
-	// Generate fork chain, make it longer than canon
-	parentIndex := lastPrunedIndex + blocksBetweenCommonAncestorAndPruneblock
-	parent := blocks[parentIndex]
-	fork, _ := GenerateChain(params.TestChainConfig, parent, engine, db, 2*TriesInMemory, func(i int, b *BlockGen) {
-		b.SetCoinbase(common.Address{2})
-	})
-	// Prepend the parent(s)
-	var sidechain []*types.Block
-	for i := numCanonBlocksInSidechain; i > 0; i-- {
-		sidechain = append(sidechain, blocks[parentIndex+1-i])
-	}
-	sidechain = append(sidechain, fork...)
-	_, err = chain.InsertChain(sidechain)
-	if err != nil {
-		t.Errorf("Got error, %v", err)
-	}
-	head := chain.CurrentBlock()
-	if got := fork[len(fork)-1].Hash(); got != head.Hash() {
-		t.Fatalf("head wrong, expected %x got %x", head.Hash(), got)
-	}
-}
-
-// Tests that importing a sidechain (S), where
-// - S is sidechain, containing blocks [Sn...Sm]
-// - C is canon chain, containing blocks [G..Cn..Cm]
-// - The common ancestor Cc is pruned
-// - The first block in S: Sn, is == Cn
-// That is: the sidechain for import contains some blocks already present in canon chain.
-// So the blocks are
-// [ Cn, Cn+1, Cc, Sn+3 ... Sm]
-//   ^    ^    ^  pruned
-func TestPrunedImportSide(t *testing.T) {
-	//glogger := log.NewGlogHandler(log.StreamHandler(os.Stdout, log.TerminalFormat(false)))
-	//glogger.Verbosity(3)
-	//log.Root().SetHandler(log.Handler(glogger))
-	testSideImport(t, 3, 3)
-	testSideImport(t, 3, -3)
-	testSideImport(t, 10, 0)
-	testSideImport(t, 1, 10)
-	testSideImport(t, 1, -10)
-}
-
->>>>>>> f8c8f674
 func TestInsertKnownHeaders(t *testing.T)      { testInsertKnownChainData(t, "headers") }
 func TestInsertKnownReceiptChain(t *testing.T) { testInsertKnownChainData(t, "receipts") }
 func TestInsertKnownBlocks(t *testing.T)       { testInsertKnownChainData(t, "blocks") }
