// Copyright 2021 The go-ethereum Authors
// This file is part of the go-ethereum library.
//
// The go-ethereum library is free software: you can redistribute it and/or modify
// it under the terms of the GNU Lesser General Public License as published by
// the Free Software Foundation, either version 3 of the License, or
// (at your option) any later version.
//
// The go-ethereum library is distributed in the hope that it will be useful,
// but WITHOUT ANY WARRANTY; without even the implied warranty of
// MERCHANTABILITY or FITNESS FOR A PARTICULAR PURPOSE. See the
// GNU Lesser General Public License for more details.
//
// You should have received a copy of the GNU Lesser General Public License
// along with the go-ethereum library. If not, see <http://www.gnu.org/licenses/>.

package ethapi

import (
	"bytes"
	"context"
	"errors"
	"fmt"
	"math/big"

	"github.com/celo-org/celo-blockchain/common"
	"github.com/celo-org/celo-blockchain/common/hexutil"
	"github.com/celo-org/celo-blockchain/common/math"
	"github.com/celo-org/celo-blockchain/core/types"
	"github.com/celo-org/celo-blockchain/log"
	"github.com/celo-org/celo-blockchain/rpc"
)

// TransactionArgs represents the arguments to construct a new transaction
// or a message call.
type TransactionArgs struct {
	From                 *common.Address `json:"from"`
	To                   *common.Address `json:"to"`
	Gas                  *hexutil.Uint64 `json:"gas"`
	GasPrice             *hexutil.Big    `json:"gasPrice"`
	MaxFeePerGas         *hexutil.Big    `json:"maxFeePerGas"`
	MaxPriorityFeePerGas *hexutil.Big    `json:"maxPriorityFeePerGas"`
	FeeCurrency          *common.Address `json:"feeCurrency"`
	GatewayFeeRecipient  *common.Address `json:"gatewayFeeRecipient"`
	GatewayFee           *hexutil.Big    `json:"gatewayFee"`
	Value                *hexutil.Big    `json:"value"`
	Nonce                *hexutil.Uint64 `json:"nonce"`
	EthCompatible        bool            `json:"ethCompatible"`

	// We accept "data" and "input" for backwards-compatibility reasons.
	// "input" is the newer name and should be preferred by clients.
	// Issue detail: https://github.com/ethereum/go-ethereum/issues/15628
	Data  *hexutil.Bytes `json:"data"`
	Input *hexutil.Bytes `json:"input"`

	// Introduced by AccessListTxType transaction.
	AccessList *types.AccessList `json:"accessList,omitempty"`
	ChainID    *hexutil.Big      `json:"chainId,omitempty"`
}

// from retrieves the transaction sender address.
func (arg *TransactionArgs) from() common.Address {
	if arg.From == nil {
		return common.Address{}
	}
	return *arg.From
}

// data retrieves the transaction calldata. Input field is preferred.
func (arg *TransactionArgs) data() []byte {
	if arg.Input != nil {
		return *arg.Input
	}
	if arg.Data != nil {
		return *arg.Data
	}
	return nil
}

// setDefaults fills in default values for unspecified tx fields.
func (args *TransactionArgs) setDefaults(ctx context.Context, b Backend) error {
	if err := args.checkEthCompatibility(); err != nil {
		return err
	}
	if args.GasPrice != nil && (args.MaxFeePerGas != nil || args.MaxPriorityFeePerGas != nil) {
		return errors.New("both gasPrice and (maxFeePerGas or maxPriorityFeePerGas) specified")
	}
	// After london, default to 1559 unless gasPrice is set
	head := b.CurrentHeader()
	// If user specifies both maxPriorityfee and maxFee, then we do not
	// need to consult the chain for defaults. It's definitely a London tx.
	if args.MaxPriorityFeePerGas == nil || args.MaxFeePerGas == nil {
		// In this clause, user left some fields unspecified.
		if b.ChainConfig().IsEspresso(head.Number) {
			if args.GasPrice == nil || args.GasPrice.ToInt().Cmp(big.NewInt(0)) == 0 {
				if args.MaxPriorityFeePerGas == nil {
					tip, err := b.SuggestGasTipCap(ctx, args.FeeCurrency)
					if err != nil {
						return err
					}
					args.MaxPriorityFeePerGas = (*hexutil.Big)(tip)
				}
				if args.MaxFeePerGas == nil {
					gasPriceMinimum, err := b.CurrentGasPriceMinimum(ctx, args.FeeCurrency)
					if err != nil {
						return err
					}
					gasFeeCap := new(big.Int).Add(
						(*big.Int)(args.MaxPriorityFeePerGas),
						new(big.Int).Mul(gasPriceMinimum, big.NewInt(2)),
					)
					args.MaxFeePerGas = (*hexutil.Big)(gasFeeCap)
				}
				if args.MaxFeePerGas.ToInt().Cmp(args.MaxPriorityFeePerGas.ToInt()) < 0 {
					return fmt.Errorf("maxFeePerGas (%v) < maxPriorityFeePerGas (%v)", args.MaxFeePerGas, args.MaxPriorityFeePerGas)
				}
			}
		} else {
			if args.MaxFeePerGas != nil || args.MaxPriorityFeePerGas != nil {
				return errors.New("maxFeePerGas or maxPriorityFeePerGas specified but london is not active yet")
			}
			if args.GasPrice == nil || args.GasPrice.ToInt().Cmp(big.NewInt(0)) == 0 {
				price, err := b.SuggestPrice(ctx, args.FeeCurrency)
				if err != nil {
					return err
				}
				args.GasPrice = (*hexutil.Big)(price)
			}
		}
	} else {
		// Both maxPriorityfee and maxFee set by caller. Sanity-check their internal relation
		if args.MaxFeePerGas.ToInt().Cmp(args.MaxPriorityFeePerGas.ToInt()) < 0 {
			return fmt.Errorf("maxFeePerGas (%v) < maxPriorityFeePerGas (%v)", args.MaxFeePerGas, args.MaxPriorityFeePerGas)
		}
	}
	if args.Value == nil {
		args.Value = new(hexutil.Big)
	}
	if args.Nonce == nil {
		nonce, err := b.GetPoolNonce(ctx, args.from())
		if err != nil {
			return err
		}
		args.Nonce = (*hexutil.Uint64)(&nonce)
	}
	if args.Data != nil && args.Input != nil && !bytes.Equal(*args.Data, *args.Input) {
		return errors.New(`both "data" and "input" are set and not equal. Please use "input" to pass transaction call data`)
	}
	if args.To == nil && len(args.data()) == 0 {
		return errors.New(`contract creation without any data provided`)
	}
	if args.GatewayFeeRecipient == nil && !args.EthCompatible {
		recipient := b.GatewayFeeRecipient()
		if (recipient != common.Address{}) {
			args.GatewayFeeRecipient = &recipient
		}
	}
	// Estimate the gas usage if necessary.
	if args.Gas == nil {
		// These fields are immutable during the estimation, safe to
		// pass the pointer directly.
		callArgs := TransactionArgs{
			From:                 args.From,
			To:                   args.To,
			GasPrice:             args.GasPrice,
			MaxFeePerGas:         args.MaxFeePerGas,
			MaxPriorityFeePerGas: args.MaxPriorityFeePerGas,
			FeeCurrency:          args.FeeCurrency,
			GatewayFee:           args.GatewayFee,
			GatewayFeeRecipient:  args.GatewayFeeRecipient,
			Value:                args.Value,
			Data:                 args.Data,
			AccessList:           args.AccessList,
		}
		pendingBlockNr := rpc.BlockNumberOrHashWithNumber(rpc.PendingBlockNumber)
		estimated, err := DoEstimateGas(ctx, b, callArgs, pendingBlockNr, b.RPCGasCap())
		if err != nil {
			return err
		}
		args.Gas = &estimated
		log.Trace("Estimate gas usage automatically", "gas", args.Gas)
	}
	if args.GatewayFeeRecipient != nil && args.GatewayFee == nil {
		args.GatewayFee = (*hexutil.Big)(b.GatewayFee())
	}
	if args.ChainID == nil {
		id := (*hexutil.Big)(b.ChainConfig().ChainID)
		args.ChainID = id
	}
	return nil
}

// ToMessage converts the transaction arguments to the Message type used by the
// core evm. This method is used in calls and traces that do not require a real
// live transaction.
func (args *TransactionArgs) ToMessage(globalGasCap uint64, baseFee *big.Int) (types.Message, error) {
	// Reject invalid combinations of pre- and post-1559 fee styles
	if args.GasPrice != nil && (args.MaxFeePerGas != nil || args.MaxPriorityFeePerGas != nil) {
		return types.Message{}, errors.New("both gasPrice and (maxFeePerGas or maxPriorityFeePerGas) specified")
	}
	// Set sender address or use zero address if none specified.
	addr := args.from()

	// Set default gas & gas price if none were set
	gas := globalGasCap
	if gas == 0 {
		gas = uint64(math.MaxUint64 / 2)
	}
	if args.Gas != nil {
		gas = uint64(*args.Gas)
	}
	if globalGasCap != 0 && globalGasCap < gas {
		log.Warn("Caller gas above allowance, capping", "requested", gas, "cap", globalGasCap)
		gas = globalGasCap
	}
	var (
		gasPrice  *big.Int
		gasFeeCap *big.Int
		gasTipCap *big.Int
	)
	if baseFee == nil {
		// If there's no basefee, then it must be a non-1559 execution
		gasPrice = new(big.Int)
		if args.GasPrice != nil {
			gasPrice = args.GasPrice.ToInt()
		}
		gasFeeCap, gasTipCap = gasPrice, gasPrice
	} else {
		// A basefee is provided, necessitating 1559-type execution
		if args.GasPrice != nil {
			// User specified the legacy gas field, convert to 1559 gas typing
			gasPrice = args.GasPrice.ToInt()
			gasFeeCap, gasTipCap = gasPrice, gasPrice
		} else {
			// User specified 1559 gas feilds (or none), use those
			gasFeeCap = new(big.Int)
			if args.MaxFeePerGas != nil {
				gasFeeCap = args.MaxFeePerGas.ToInt()
			}
			gasTipCap = new(big.Int)
			if args.MaxPriorityFeePerGas != nil {
				gasTipCap = args.MaxPriorityFeePerGas.ToInt()
			}
			// Backfill the legacy gasPrice for EVM execution, unless we're all zeroes
			gasPrice = new(big.Int)
			if gasFeeCap.BitLen() > 0 || gasTipCap.BitLen() > 0 {
				gasPrice = math.BigMin(new(big.Int).Add(gasTipCap, baseFee), gasFeeCap)
			}
		}
	}
	value := new(big.Int)
	if args.Value != nil {
		value = args.Value.ToInt()
	}
	data := args.data()
	var accessList types.AccessList
	if args.AccessList != nil {
		accessList = *args.AccessList
	}
<<<<<<< HEAD
	msg := types.NewMessage(addr, args.To, 0, value, gas, gasPrice, gasFeeCap, gasTipCap, args.FeeCurrency, args.GatewayFeeRecipient, args.GatewayFee.ToInt(), data, accessList, args.EthCompatible, false)
=======
	msg := types.NewMessage(addr, args.To, 0, value, gas, gasPrice, gasFeeCap, gasTipCap, data, accessList, true)
>>>>>>> d02c6053
	return msg, nil
}

// toTransaction converts the arguments to a transaction.
// This assumes that setDefaults has been called.
func (args *TransactionArgs) toTransaction() *types.Transaction {
	var data types.TxData
	switch {
	case args.MaxFeePerGas != nil:
		al := types.AccessList{}
		if args.AccessList != nil {
			al = *args.AccessList
		}
		if args.FeeCurrency != nil || args.GatewayFeeRecipient != nil || args.GatewayFee != nil {
			data = &types.CeloDynamicFeeTx{
				To:                  args.To,
				ChainID:             (*big.Int)(args.ChainID),
				Nonce:               uint64(*args.Nonce),
				Gas:                 uint64(*args.Gas),
				GasFeeCap:           (*big.Int)(args.MaxFeePerGas),
				GasTipCap:           (*big.Int)(args.MaxPriorityFeePerGas),
				FeeCurrency:         args.FeeCurrency,
				GatewayFeeRecipient: args.GatewayFeeRecipient,
				GatewayFee:          (*big.Int)(args.GatewayFee),
				Value:               (*big.Int)(args.Value),
				Data:                args.data(),
				AccessList:          al,
			}
		} else {
			data = &types.DynamicFeeTx{
				To:         args.To,
				ChainID:    (*big.Int)(args.ChainID),
				Nonce:      uint64(*args.Nonce),
				Gas:        uint64(*args.Gas),
				GasFeeCap:  (*big.Int)(args.MaxFeePerGas),
				GasTipCap:  (*big.Int)(args.MaxPriorityFeePerGas),
				Value:      (*big.Int)(args.Value),
				Data:       args.data(),
				AccessList: al,
			}
		}
	case args.AccessList != nil:
		data = &types.AccessListTx{
			To:         args.To,
			ChainID:    (*big.Int)(args.ChainID),
			Nonce:      uint64(*args.Nonce),
			Gas:        uint64(*args.Gas),
			GasPrice:   (*big.Int)(args.GasPrice),
			Value:      (*big.Int)(args.Value),
			Data:       args.data(),
			AccessList: *args.AccessList,
		}
	default:
		data = &types.LegacyTx{
			To:            args.To,
			Nonce:         uint64(*args.Nonce),
			Gas:           uint64(*args.Gas),
			GasPrice:      (*big.Int)(args.GasPrice),
			Value:         (*big.Int)(args.Value),
			Data:          args.data(),
			EthCompatible: args.EthCompatible,
		}
		if !args.EthCompatible {
			data.(*types.LegacyTx).FeeCurrency = args.FeeCurrency
			data.(*types.LegacyTx).GatewayFeeRecipient = args.GatewayFeeRecipient
			data.(*types.LegacyTx).GatewayFee = args.GatewayFee.ToInt()
		}
	}
	return types.NewTx(data)
}

// ToTransaction converts the arguments to a transaction.
// This assumes that setDefaults has been called.
func (args *TransactionArgs) ToTransaction() *types.Transaction {
	return args.toTransaction()
}

func (args *TransactionArgs) checkEthCompatibility() error {
	// Reject if Celo-only fields set when EthCompatible is true
	if args.EthCompatible && !(args.FeeCurrency == nil && args.GatewayFeeRecipient == nil && (args.GatewayFee == nil || args.GatewayFee.ToInt().Sign() == 0)) {
		return types.ErrEthCompatibleTransactionIsntCompatible
	}
	return nil
}<|MERGE_RESOLUTION|>--- conflicted
+++ resolved
@@ -257,11 +257,7 @@
 	if args.AccessList != nil {
 		accessList = *args.AccessList
 	}
-<<<<<<< HEAD
-	msg := types.NewMessage(addr, args.To, 0, value, gas, gasPrice, gasFeeCap, gasTipCap, args.FeeCurrency, args.GatewayFeeRecipient, args.GatewayFee.ToInt(), data, accessList, args.EthCompatible, false)
-=======
-	msg := types.NewMessage(addr, args.To, 0, value, gas, gasPrice, gasFeeCap, gasTipCap, data, accessList, true)
->>>>>>> d02c6053
+	msg := types.NewMessage(addr, args.To, 0, value, gas, gasPrice, gasFeeCap, gasTipCap, args.FeeCurrency, args.GatewayFeeRecipient, args.GatewayFee.ToInt(), data, accessList, args.EthCompatible, true)
 	return msg, nil
 }
 
