--- conflicted
+++ resolved
@@ -18,16 +18,10 @@
 
 import (
 	"fmt"
-<<<<<<< HEAD
 	"math/big"
-	"strings"
 
 	"github.com/celo-org/celo-blockchain/eth/ethconfig"
 	"github.com/celo-org/celo-blockchain/node"
-=======
-
-	"github.com/ethereum/go-ethereum/eth/ethconfig"
->>>>>>> 9a0df80b
 	"gopkg.in/urfave/cli.v1"
 )
 
@@ -85,36 +79,6 @@
 	NoUSBFlag = cli.BoolFlag{
 		Name:  "nousb",
 		Usage: "Disables monitoring for and managing USB hardware wallets (deprecated)",
-	}
-<<<<<<< HEAD
-	LegacyRPCEnabledFlag = cli.BoolFlag{
-		Name:  "rpc",
-		Usage: "Enable the HTTP-RPC server (deprecated, use --http)",
-	}
-	LegacyRPCListenAddrFlag = cli.StringFlag{
-		Name:  "rpcaddr",
-		Usage: "HTTP-RPC server listening interface (deprecated, use --http.addr)",
-		Value: node.DefaultHTTPHost,
-	}
-	LegacyRPCPortFlag = cli.IntFlag{
-		Name:  "rpcport",
-		Usage: "HTTP-RPC server listening port (deprecated, use --http.port)",
-		Value: node.DefaultHTTPPort,
-	}
-	LegacyRPCCORSDomainFlag = cli.StringFlag{
-		Name:  "rpccorsdomain",
-		Usage: "Comma separated list of domains from which to accept cross origin requests (browser enforced) (deprecated, use --http.corsdomain)",
-		Value: "",
-	}
-	LegacyRPCVirtualHostsFlag = cli.StringFlag{
-		Name:  "rpcvhosts",
-		Usage: "Comma separated list of virtual hostnames from which to accept requests (server enforced). Accepts '*' wildcard. (deprecated, use --http.vhosts)",
-		Value: strings.Join(node.DefaultConfig.HTTPVirtualHosts, ","),
-	}
-	LegacyRPCApiFlag = cli.StringFlag{
-		Name:  "rpcapi",
-		Usage: "API's offered over the HTTP-RPC interface (deprecated, use --http.api)",
-		Value: "",
 	}
 	LegacyWSListenAddrFlag = cli.StringFlag{
 		Name:  "wsaddr",
@@ -191,13 +155,6 @@
 		Name:  "graphql.port",
 		Usage: "GraphQL server listening port (deprecated, graphql can only be enabled on the HTTP-RPC server endpoint, use --graphql)",
 		Value: node.DefaultHTTPPort,
-=======
-	// (Deprecated July 2021, shown in aliased flags section)
-	LegacyMinerGasTargetFlag = cli.Uint64Flag{
-		Name:  "miner.gastarget",
-		Usage: "Target gas floor for mined blocks (deprecated)",
-		Value: ethconfig.Defaults.Miner.GasFloor,
->>>>>>> 9a0df80b
 	}
 )
 
