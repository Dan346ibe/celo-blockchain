// Copyright 2015 The go-ethereum Authors
// This file is part of go-ethereum.
//
// go-ethereum is free software: you can redistribute it and/or modify
// it under the terms of the GNU General Public License as published by
// the Free Software Foundation, either version 3 of the License, or
// (at your option) any later version.
//
// go-ethereum is distributed in the hope that it will be useful,
// but WITHOUT ANY WARRANTY; without even the implied warranty of
// MERCHANTABILITY or FITNESS FOR A PARTICULAR PURPOSE. See the
// GNU General Public License for more details.
//
// You should have received a copy of the GNU General Public License
// along with go-ethereum. If not, see <http://www.gnu.org/licenses/>.

// Package utils contains internal helper functions for go-ethereum commands.
package utils

import (
	"crypto/ecdsa"
	"errors"
	"fmt"
	"io/ioutil"
	"math/big"
	"os"
	"path/filepath"
	"strconv"
	"strings"
	"time"

	"github.com/ethereum/go-ethereum/accounts"
	"github.com/ethereum/go-ethereum/accounts/keystore"
	"github.com/ethereum/go-ethereum/common"
	"github.com/ethereum/go-ethereum/common/fdlimit"
	"github.com/ethereum/go-ethereum/consensus"
	"github.com/ethereum/go-ethereum/consensus/clique"
	"github.com/ethereum/go-ethereum/consensus/ethash"
	"github.com/ethereum/go-ethereum/core"
	"github.com/ethereum/go-ethereum/core/vm"
	"github.com/ethereum/go-ethereum/crypto"
	"github.com/ethereum/go-ethereum/dashboard"
	"github.com/ethereum/go-ethereum/eth"
	"github.com/ethereum/go-ethereum/eth/downloader"
	"github.com/ethereum/go-ethereum/ethdb"
	"github.com/ethereum/go-ethereum/ethstats"
	"github.com/ethereum/go-ethereum/graphql"
	"github.com/ethereum/go-ethereum/les"
	"github.com/ethereum/go-ethereum/log"
	"github.com/ethereum/go-ethereum/metrics"
	"github.com/ethereum/go-ethereum/metrics/influxdb"
	"github.com/ethereum/go-ethereum/miner"
	"github.com/ethereum/go-ethereum/node"
	"github.com/ethereum/go-ethereum/p2p"
	"github.com/ethereum/go-ethereum/p2p/discv5"
	"github.com/ethereum/go-ethereum/p2p/enode"
	"github.com/ethereum/go-ethereum/p2p/nat"
	"github.com/ethereum/go-ethereum/p2p/netutil"
	"github.com/ethereum/go-ethereum/params"
	"github.com/ethereum/go-ethereum/rpc"
	whisper "github.com/ethereum/go-ethereum/whisper/whisperv6"
<<<<<<< HEAD
=======
	pcsclite "github.com/gballet/go-libpcsclite"
>>>>>>> e76047e9
	cli "gopkg.in/urfave/cli.v1"
)

var (
	CommandHelpTemplate = `{{.cmd.Name}}{{if .cmd.Subcommands}} command{{end}}{{if .cmd.Flags}} [command options]{{end}} [arguments...]
{{if .cmd.Description}}{{.cmd.Description}}
{{end}}{{if .cmd.Subcommands}}
SUBCOMMANDS:
	{{range .cmd.Subcommands}}{{.Name}}{{with .ShortName}}, {{.}}{{end}}{{ "\t" }}{{.Usage}}
	{{end}}{{end}}{{if .categorizedFlags}}
{{range $idx, $categorized := .categorizedFlags}}{{$categorized.Name}} OPTIONS:
{{range $categorized.Flags}}{{"\t"}}{{.}}
{{end}}
{{end}}{{end}}`
)

func init() {
	cli.AppHelpTemplate = `{{.Name}} {{if .Flags}}[global options] {{end}}command{{if .Flags}} [command options]{{end}} [arguments...]

VERSION:
   {{.Version}}

COMMANDS:
   {{range .Commands}}{{.Name}}{{with .ShortName}}, {{.}}{{end}}{{ "\t" }}{{.Usage}}
   {{end}}{{if .Flags}}
GLOBAL OPTIONS:
   {{range .Flags}}{{.}}
   {{end}}{{end}}
`

	cli.CommandHelpTemplate = CommandHelpTemplate
}

// NewApp creates an app with sane defaults.
func NewApp(gitCommit, gitDate, usage string) *cli.App {
	app := cli.NewApp()
	app.Name = filepath.Base(os.Args[0])
	app.Author = ""
	app.Email = ""
	app.Version = params.VersionWithCommit(gitCommit, gitDate)
	app.Usage = usage
	return app
}

// These are all the command line flags we support.
// If you add to this list, please remember to include the
// flag in the appropriate command definition.
//
// The flags are defined here so their names and help texts
// are the same for all commands.

var (
	// General settings
	DataDirFlag = DirectoryFlag{
		Name:  "datadir",
		Usage: "Data directory for the databases and keystore",
		Value: DirectoryString{node.DefaultDataDir()},
	}
	AncientFlag = DirectoryFlag{
		Name:  "datadir.ancient",
		Usage: "Data directory for ancient chain segments (default = inside chaindata)",
	}
	KeyStoreDirFlag = DirectoryFlag{
		Name:  "keystore",
		Usage: "Directory for the keystore (default = inside the datadir)",
	}
	NoUSBFlag = cli.BoolFlag{
		Name:  "nousb",
		Usage: "Disables monitoring for and managing USB hardware wallets",
	}
	SmartCardDaemonPathFlag = cli.StringFlag{
		Name:  "pcscdpath",
		Usage: "Path to the smartcard daemon (pcscd) socket file",
		Value: pcsclite.PCSCDSockName,
	}
	NetworkIdFlag = cli.Uint64Flag{
		Name:  "networkid",
		Usage: "Network identifier (integer, 1=Frontier, 2=Morden (disused), 3=Ropsten, 4=Rinkeby, 5=Ottoman)",
		Value: eth.DefaultConfig.NetworkId,
	}
	TestnetFlag = cli.BoolFlag{
		Name:  "testnet",
		Usage: "Ropsten network: pre-configured proof-of-work test network",
	}
	RinkebyFlag = cli.BoolFlag{
		Name:  "rinkeby",
		Usage: "Rinkeby network: pre-configured proof-of-authority test network",
	}
	GoerliFlag = cli.BoolFlag{
		Name:  "goerli",
		Usage: "Görli network: pre-configured proof-of-authority test network",
<<<<<<< HEAD
	}
	ConstantinopleOverrideFlag = cli.Uint64Flag{
		Name:  "override.constantinople",
		Usage: "Manually specify constantinople fork-block, overriding the bundled setting",
=======
>>>>>>> e76047e9
	}
	DeveloperFlag = cli.BoolFlag{
		Name:  "dev",
		Usage: "Ephemeral proof-of-authority network with a pre-funded developer account, mining enabled",
	}
	OttomanFlag = cli.BoolFlag{
		Name:  "ottoman",
		Usage: "Ottoman network: pre-configured istanbul bft test network",
	}
	DeveloperPeriodFlag = cli.IntFlag{
		Name:  "dev.period",
		Usage: "Block period to use in developer mode (0 = mine only if transaction pending)",
	}
	IdentityFlag = cli.StringFlag{
		Name:  "identity",
		Usage: "Custom node name",
	}
	DocRootFlag = DirectoryFlag{
		Name:  "docroot",
		Usage: "Document Root for HTTPClient file scheme",
		Value: DirectoryString{homeDir()},
	}
	ExitWhenSyncedFlag = cli.BoolFlag{
		Name:  "exitwhensynced",
		Usage: "Exits after block synchronisation completes",
	}
	IterativeOutputFlag = cli.BoolFlag{
		Name:  "iterative",
		Usage: "Print streaming JSON iteratively, delimited by newlines",
	}
	ExcludeStorageFlag = cli.BoolFlag{
		Name:  "nostorage",
		Usage: "Exclude storage entries (save db lookups)",
	}
	IncludeIncompletesFlag = cli.BoolFlag{
		Name:  "incompletes",
		Usage: "Include accounts for which we don't have the address (missing preimage)",
	}
	ExcludeCodeFlag = cli.BoolFlag{
		Name:  "nocode",
		Usage: "Exclude contract code (save db lookups)",
	}
	defaultSyncMode = eth.DefaultConfig.SyncMode
	SyncModeFlag    = TextMarshalerFlag{
		Name:  "syncmode",
		Usage: `Blockchain sync mode ("fast", "full", "light", or "lightest")`,
		Value: &defaultSyncMode,
	}
	GCModeFlag = cli.StringFlag{
		Name:  "gcmode",
		Usage: `Blockchain garbage collection mode ("full", "archive")`,
		Value: "full",
	}
<<<<<<< HEAD
	LightServFlag = cli.IntFlag{
		Name:  "lightserv",
		Usage: "Maximum percentage of time allowed for serving LES requests (0-90)",
		Value: eth.DefaultConfig.LightServ,
	}
	LightPeersFlag = cli.IntFlag{
		Name:  "lightpeers",
		Usage: "Maximum number of LES client peers",
		Value: eth.DefaultConfig.LightPeers,
	}
=======
>>>>>>> e76047e9
	LightKDFFlag = cli.BoolFlag{
		Name:  "lightkdf",
		Usage: "Reduce key-derivation RAM & CPU usage at some expense of KDF strength",
	}
	WhitelistFlag = cli.StringFlag{
		Name:  "whitelist",
		Usage: "Comma separated block number-to-hash mappings to enforce (<number>=<hash>)",
	}
<<<<<<< HEAD
	EtherbaseFlag = cli.StringFlag{
		Name:  "etherbase",
		Usage: "Public address for transaction broadcasting and block mining rewards (default = first account)",
		Value: "0",
	}
	BLSbaseFlag = cli.StringFlag{
		Name:  "blsbase",
		Usage: "Public address for block mining BLS signatures (default = first account created)",
		Value: "0",
=======
	// Light server and client settings
	LightLegacyServFlag = cli.IntFlag{ // Deprecated in favor of light.serve, remove in 2021
		Name:  "lightserv",
		Usage: "Maximum percentage of time allowed for serving LES requests (deprecated, use --light.serve)",
		Value: eth.DefaultConfig.LightServ,
	}
	LightServeFlag = cli.IntFlag{
		Name:  "light.serve",
		Usage: "Maximum percentage of time allowed for serving LES requests (multi-threaded processing allows values over 100)",
		Value: eth.DefaultConfig.LightServ,
	}
	LightIngressFlag = cli.IntFlag{
		Name:  "light.ingress",
		Usage: "Incoming bandwidth limit for serving light clients (kilobytes/sec, 0 = unlimited)",
		Value: eth.DefaultConfig.LightIngress,
	}
	LightEgressFlag = cli.IntFlag{
		Name:  "light.egress",
		Usage: "Outgoing bandwidth limit for serving light clients (kilobytes/sec, 0 = unlimited)",
		Value: eth.DefaultConfig.LightEgress,
	}
	LightLegacyPeersFlag = cli.IntFlag{ // Deprecated in favor of light.maxpeers, remove in 2021
		Name:  "lightpeers",
		Usage: "Maximum number of light clients to serve, or light servers to attach to  (deprecated, use --light.maxpeers)",
		Value: eth.DefaultConfig.LightPeers,
	}
	LightMaxPeersFlag = cli.IntFlag{
		Name:  "light.maxpeers",
		Usage: "Maximum number of light clients to serve, or light servers to attach to",
		Value: eth.DefaultConfig.LightPeers,
	}
	UltraLightServersFlag = cli.StringFlag{
		Name:  "ulc.servers",
		Usage: "List of trusted ultra-light servers",
		Value: strings.Join(eth.DefaultConfig.UltraLightServers, ","),
	}
	UltraLightFractionFlag = cli.IntFlag{
		Name:  "ulc.fraction",
		Usage: "Minimum % of trusted ultra-light servers required to announce a new head",
		Value: eth.DefaultConfig.UltraLightFraction,
	}
	UltraLightOnlyAnnounceFlag = cli.BoolFlag{
		Name:  "ulc.onlyannounce",
		Usage: "Ultra light server sends announcements only",
>>>>>>> e76047e9
	}
	// Dashboard settings
	DashboardEnabledFlag = cli.BoolFlag{
		Name:  "dashboard",
		Usage: "Enable the dashboard",
	}
	DashboardAddrFlag = cli.StringFlag{
		Name:  "dashboard.addr",
		Usage: "Dashboard listening interface",
		Value: dashboard.DefaultConfig.Host,
	}
	DashboardPortFlag = cli.IntFlag{
		Name:  "dashboard.host",
		Usage: "Dashboard listening port",
		Value: dashboard.DefaultConfig.Port,
	}
	DashboardRefreshFlag = cli.DurationFlag{
		Name:  "dashboard.refresh",
		Usage: "Dashboard metrics collection refresh rate",
		Value: dashboard.DefaultConfig.Refresh,
	}
	// Ethash settings
	EthashCacheDirFlag = DirectoryFlag{
		Name:  "ethash.cachedir",
		Usage: "Directory to store the ethash verification caches (default = inside the datadir)",
	}
	EthashCachesInMemoryFlag = cli.IntFlag{
		Name:  "ethash.cachesinmem",
		Usage: "Number of recent ethash caches to keep in memory (16MB each)",
		Value: eth.DefaultConfig.Ethash.CachesInMem,
	}
	EthashCachesOnDiskFlag = cli.IntFlag{
		Name:  "ethash.cachesondisk",
		Usage: "Number of recent ethash caches to keep on disk (16MB each)",
		Value: eth.DefaultConfig.Ethash.CachesOnDisk,
	}
	EthashDatasetDirFlag = DirectoryFlag{
		Name:  "ethash.dagdir",
		Usage: "Directory to store the ethash mining DAGs (default = inside home folder)",
		Value: DirectoryString{eth.DefaultConfig.Ethash.DatasetDir},
	}
	EthashDatasetsInMemoryFlag = cli.IntFlag{
		Name:  "ethash.dagsinmem",
		Usage: "Number of recent ethash mining DAGs to keep in memory (1+GB each)",
		Value: eth.DefaultConfig.Ethash.DatasetsInMem,
	}
	EthashDatasetsOnDiskFlag = cli.IntFlag{
		Name:  "ethash.dagsondisk",
		Usage: "Number of recent ethash mining DAGs to keep on disk (1+GB each)",
		Value: eth.DefaultConfig.Ethash.DatasetsOnDisk,
	}
	// Transaction pool settings
	TxPoolLocalsFlag = cli.StringFlag{
		Name:  "txpool.locals",
		Usage: "Comma separated accounts to treat as locals (no flush, priority inclusion)",
	}
	TxPoolNoLocalsFlag = cli.BoolFlag{
		Name:  "txpool.nolocals",
		Usage: "Disables price exemptions for locally submitted transactions",
	}
	TxPoolJournalFlag = cli.StringFlag{
		Name:  "txpool.journal",
		Usage: "Disk journal for local transaction to survive node restarts",
		Value: core.DefaultTxPoolConfig.Journal,
	}
	TxPoolRejournalFlag = cli.DurationFlag{
		Name:  "txpool.rejournal",
		Usage: "Time interval to regenerate the local transaction journal",
		Value: core.DefaultTxPoolConfig.Rejournal,
	}
	TxPoolPriceLimitFlag = cli.Uint64Flag{
		Name:  "txpool.pricelimit",
		Usage: "Minimum gas price limit to enforce for acceptance into the pool",
		Value: eth.DefaultConfig.TxPool.PriceLimit,
	}
	TxPoolPriceBumpFlag = cli.Uint64Flag{
		Name:  "txpool.pricebump",
		Usage: "Price bump percentage to replace an already existing transaction",
		Value: eth.DefaultConfig.TxPool.PriceBump,
	}
	TxPoolAccountSlotsFlag = cli.Uint64Flag{
		Name:  "txpool.accountslots",
		Usage: "Minimum number of executable transaction slots guaranteed per account",
		Value: eth.DefaultConfig.TxPool.AccountSlots,
	}
	TxPoolGlobalSlotsFlag = cli.Uint64Flag{
		Name:  "txpool.globalslots",
		Usage: "Maximum number of executable transaction slots for all accounts",
		Value: eth.DefaultConfig.TxPool.GlobalSlots,
	}
	TxPoolAccountQueueFlag = cli.Uint64Flag{
		Name:  "txpool.accountqueue",
		Usage: "Maximum number of non-executable transaction slots permitted per account",
		Value: eth.DefaultConfig.TxPool.AccountQueue,
	}
	TxPoolGlobalQueueFlag = cli.Uint64Flag{
		Name:  "txpool.globalqueue",
		Usage: "Maximum number of non-executable transaction slots for all accounts",
		Value: eth.DefaultConfig.TxPool.GlobalQueue,
	}
	TxPoolLifetimeFlag = cli.DurationFlag{
		Name:  "txpool.lifetime",
		Usage: "Maximum amount of time non-executable transaction are queued",
		Value: eth.DefaultConfig.TxPool.Lifetime,
	}
	// Performance tuning settings
	CacheFlag = cli.IntFlag{
		Name:  "cache",
		Usage: "Megabytes of memory allocated to internal caching (default = 4096 mainnet full node, 128 light mode)",
		Value: 1024,
	}
	CacheDatabaseFlag = cli.IntFlag{
		Name:  "cache.database",
		Usage: "Percentage of cache memory allowance to use for database io",
		Value: 50,
	}
	CacheTrieFlag = cli.IntFlag{
		Name:  "cache.trie",
		Usage: "Percentage of cache memory allowance to use for trie caching (default = 25% full mode, 50% archive mode)",
		Value: 25,
	}
	CacheGCFlag = cli.IntFlag{
		Name:  "cache.gc",
		Usage: "Percentage of cache memory allowance to use for trie pruning (default = 25% full mode, 0% archive mode)",
		Value: 25,
	}
	CacheNoPrefetchFlag = cli.BoolFlag{
		Name:  "cache.noprefetch",
		Usage: "Disable heuristic state prefetch during block import (less CPU and disk IO, more time waiting for data)",
	}
	// Miner settings
	MiningEnabledFlag = cli.BoolFlag{
		Name:  "mine",
		Usage: "Enable mining",
	}
	MinerThreadsFlag = cli.IntFlag{
		Name:  "miner.threads",
		Usage: "Number of CPU threads to use for mining",
		Value: 0,
	}
	MinerLegacyThreadsFlag = cli.IntFlag{
		Name:  "minerthreads",
		Usage: "Number of CPU threads to use for mining (deprecated, use --miner.threads)",
		Value: 0,
	}
	MinerNotifyFlag = cli.StringFlag{
		Name:  "miner.notify",
		Usage: "Comma separated HTTP URL list to notify of new work packages",
	}
	MinerGasTargetFlag = cli.Uint64Flag{
		Name:  "miner.gastarget",
		Usage: "Target gas floor for mined blocks",
		Value: eth.DefaultConfig.Miner.GasFloor,
	}
	MinerLegacyGasTargetFlag = cli.Uint64Flag{
		Name:  "targetgaslimit",
		Usage: "Target gas floor for mined blocks (deprecated, use --miner.gastarget)",
		Value: eth.DefaultConfig.Miner.GasFloor,
	}
	MinerGasLimitFlag = cli.Uint64Flag{
		Name:  "miner.gaslimit",
		Usage: "Target gas ceiling for mined blocks",
		Value: eth.DefaultConfig.Miner.GasCeil,
	}
	MinerGasPriceFlag = BigFlag{
		Name:  "miner.gasprice",
		Usage: "Minimum gas price for mining a transaction",
		Value: eth.DefaultConfig.Miner.GasPrice,
	}
	MinerLegacyGasPriceFlag = BigFlag{
		Name:  "gasprice",
		Usage: "Minimum gas price for mining a transaction (deprecated, use --miner.gasprice)",
		Value: eth.DefaultConfig.Miner.GasPrice,
	}
	MinerExtraDataFlag = cli.StringFlag{
		Name:  "miner.extradata",
		Usage: "Block extra data set by the miner (default = client version)",
	}
	MinerLegacyExtraDataFlag = cli.StringFlag{
		Name:  "extradata",
		Usage: "Block extra data set by the miner (default = client version, deprecated, use --miner.extradata)",
	}
	MinerRecommitIntervalFlag = cli.DurationFlag{
		Name:  "miner.recommit",
		Usage: "Time interval to recreate the block being mined",
		Value: eth.DefaultConfig.Miner.Recommit,
	}
	MinerNoVerfiyFlag = cli.BoolFlag{
		Name:  "miner.noverify",
		Usage: "Disable remote sealing verification",
	}
	MinerVerificationServiceUrlFlag = cli.StringFlag{
		Name:  "miner.verificationpool",
		Usage: "URL to the verification service to be used by the miner to attest users' phone numbers",
		Value: eth.DefaultConfig.MinerVerificationServiceUrl,
	}
	// Account settings
	UnlockedAccountFlag = cli.StringFlag{
		Name:  "unlock",
		Usage: "Comma separated list of accounts to unlock",
		Value: "",
	}
	PasswordFileFlag = cli.StringFlag{
		Name:  "password",
		Usage: "Password file to use for non-interactive password input",
		Value: "",
	}
	ExternalSignerFlag = cli.StringFlag{
		Name:  "signer",
		Usage: "External signer (url or path to ipc file)",
		Value: "",
	}
	VMEnableDebugFlag = cli.BoolFlag{
		Name:  "vmdebug",
		Usage: "Record information useful for VM and contract debugging",
	}
	InsecureUnlockAllowedFlag = cli.BoolFlag{
		Name:  "allow-insecure-unlock",
		Usage: "Allow insecure account unlocking when account-related RPCs are exposed by http",
	}
	RPCGlobalGasCap = cli.Uint64Flag{
		Name:  "rpc.gascap",
		Usage: "Sets a cap on gas that can be used in eth_call/estimateGas",
	}
	// Logging and debug settings
	EthStatsURLFlag = cli.StringFlag{
		Name:  "ethstats",
		Usage: "Reporting URL of a ethstats service (nodename:secret@host:port)",
	}
	FakePoWFlag = cli.BoolFlag{
		Name:  "fakepow",
		Usage: "Disables proof-of-work verification",
	}
	NoCompactionFlag = cli.BoolFlag{
		Name:  "nocompaction",
		Usage: "Disables db compaction after import",
	}
	// RPC settings
	IPCDisabledFlag = cli.BoolFlag{
		Name:  "ipcdisable",
		Usage: "Disable the IPC-RPC server",
	}
	IPCPathFlag = DirectoryFlag{
		Name:  "ipcpath",
		Usage: "Filename for IPC socket/pipe within the datadir (explicit paths escape it)",
	}
	RPCEnabledFlag = cli.BoolFlag{
		Name:  "rpc",
		Usage: "Enable the HTTP-RPC server",
	}
	RPCListenAddrFlag = cli.StringFlag{
		Name:  "rpcaddr",
		Usage: "HTTP-RPC server listening interface",
		Value: node.DefaultHTTPHost,
	}
	RPCPortFlag = cli.IntFlag{
		Name:  "rpcport",
		Usage: "HTTP-RPC server listening port",
		Value: node.DefaultHTTPPort,
	}
	RPCCORSDomainFlag = cli.StringFlag{
		Name:  "rpccorsdomain",
		Usage: "Comma separated list of domains from which to accept cross origin requests (browser enforced)",
		Value: "",
	}
	RPCVirtualHostsFlag = cli.StringFlag{
		Name:  "rpcvhosts",
		Usage: "Comma separated list of virtual hostnames from which to accept requests (server enforced). Accepts '*' wildcard.",
		Value: strings.Join(node.DefaultConfig.HTTPVirtualHosts, ","),
	}
	RPCApiFlag = cli.StringFlag{
		Name:  "rpcapi",
		Usage: "API's offered over the HTTP-RPC interface",
		Value: "",
	}
	WSEnabledFlag = cli.BoolFlag{
		Name:  "ws",
		Usage: "Enable the WS-RPC server",
	}
	WSListenAddrFlag = cli.StringFlag{
		Name:  "wsaddr",
		Usage: "WS-RPC server listening interface",
		Value: node.DefaultWSHost,
	}
	WSPortFlag = cli.IntFlag{
		Name:  "wsport",
		Usage: "WS-RPC server listening port",
		Value: node.DefaultWSPort,
	}
	WSApiFlag = cli.StringFlag{
		Name:  "wsapi",
		Usage: "API's offered over the WS-RPC interface",
		Value: "",
	}
	WSAllowedOriginsFlag = cli.StringFlag{
		Name:  "wsorigins",
		Usage: "Origins from which to accept websockets requests",
		Value: "",
	}
	GraphQLEnabledFlag = cli.BoolFlag{
		Name:  "graphql",
		Usage: "Enable the GraphQL server",
	}
	GraphQLListenAddrFlag = cli.StringFlag{
		Name:  "graphql.addr",
		Usage: "GraphQL server listening interface",
		Value: node.DefaultGraphQLHost,
	}
	GraphQLPortFlag = cli.IntFlag{
		Name:  "graphql.port",
		Usage: "GraphQL server listening port",
		Value: node.DefaultGraphQLPort,
	}
	GraphQLCORSDomainFlag = cli.StringFlag{
		Name:  "graphql.corsdomain",
		Usage: "Comma separated list of domains from which to accept cross origin requests (browser enforced)",
		Value: "",
	}
	GraphQLVirtualHostsFlag = cli.StringFlag{
		Name:  "graphql.vhosts",
		Usage: "Comma separated list of virtual hostnames from which to accept requests (server enforced). Accepts '*' wildcard.",
		Value: strings.Join(node.DefaultConfig.GraphQLVirtualHosts, ","),
	}
	ExecFlag = cli.StringFlag{
		Name:  "exec",
		Usage: "Execute JavaScript statement",
	}
	PreloadJSFlag = cli.StringFlag{
		Name:  "preload",
		Usage: "Comma separated list of JavaScript files to preload into the console",
	}

	// Network Settings
	MaxPeersFlag = cli.IntFlag{
		Name:  "maxpeers",
		Usage: "Maximum number of network peers (network disabled if set to 0)",
		Value: node.DefaultConfig.P2P.MaxPeers,
	}
	MaxPendingPeersFlag = cli.IntFlag{
		Name:  "maxpendpeers",
		Usage: "Maximum number of pending connection attempts (defaults used if set to 0)",
		Value: node.DefaultConfig.P2P.MaxPendingPeers,
	}
	ListenPortFlag = cli.IntFlag{
		Name:  "port",
		Usage: "Network listening port",
		Value: 30303,
	}
	BootnodesFlag = cli.StringFlag{
		Name:  "bootnodes",
		Usage: "Comma separated enode URLs for P2P discovery bootstrap (set v4+v5 instead for light servers)",
		Value: "",
	}
	BootnodesV4Flag = cli.StringFlag{
		Name:  "bootnodesv4",
		Usage: "Comma separated enode URLs for P2P v4 discovery bootstrap (light server, full nodes)",
		Value: "",
	}
	BootnodesV5Flag = cli.StringFlag{
		Name:  "bootnodesv5",
		Usage: "Comma separated enode URLs for P2P v5 discovery bootstrap (light server, light nodes)",
		Value: "",
	}
	NodeKeyFileFlag = cli.StringFlag{
		Name:  "nodekey",
		Usage: "P2P node key file",
	}
	NodeKeyHexFlag = cli.StringFlag{
		Name:  "nodekeyhex",
		Usage: "P2P node key as hex (for testing)",
	}
	NATFlag = cli.StringFlag{
		Name:  "nat",
		Usage: "NAT port mapping mechanism (any|none|upnp|pmp|extip:<IP>)",
		Value: "any",
	}
	NoDiscoverFlag = cli.BoolFlag{
		Name:  "nodiscover",
		Usage: "Disables the peer discovery mechanism (manual peer addition)",
	}
	DiscoveryV5Flag = cli.BoolFlag{
		Name:  "v5disc",
		Usage: "Enables the experimental RLPx V5 (Topic Discovery) mechanism",
	}
	NetrestrictFlag = cli.StringFlag{
		Name:  "netrestrict",
		Usage: "Restricts network communication to the given IP networks (CIDR masks)",
	}
	PingIPFromPacketFlag = cli.BoolFlag{
		Name:  "ping-ip-from-packet",
		Usage: "Has the discovery protocol use the IP address given by a ping packet",
	}

	// ATM the url is left to the user and deployment to
	JSpathFlag = cli.StringFlag{
		Name:  "jspath",
		Usage: "JavaScript root path for `loadScript`",
		Value: ".",
	}

	WhisperEnabledFlag = cli.BoolFlag{
		Name:  "shh",
		Usage: "Enable Whisper",
	}
	WhisperMaxMessageSizeFlag = cli.IntFlag{
		Name:  "shh.maxmessagesize",
		Usage: "Max message size accepted",
		Value: int(whisper.DefaultMaxMessageSize),
	}
	WhisperMinPOWFlag = cli.Float64Flag{
		Name:  "shh.pow",
		Usage: "Minimum POW accepted",
		Value: whisper.DefaultMinimumPoW,
	}
	WhisperRestrictConnectionBetweenLightClientsFlag = cli.BoolFlag{
		Name:  "shh.restrict-light",
		Usage: "Restrict connection between two whisper light clients",
	}

	// Metrics flags
	MetricsEnabledFlag = cli.BoolFlag{
		Name:  "metrics",
		Usage: "Enable metrics collection and reporting",
	}
	MetricsEnabledExpensiveFlag = cli.BoolFlag{
		Name:  "metrics.expensive",
		Usage: "Enable expensive metrics collection and reporting",
	}
	MetricsEnableInfluxDBFlag = cli.BoolFlag{
		Name:  "metrics.influxdb",
		Usage: "Enable metrics export/push to an external InfluxDB database",
	}
	MetricsInfluxDBEndpointFlag = cli.StringFlag{
		Name:  "metrics.influxdb.endpoint",
		Usage: "InfluxDB API endpoint to report metrics to",
		Value: "http://localhost:8086",
	}
	MetricsInfluxDBDatabaseFlag = cli.StringFlag{
		Name:  "metrics.influxdb.database",
		Usage: "InfluxDB database name to push reported metrics to",
		Value: "geth",
	}
	MetricsInfluxDBUsernameFlag = cli.StringFlag{
		Name:  "metrics.influxdb.username",
		Usage: "Username to authorize access to the database",
		Value: "test",
	}
	MetricsInfluxDBPasswordFlag = cli.StringFlag{
		Name:  "metrics.influxdb.password",
		Usage: "Password to authorize access to the database",
		Value: "test",
	}
	// Tags are part of every measurement sent to InfluxDB. Queries on tags are faster in InfluxDB.
	// For example `host` tag could be used so that we can group all nodes and average a measurement
	// across all of them, but also so that we can select a specific node and inspect its measurements.
	// https://docs.influxdata.com/influxdb/v1.4/concepts/key_concepts/#tag-key
	MetricsInfluxDBTagsFlag = cli.StringFlag{
		Name:  "metrics.influxdb.tags",
		Usage: "Comma-separated InfluxDB tags (key/values) attached to all measurements",
		Value: "host=localhost",
	}

	EWASMInterpreterFlag = cli.StringFlag{
		Name:  "vm.ewasm",
		Usage: "External ewasm configuration (default = built-in interpreter)",
		Value: "",
	}
	EVMInterpreterFlag = cli.StringFlag{
		Name:  "vm.evm",
		Usage: "External EVM configuration (default = built-in interpreter)",
		Value: "",
	}

	// Istanbul settings
	IstanbulRequestTimeoutFlag = cli.Uint64Flag{
		Name:  "istanbul.requesttimeout",
		Usage: "Timeout for each Istanbul round in milliseconds",
		Value: eth.DefaultConfig.Istanbul.RequestTimeout,
	}
	IstanbulBlockPeriodFlag = cli.Uint64Flag{
		Name:  "istanbul.blockperiod",
		Usage: "Default minimum difference between two consecutive block's timestamps in seconds",
		Value: eth.DefaultConfig.Istanbul.BlockPeriod,
	}
)

// MakeDataDir retrieves the currently requested data directory, terminating
// if none (or the empty string) is specified. If the node is starting a testnet,
// the a subdirectory of the specified datadir will be used.
func MakeDataDir(ctx *cli.Context) string {
	if path := ctx.GlobalString(DataDirFlag.Name); path != "" {
		if ctx.GlobalBool(TestnetFlag.Name) {
			return filepath.Join(path, "testnet")
		}
		if ctx.GlobalBool(RinkebyFlag.Name) {
			return filepath.Join(path, "rinkeby")
		}
		if ctx.GlobalBool(GoerliFlag.Name) {
			return filepath.Join(path, "goerli")
		}
<<<<<<< HEAD
		if ctx.GlobalBool(OttomanFlag.Name) {
			return filepath.Join(path, "ottoman")
		}
=======
>>>>>>> e76047e9
		return path
	}
	Fatalf("Cannot determine default data directory, please set manually (--datadir)")
	return ""
}

// setNodeKey creates a node key from set command line flags, either loading it
// from a file or as a specified hex value. If neither flags were provided, this
// method returns nil and an emphemeral key is to be generated.
func setNodeKey(ctx *cli.Context, cfg *p2p.Config) {
	var (
		hex  = ctx.GlobalString(NodeKeyHexFlag.Name)
		file = ctx.GlobalString(NodeKeyFileFlag.Name)
		key  *ecdsa.PrivateKey
		err  error
	)
	switch {
	case file != "" && hex != "":
		Fatalf("Options %q and %q are mutually exclusive", NodeKeyFileFlag.Name, NodeKeyHexFlag.Name)
	case file != "":
		if key, err = crypto.LoadECDSA(file); err != nil {
			Fatalf("Option %q: %v", NodeKeyFileFlag.Name, err)
		}
		cfg.PrivateKey = key
	case hex != "":
		if key, err = crypto.HexToECDSA(hex); err != nil {
			Fatalf("Option %q: %v", NodeKeyHexFlag.Name, err)
		}
		cfg.PrivateKey = key
	}
}

// setNodeUserIdent creates the user identifier from CLI flags.
func setNodeUserIdent(ctx *cli.Context, cfg *node.Config) {
	if identity := ctx.GlobalString(IdentityFlag.Name); len(identity) > 0 {
		cfg.UserIdent = identity
	}
}

// setBootstrapNodes creates a list of bootstrap nodes from the command line
// flags, reverting to pre-configured ones if none have been specified.
func setBootstrapNodes(ctx *cli.Context, cfg *p2p.Config) {
	urls := params.MainnetBootnodes
	switch {
	case ctx.GlobalIsSet(BootnodesFlag.Name) || ctx.GlobalIsSet(BootnodesV4Flag.Name):
		if ctx.GlobalIsSet(BootnodesV4Flag.Name) {
			urls = strings.Split(ctx.GlobalString(BootnodesV4Flag.Name), ",")
		} else {
			urls = strings.Split(ctx.GlobalString(BootnodesFlag.Name), ",")
		}
	case ctx.GlobalBool(TestnetFlag.Name):
		urls = params.TestnetBootnodes
	case ctx.GlobalBool(RinkebyFlag.Name):
		urls = params.RinkebyBootnodes
	case ctx.GlobalBool(GoerliFlag.Name):
		urls = params.GoerliBootnodes
<<<<<<< HEAD
	case ctx.GlobalBool(OttomanFlag.Name):
		urls = params.OttomanBootnodes
=======
>>>>>>> e76047e9
	case cfg.BootstrapNodes != nil:
		return // already set, don't apply defaults.
	}

	cfg.BootstrapNodes = make([]*enode.Node, 0, len(urls))
	for _, url := range urls {
		if url != "" {
			node, err := enode.Parse(enode.ValidSchemes, url)
			if err != nil {
				log.Crit("Bootstrap URL invalid", "enode", url, "err", err)
				continue
			}
			cfg.BootstrapNodes = append(cfg.BootstrapNodes, node)
		}
	}
}

// setBootstrapNodesV5 creates a list of bootstrap nodes from the command line
// flags, reverting to pre-configured ones if none have been specified.
func setBootstrapNodesV5(ctx *cli.Context, cfg *p2p.Config) {
	urls := params.DiscoveryV5Bootnodes
	switch {
	case ctx.GlobalIsSet(BootnodesFlag.Name) || ctx.GlobalIsSet(BootnodesV5Flag.Name):
		if ctx.GlobalIsSet(BootnodesV5Flag.Name) {
			urls = strings.Split(ctx.GlobalString(BootnodesV5Flag.Name), ",")
		} else {
			urls = strings.Split(ctx.GlobalString(BootnodesFlag.Name), ",")
		}
	case ctx.GlobalBool(RinkebyFlag.Name):
		urls = params.RinkebyBootnodes
	case ctx.GlobalBool(GoerliFlag.Name):
		urls = params.GoerliBootnodes
	case cfg.BootstrapNodesV5 != nil:
		return // already set, don't apply defaults.
	}

	cfg.BootstrapNodesV5 = make([]*discv5.Node, 0, len(urls))
	for _, url := range urls {
		if url != "" {
			node, err := discv5.ParseNode(url)
			if err != nil {
				log.Error("Bootstrap URL invalid", "enode", url, "err", err)
				continue
			}
			cfg.BootstrapNodesV5 = append(cfg.BootstrapNodesV5, node)
		}
	}
}

// setListenAddress creates a TCP listening address string from set command
// line flags.
func setListenAddress(ctx *cli.Context, cfg *p2p.Config) {
	if ctx.GlobalIsSet(ListenPortFlag.Name) {
		cfg.ListenAddr = fmt.Sprintf(":%d", ctx.GlobalInt(ListenPortFlag.Name))
	}
}

// setNAT creates a port mapper from command line flags.
func setNAT(ctx *cli.Context, cfg *p2p.Config) {
	if ctx.GlobalIsSet(NATFlag.Name) {
		natif, err := nat.Parse(ctx.GlobalString(NATFlag.Name))
		if err != nil {
			Fatalf("Option %s: %v", NATFlag.Name, err)
		}
		cfg.NAT = natif
	}
}

// splitAndTrim splits input separated by a comma
// and trims excessive white space from the substrings.
func splitAndTrim(input string) []string {
	result := strings.Split(input, ",")
	for i, r := range result {
		result[i] = strings.TrimSpace(r)
	}
	return result
}

// setHTTP creates the HTTP RPC listener interface string from the set
// command line flags, returning empty if the HTTP endpoint is disabled.
func setHTTP(ctx *cli.Context, cfg *node.Config) {
	if ctx.GlobalBool(RPCEnabledFlag.Name) && cfg.HTTPHost == "" {
		cfg.HTTPHost = "127.0.0.1"
		if ctx.GlobalIsSet(RPCListenAddrFlag.Name) {
			cfg.HTTPHost = ctx.GlobalString(RPCListenAddrFlag.Name)
		}
	}
	if ctx.GlobalIsSet(RPCPortFlag.Name) {
		cfg.HTTPPort = ctx.GlobalInt(RPCPortFlag.Name)
	}
	if ctx.GlobalIsSet(RPCCORSDomainFlag.Name) {
		cfg.HTTPCors = splitAndTrim(ctx.GlobalString(RPCCORSDomainFlag.Name))
	}
	if ctx.GlobalIsSet(RPCApiFlag.Name) {
		cfg.HTTPModules = splitAndTrim(ctx.GlobalString(RPCApiFlag.Name))
	}
	if ctx.GlobalIsSet(RPCVirtualHostsFlag.Name) {
		cfg.HTTPVirtualHosts = splitAndTrim(ctx.GlobalString(RPCVirtualHostsFlag.Name))
	}
}

// setGraphQL creates the GraphQL listener interface string from the set
// command line flags, returning empty if the GraphQL endpoint is disabled.
func setGraphQL(ctx *cli.Context, cfg *node.Config) {
	if ctx.GlobalBool(GraphQLEnabledFlag.Name) && cfg.GraphQLHost == "" {
		cfg.GraphQLHost = "127.0.0.1"
		if ctx.GlobalIsSet(GraphQLListenAddrFlag.Name) {
			cfg.GraphQLHost = ctx.GlobalString(GraphQLListenAddrFlag.Name)
		}
	}
	cfg.GraphQLPort = ctx.GlobalInt(GraphQLPortFlag.Name)
	if ctx.GlobalIsSet(GraphQLCORSDomainFlag.Name) {
		cfg.GraphQLCors = splitAndTrim(ctx.GlobalString(GraphQLCORSDomainFlag.Name))
	}
	if ctx.GlobalIsSet(GraphQLVirtualHostsFlag.Name) {
		cfg.GraphQLVirtualHosts = splitAndTrim(ctx.GlobalString(GraphQLVirtualHostsFlag.Name))
	}
}

// setWS creates the WebSocket RPC listener interface string from the set
// command line flags, returning empty if the HTTP endpoint is disabled.
func setWS(ctx *cli.Context, cfg *node.Config) {
	if ctx.GlobalBool(WSEnabledFlag.Name) && cfg.WSHost == "" {
		cfg.WSHost = "127.0.0.1"
		if ctx.GlobalIsSet(WSListenAddrFlag.Name) {
			cfg.WSHost = ctx.GlobalString(WSListenAddrFlag.Name)
		}
	}
	if ctx.GlobalIsSet(WSPortFlag.Name) {
		cfg.WSPort = ctx.GlobalInt(WSPortFlag.Name)
	}
	if ctx.GlobalIsSet(WSAllowedOriginsFlag.Name) {
		cfg.WSOrigins = splitAndTrim(ctx.GlobalString(WSAllowedOriginsFlag.Name))
	}
	if ctx.GlobalIsSet(WSApiFlag.Name) {
		cfg.WSModules = splitAndTrim(ctx.GlobalString(WSApiFlag.Name))
	}
}

// setIPC creates an IPC path configuration from the set command line flags,
// returning an empty string if IPC was explicitly disabled, or the set path.
func setIPC(ctx *cli.Context, cfg *node.Config) {
	CheckExclusive(ctx, IPCDisabledFlag, IPCPathFlag)
	switch {
	case ctx.GlobalBool(IPCDisabledFlag.Name):
		cfg.IPCPath = ""
	case ctx.GlobalIsSet(IPCPathFlag.Name):
		cfg.IPCPath = ctx.GlobalString(IPCPathFlag.Name)
	}
}

// setLes configures the les server and ultra light client settings from the command line flags.
func setLes(ctx *cli.Context, cfg *eth.Config) {
	if ctx.GlobalIsSet(LightLegacyServFlag.Name) {
		cfg.LightServ = ctx.GlobalInt(LightLegacyServFlag.Name)
	}
	if ctx.GlobalIsSet(LightServeFlag.Name) {
		cfg.LightServ = ctx.GlobalInt(LightServeFlag.Name)
	}
	if ctx.GlobalIsSet(LightIngressFlag.Name) {
		cfg.LightIngress = ctx.GlobalInt(LightIngressFlag.Name)
	}
	if ctx.GlobalIsSet(LightEgressFlag.Name) {
		cfg.LightEgress = ctx.GlobalInt(LightEgressFlag.Name)
	}
	if ctx.GlobalIsSet(LightLegacyPeersFlag.Name) {
		cfg.LightPeers = ctx.GlobalInt(LightLegacyPeersFlag.Name)
	}
	if ctx.GlobalIsSet(LightMaxPeersFlag.Name) {
		cfg.LightPeers = ctx.GlobalInt(LightMaxPeersFlag.Name)
	}
	if ctx.GlobalIsSet(UltraLightServersFlag.Name) {
		cfg.UltraLightServers = strings.Split(ctx.GlobalString(UltraLightServersFlag.Name), ",")
	}
	if ctx.GlobalIsSet(UltraLightFractionFlag.Name) {
		cfg.UltraLightFraction = ctx.GlobalInt(UltraLightFractionFlag.Name)
	}
	if cfg.UltraLightFraction <= 0 && cfg.UltraLightFraction > 100 {
		log.Error("Ultra light fraction is invalid", "had", cfg.UltraLightFraction, "updated", eth.DefaultConfig.UltraLightFraction)
		cfg.UltraLightFraction = eth.DefaultConfig.UltraLightFraction
	}
	if ctx.GlobalIsSet(UltraLightOnlyAnnounceFlag.Name) {
		cfg.UltraLightOnlyAnnounce = ctx.GlobalBool(UltraLightOnlyAnnounceFlag.Name)
	}
}

// makeDatabaseHandles raises out the number of allowed file handles per process
// for Geth and returns half of the allowance to assign to the database.
func makeDatabaseHandles() int {
	limit, err := fdlimit.Maximum()
	if err != nil {
		Fatalf("Failed to retrieve file descriptor allowance: %v", err)
	}
	raised, err := fdlimit.Raise(uint64(limit))
	if err != nil {
		Fatalf("Failed to raise file descriptor allowance: %v", err)
	}
	return int(raised / 2) // Leave half for networking and other stuff
}

// MakeAddress converts an account specified directly as a hex encoded string or
// a key index in the key store to an internal account representation.
func MakeAddress(ks *keystore.KeyStore, account string) (accounts.Account, error) {
	// If the specified account is a valid address, return it
	if common.IsHexAddress(account) {
		return accounts.Account{Address: common.HexToAddress(account)}, nil
	}
	// Otherwise try to interpret the account as a keystore index
	index, err := strconv.Atoi(account)
	if err != nil || index < 0 {
		return accounts.Account{}, fmt.Errorf("invalid account address or index %q", account)
	}
	log.Warn("-------------------------------------------------------------------")
	log.Warn("Referring to accounts by order in the keystore folder is dangerous!")
	log.Warn("This functionality is deprecated and will be removed in the future!")
	log.Warn("Please use explicit addresses! (can search via `geth account list`)")
	log.Warn("-------------------------------------------------------------------")

	accs := ks.Accounts()
	if len(accs) <= index {
		return accounts.Account{}, fmt.Errorf("index %d higher than number of accounts %d", index, len(accs))
	}
	return accs[index], nil
}

// setEtherbase retrieves the etherbase either from the directly specified
// command line flags or from the keystore if CLI indexed.
func setEtherbase(ctx *cli.Context, ks *keystore.KeyStore, cfg *eth.Config) {
	// Extract the current etherbase, new flag overriding legacy one
	var etherbase string
	if ctx.GlobalIsSet(EtherbaseFlag.Name) {
		etherbase = ctx.GlobalString(EtherbaseFlag.Name)
	}
	// Convert the etherbase into an address and configure it
	if etherbase != "" {
<<<<<<< HEAD
		account, err := MakeAddress(ks, etherbase)
		if err != nil {
			Fatalf("Invalid etherbase: %v", err)
=======
		if ks != nil {
			account, err := MakeAddress(ks, etherbase)
			if err != nil {
				Fatalf("Invalid miner etherbase: %v", err)
			}
			cfg.Miner.Etherbase = account.Address
		} else {
			Fatalf("No etherbase configured")
>>>>>>> e76047e9
		}
	}
}

// setBLSbase retrieves the blsbase either from the directly specified
// command line flags or from the keystore if CLI indexed.
func setBLSbase(ctx *cli.Context, ks *keystore.KeyStore, cfg *eth.Config) {
	// Extract the current etherbase, new flag overriding legacy one
	var blsbase string
	if ctx.GlobalIsSet(BLSbaseFlag.Name) {
		blsbase = ctx.GlobalString(BLSbaseFlag.Name)
	}
	// Convert the etherbase into an address and configure it
	if blsbase != "" {
		account, err := MakeAddress(ks, blsbase)
		if err != nil {
			Fatalf("Invalid blsbase: %v", err)
		}
		cfg.BLSbase = account.Address
	}
}

// MakePasswordList reads password lines from the file specified by the global --password flag.
func MakePasswordList(ctx *cli.Context) []string {
	path := ctx.GlobalString(PasswordFileFlag.Name)
	if path == "" {
		return nil
	}
	text, err := ioutil.ReadFile(path)
	if err != nil {
		Fatalf("Failed to read password file: %v", err)
	}
	lines := strings.Split(string(text), "\n")
	// Sanitise DOS line endings.
	for i := range lines {
		lines[i] = strings.TrimRight(lines[i], "\r")
	}
	return lines
}

func SetP2PConfig(ctx *cli.Context, cfg *p2p.Config) {
	setNodeKey(ctx, cfg)
	setNAT(ctx, cfg)
	setListenAddress(ctx, cfg)
	setBootstrapNodes(ctx, cfg)
	setBootstrapNodesV5(ctx, cfg)

	lightClient := ctx.GlobalString(SyncModeFlag.Name) == "light"
	lightServer := (ctx.GlobalInt(LightLegacyServFlag.Name) != 0 || ctx.GlobalInt(LightServeFlag.Name) != 0)

	lightPeers := ctx.GlobalInt(LightLegacyPeersFlag.Name)
	if ctx.GlobalIsSet(LightMaxPeersFlag.Name) {
		lightPeers = ctx.GlobalInt(LightMaxPeersFlag.Name)
	}
	if ctx.GlobalIsSet(MaxPeersFlag.Name) {
		cfg.MaxPeers = ctx.GlobalInt(MaxPeersFlag.Name)
		if lightServer && !ctx.GlobalIsSet(LightLegacyPeersFlag.Name) && !ctx.GlobalIsSet(LightMaxPeersFlag.Name) {
			cfg.MaxPeers += lightPeers
		}
	} else {
		if lightServer {
			cfg.MaxPeers += lightPeers
		}
		if lightClient && (ctx.GlobalIsSet(LightLegacyPeersFlag.Name) || ctx.GlobalIsSet(LightMaxPeersFlag.Name)) && cfg.MaxPeers < lightPeers {
			cfg.MaxPeers = lightPeers
		}
	}
	if !(lightClient || lightServer) {
		lightPeers = 0
	}
	ethPeers := cfg.MaxPeers - lightPeers
	if lightClient {
		ethPeers = 0
	}
	log.Info("Maximum peer count", "ETH", ethPeers, "LES", lightPeers, "total", cfg.MaxPeers)

	if ctx.GlobalIsSet(MaxPendingPeersFlag.Name) {
		cfg.MaxPendingPeers = ctx.GlobalInt(MaxPendingPeersFlag.Name)
	}
	if ctx.GlobalIsSet(NoDiscoverFlag.Name) || lightClient {
		cfg.NoDiscovery = true
	}
	if ctx.GlobalIsSet(PingIPFromPacketFlag.Name) {
		cfg.PingIPFromPacket = true
	}

	// if we're running a light client or server, force enable the v5 peer discovery
	// unless it is explicitly disabled with --nodiscover note that explicitly specifying
	// --v5disc overrides --nodiscover, in which case the later only disables v4 discovery
	forceV5Discovery := (lightClient || lightServer) && !ctx.GlobalBool(NoDiscoverFlag.Name)
	if ctx.GlobalIsSet(DiscoveryV5Flag.Name) {
		cfg.DiscoveryV5 = ctx.GlobalBool(DiscoveryV5Flag.Name)
	} else if forceV5Discovery {
		cfg.DiscoveryV5 = true
	}

	if netrestrict := ctx.GlobalString(NetrestrictFlag.Name); netrestrict != "" {
		list, err := netutil.ParseNetlist(netrestrict)
		if err != nil {
			Fatalf("Option %q: %v", NetrestrictFlag.Name, err)
		}
		cfg.NetRestrict = list
	}

	if ctx.GlobalBool(DeveloperFlag.Name) {
		// --dev mode can't use p2p networking.
		cfg.MaxPeers = 0
		cfg.ListenAddr = ":0"
		cfg.NoDiscovery = true
		cfg.DiscoveryV5 = false
	}
}

// SetNodeConfig applies node-related command line flags to the config.
func SetNodeConfig(ctx *cli.Context, cfg *node.Config) {
	SetP2PConfig(ctx, &cfg.P2P)
	setIPC(ctx, cfg)
	setHTTP(ctx, cfg)
	setGraphQL(ctx, cfg)
	setWS(ctx, cfg)
	setNodeUserIdent(ctx, cfg)
	setDataDir(ctx, cfg)
	setSmartCard(ctx, cfg)

	if ctx.GlobalIsSet(ExternalSignerFlag.Name) {
		cfg.ExternalSigner = ctx.GlobalString(ExternalSignerFlag.Name)
	}

	if ctx.GlobalIsSet(KeyStoreDirFlag.Name) {
		cfg.KeyStoreDir = ctx.GlobalString(KeyStoreDirFlag.Name)
	}
	if ctx.GlobalIsSet(LightKDFFlag.Name) {
		cfg.UseLightweightKDF = ctx.GlobalBool(LightKDFFlag.Name)
	}
	if ctx.GlobalIsSet(NoUSBFlag.Name) {
		cfg.NoUSB = ctx.GlobalBool(NoUSBFlag.Name)
	}
	if ctx.GlobalIsSet(InsecureUnlockAllowedFlag.Name) {
		cfg.InsecureUnlockAllowed = ctx.GlobalBool(InsecureUnlockAllowedFlag.Name)
	}
}

func setSmartCard(ctx *cli.Context, cfg *node.Config) {
	// Skip enabling smartcards if no path is set
	path := ctx.GlobalString(SmartCardDaemonPathFlag.Name)
	if path == "" {
		return
	}
	// Sanity check that the smartcard path is valid
	fi, err := os.Stat(path)
	if err != nil {
		log.Info("Smartcard socket not found, disabling", "err", err)
		return
	}
	if fi.Mode()&os.ModeType != os.ModeSocket {
		log.Error("Invalid smartcard daemon path", "path", path, "type", fi.Mode().String())
		return
	}
	// Smartcard daemon path exists and is a socket, enable it
	cfg.SmartCardDaemonPath = path
}

func setDataDir(ctx *cli.Context, cfg *node.Config) {
	switch {
	case ctx.GlobalIsSet(DataDirFlag.Name):
		cfg.DataDir = ctx.GlobalString(DataDirFlag.Name)
	case ctx.GlobalBool(DeveloperFlag.Name):
		cfg.DataDir = "" // unless explicitly requested, use memory databases
	case ctx.GlobalBool(TestnetFlag.Name) && cfg.DataDir == node.DefaultDataDir():
		cfg.DataDir = filepath.Join(node.DefaultDataDir(), "testnet")
	case ctx.GlobalBool(RinkebyFlag.Name) && cfg.DataDir == node.DefaultDataDir():
		cfg.DataDir = filepath.Join(node.DefaultDataDir(), "rinkeby")
<<<<<<< HEAD
	case ctx.GlobalBool(GoerliFlag.Name):
		cfg.DataDir = filepath.Join(node.DefaultDataDir(), "goerli")
	case ctx.GlobalBool(OttomanFlag.Name):
		cfg.DataDir = filepath.Join(node.DefaultDataDir(), "ottoman")
=======
	case ctx.GlobalBool(GoerliFlag.Name) && cfg.DataDir == node.DefaultDataDir():
		cfg.DataDir = filepath.Join(node.DefaultDataDir(), "goerli")
	}
}

func setGPO(ctx *cli.Context, cfg *gasprice.Config) {
	if ctx.GlobalIsSet(GpoBlocksFlag.Name) {
		cfg.Blocks = ctx.GlobalInt(GpoBlocksFlag.Name)
	}
	if ctx.GlobalIsSet(GpoPercentileFlag.Name) {
		cfg.Percentile = ctx.GlobalInt(GpoPercentileFlag.Name)
>>>>>>> e76047e9
	}
}

func setTxPool(ctx *cli.Context, cfg *core.TxPoolConfig) {
	if ctx.GlobalIsSet(TxPoolLocalsFlag.Name) {
		locals := strings.Split(ctx.GlobalString(TxPoolLocalsFlag.Name), ",")
		for _, account := range locals {
			if trimmed := strings.TrimSpace(account); !common.IsHexAddress(trimmed) {
				Fatalf("Invalid account in --txpool.locals: %s", trimmed)
			} else {
				cfg.Locals = append(cfg.Locals, common.HexToAddress(account))
			}
		}
	}
	if ctx.GlobalIsSet(TxPoolNoLocalsFlag.Name) {
		cfg.NoLocals = ctx.GlobalBool(TxPoolNoLocalsFlag.Name)
	}
	if ctx.GlobalIsSet(TxPoolJournalFlag.Name) {
		cfg.Journal = ctx.GlobalString(TxPoolJournalFlag.Name)
	}
	if ctx.GlobalIsSet(TxPoolRejournalFlag.Name) {
		cfg.Rejournal = ctx.GlobalDuration(TxPoolRejournalFlag.Name)
	}
	if ctx.GlobalIsSet(TxPoolPriceLimitFlag.Name) {
		cfg.PriceLimit = ctx.GlobalUint64(TxPoolPriceLimitFlag.Name)
	}
	if ctx.GlobalIsSet(TxPoolPriceBumpFlag.Name) {
		cfg.PriceBump = ctx.GlobalUint64(TxPoolPriceBumpFlag.Name)
	}
	if ctx.GlobalIsSet(TxPoolAccountSlotsFlag.Name) {
		cfg.AccountSlots = ctx.GlobalUint64(TxPoolAccountSlotsFlag.Name)
	}
	if ctx.GlobalIsSet(TxPoolGlobalSlotsFlag.Name) {
		cfg.GlobalSlots = ctx.GlobalUint64(TxPoolGlobalSlotsFlag.Name)
	}
	if ctx.GlobalIsSet(TxPoolAccountQueueFlag.Name) {
		cfg.AccountQueue = ctx.GlobalUint64(TxPoolAccountQueueFlag.Name)
	}
	if ctx.GlobalIsSet(TxPoolGlobalQueueFlag.Name) {
		cfg.GlobalQueue = ctx.GlobalUint64(TxPoolGlobalQueueFlag.Name)
	}
	if ctx.GlobalIsSet(TxPoolLifetimeFlag.Name) {
		cfg.Lifetime = ctx.GlobalDuration(TxPoolLifetimeFlag.Name)
	}
}

func setEthash(ctx *cli.Context, cfg *eth.Config) {
	if ctx.GlobalIsSet(EthashCacheDirFlag.Name) {
		cfg.Ethash.CacheDir = ctx.GlobalString(EthashCacheDirFlag.Name)
	}
	if ctx.GlobalIsSet(EthashDatasetDirFlag.Name) {
		cfg.Ethash.DatasetDir = ctx.GlobalString(EthashDatasetDirFlag.Name)
	}
	if ctx.GlobalIsSet(EthashCachesInMemoryFlag.Name) {
		cfg.Ethash.CachesInMem = ctx.GlobalInt(EthashCachesInMemoryFlag.Name)
	}
	if ctx.GlobalIsSet(EthashCachesOnDiskFlag.Name) {
		cfg.Ethash.CachesOnDisk = ctx.GlobalInt(EthashCachesOnDiskFlag.Name)
	}
	if ctx.GlobalIsSet(EthashDatasetsInMemoryFlag.Name) {
		cfg.Ethash.DatasetsInMem = ctx.GlobalInt(EthashDatasetsInMemoryFlag.Name)
	}
	if ctx.GlobalIsSet(EthashDatasetsOnDiskFlag.Name) {
		cfg.Ethash.DatasetsOnDisk = ctx.GlobalInt(EthashDatasetsOnDiskFlag.Name)
	}
}

func setMiner(ctx *cli.Context, cfg *miner.Config) {
	if ctx.GlobalIsSet(MinerNotifyFlag.Name) {
		cfg.Notify = strings.Split(ctx.GlobalString(MinerNotifyFlag.Name), ",")
	}
	if ctx.GlobalIsSet(MinerLegacyExtraDataFlag.Name) {
		cfg.ExtraData = []byte(ctx.GlobalString(MinerLegacyExtraDataFlag.Name))
	}
	if ctx.GlobalIsSet(MinerExtraDataFlag.Name) {
		cfg.ExtraData = []byte(ctx.GlobalString(MinerExtraDataFlag.Name))
	}
	if ctx.GlobalIsSet(MinerLegacyGasTargetFlag.Name) {
		cfg.GasFloor = ctx.GlobalUint64(MinerLegacyGasTargetFlag.Name)
	}
	if ctx.GlobalIsSet(MinerGasTargetFlag.Name) {
		cfg.GasFloor = ctx.GlobalUint64(MinerGasTargetFlag.Name)
	}
	if ctx.GlobalIsSet(MinerGasLimitFlag.Name) {
		cfg.GasCeil = ctx.GlobalUint64(MinerGasLimitFlag.Name)
	}
	if ctx.GlobalIsSet(MinerLegacyGasPriceFlag.Name) {
		cfg.GasPrice = GlobalBig(ctx, MinerLegacyGasPriceFlag.Name)
	}
	if ctx.GlobalIsSet(MinerGasPriceFlag.Name) {
		cfg.GasPrice = GlobalBig(ctx, MinerGasPriceFlag.Name)
	}
	if ctx.GlobalIsSet(MinerRecommitIntervalFlag.Name) {
		cfg.Recommit = ctx.Duration(MinerRecommitIntervalFlag.Name)
	}
	if ctx.GlobalIsSet(MinerNoVerfiyFlag.Name) {
		cfg.Noverify = ctx.Bool(MinerNoVerfiyFlag.Name)
	}
}

func setWhitelist(ctx *cli.Context, cfg *eth.Config) {
	whitelist := ctx.GlobalString(WhitelistFlag.Name)
	if whitelist == "" {
		return
	}
	cfg.Whitelist = make(map[uint64]common.Hash)
	for _, entry := range strings.Split(whitelist, ",") {
		parts := strings.Split(entry, "=")
		if len(parts) != 2 {
			Fatalf("Invalid whitelist entry: %s", entry)
		}
		number, err := strconv.ParseUint(parts[0], 0, 64)
		if err != nil {
			Fatalf("Invalid whitelist block number %s: %v", parts[0], err)
		}
		var hash common.Hash
		if err = hash.UnmarshalText([]byte(parts[1])); err != nil {
			Fatalf("Invalid whitelist hash %s: %v", parts[1], err)
		}
		cfg.Whitelist[number] = hash
	}
}

<<<<<<< HEAD
func setIstanbul(ctx *cli.Context, cfg *eth.Config) {
	if ctx.GlobalIsSet(IstanbulRequestTimeoutFlag.Name) {
		cfg.Istanbul.RequestTimeout = ctx.GlobalUint64(IstanbulRequestTimeoutFlag.Name)
	}
	if ctx.GlobalIsSet(IstanbulBlockPeriodFlag.Name) {
		cfg.Istanbul.BlockPeriod = ctx.GlobalUint64(IstanbulBlockPeriodFlag.Name)
	}
}

// checkExclusive verifies that only a single isntance of the provided flags was
=======
// CheckExclusive verifies that only a single instance of the provided flags was
>>>>>>> e76047e9
// set by the user. Each flag might optionally be followed by a string type to
// specialize it further.
func CheckExclusive(ctx *cli.Context, args ...interface{}) {
	set := make([]string, 0, 1)
	for i := 0; i < len(args); i++ {
		// Make sure the next argument is a flag and skip if not set
		flag, ok := args[i].(cli.Flag)
		if !ok {
			panic(fmt.Sprintf("invalid argument, not cli.Flag type: %T", args[i]))
		}
		// Check if next arg extends current and expand its name if so
		name := flag.GetName()

		if i+1 < len(args) {
			switch option := args[i+1].(type) {
			case string:
				// Extended flag check, make sure value set doesn't conflict with passed in option
				if ctx.GlobalString(flag.GetName()) == option {
					name += "=" + option
					set = append(set, "--"+name)
				}
				// shift arguments and continue
				i++
				continue

			case cli.Flag:
			default:
				panic(fmt.Sprintf("invalid argument, not cli.Flag or string extension: %T", args[i+1]))
			}
		}
		// Mark the flag if it's set
		if ctx.GlobalIsSet(flag.GetName()) {
			set = append(set, "--"+name)
		}
	}
	if len(set) > 1 {
		Fatalf("Flags %v can't be used at the same time", strings.Join(set, ", "))
	}
}

// SetShhConfig applies shh-related command line flags to the config.
func SetShhConfig(ctx *cli.Context, stack *node.Node, cfg *whisper.Config) {
	if ctx.GlobalIsSet(WhisperMaxMessageSizeFlag.Name) {
		cfg.MaxMessageSize = uint32(ctx.GlobalUint(WhisperMaxMessageSizeFlag.Name))
	}
	if ctx.GlobalIsSet(WhisperMinPOWFlag.Name) {
		cfg.MinimumAcceptedPOW = ctx.GlobalFloat64(WhisperMinPOWFlag.Name)
	}
	if ctx.GlobalIsSet(WhisperRestrictConnectionBetweenLightClientsFlag.Name) {
		cfg.RestrictConnectionBetweenLightClients = true
	}
}

// SetEthConfig applies eth-related command line flags to the config.
func SetEthConfig(ctx *cli.Context, stack *node.Node, cfg *eth.Config) {
	// Avoid conflicting network flags
<<<<<<< HEAD
	checkExclusive(ctx, DeveloperFlag, TestnetFlag, RinkebyFlag, GoerliFlag, OttomanFlag)
	checkExclusive(ctx, LightServFlag, SyncModeFlag, "light")
=======
	CheckExclusive(ctx, DeveloperFlag, TestnetFlag, RinkebyFlag, GoerliFlag)
	CheckExclusive(ctx, LightLegacyServFlag, LightServeFlag, SyncModeFlag, "light")
	CheckExclusive(ctx, DeveloperFlag, ExternalSignerFlag) // Can't use both ephemeral unlocked and external signer
>>>>>>> e76047e9

	var ks *keystore.KeyStore
	if keystores := stack.AccountManager().Backends(keystore.KeyStoreType); len(keystores) > 0 {
		ks = keystores[0].(*keystore.KeyStore)
	}
	setEtherbase(ctx, ks, cfg)
	setBLSbase(ctx, ks, cfg)
	setTxPool(ctx, &cfg.TxPool)
	setEthash(ctx, cfg)
	setMiner(ctx, &cfg.Miner)
	setWhitelist(ctx, cfg)
<<<<<<< HEAD
	setIstanbul(ctx, cfg)
=======
	setLes(ctx, cfg)
>>>>>>> e76047e9

	if ctx.GlobalIsSet(SyncModeFlag.Name) {
		cfg.SyncMode = *GlobalTextMarshaler(ctx, SyncModeFlag.Name).(*downloader.SyncMode)
	}
	if ctx.GlobalIsSet(NetworkIdFlag.Name) {
		cfg.NetworkId = ctx.GlobalUint64(NetworkIdFlag.Name)
	}
	if ctx.GlobalIsSet(CacheFlag.Name) || ctx.GlobalIsSet(CacheDatabaseFlag.Name) {
		cfg.DatabaseCache = ctx.GlobalInt(CacheFlag.Name) * ctx.GlobalInt(CacheDatabaseFlag.Name) / 100
	}
	cfg.DatabaseHandles = makeDatabaseHandles()
	if ctx.GlobalIsSet(AncientFlag.Name) {
		cfg.DatabaseFreezer = ctx.GlobalString(AncientFlag.Name)
	}

	if gcmode := ctx.GlobalString(GCModeFlag.Name); gcmode != "full" && gcmode != "archive" {
		Fatalf("--%s must be either 'full' or 'archive'", GCModeFlag.Name)
	}
	cfg.NoPruning = ctx.GlobalString(GCModeFlag.Name) == "archive"
	cfg.NoPrefetch = ctx.GlobalBool(CacheNoPrefetchFlag.Name)

	if ctx.GlobalIsSet(CacheFlag.Name) || ctx.GlobalIsSet(CacheTrieFlag.Name) {
		cfg.TrieCleanCache = ctx.GlobalInt(CacheFlag.Name) * ctx.GlobalInt(CacheTrieFlag.Name) / 100
	}
	if ctx.GlobalIsSet(CacheFlag.Name) || ctx.GlobalIsSet(CacheGCFlag.Name) {
		cfg.TrieDirtyCache = ctx.GlobalInt(CacheFlag.Name) * ctx.GlobalInt(CacheGCFlag.Name) / 100
	}
	if ctx.GlobalIsSet(DocRootFlag.Name) {
		cfg.DocRoot = ctx.GlobalString(DocRootFlag.Name)
	}
<<<<<<< HEAD
	if ctx.GlobalIsSet(MinerLegacyExtraDataFlag.Name) {
		cfg.MinerExtraData = []byte(ctx.GlobalString(MinerLegacyExtraDataFlag.Name))
	}
	if ctx.GlobalIsSet(MinerExtraDataFlag.Name) {
		cfg.MinerExtraData = []byte(ctx.GlobalString(MinerExtraDataFlag.Name))
	}
	if ctx.GlobalIsSet(MinerLegacyGasTargetFlag.Name) {
		cfg.MinerGasFloor = ctx.GlobalUint64(MinerLegacyGasTargetFlag.Name)
	}
	if ctx.GlobalIsSet(MinerGasTargetFlag.Name) {
		cfg.MinerGasFloor = ctx.GlobalUint64(MinerGasTargetFlag.Name)
	}
	if ctx.GlobalIsSet(MinerGasLimitFlag.Name) {
		cfg.MinerGasCeil = ctx.GlobalUint64(MinerGasLimitFlag.Name)
	}
	if ctx.GlobalIsSet(MinerLegacyGasPriceFlag.Name) {
		cfg.MinerGasPrice = GlobalBig(ctx, MinerLegacyGasPriceFlag.Name)
	}
	if ctx.GlobalIsSet(MinerGasPriceFlag.Name) {
		cfg.MinerGasPrice = GlobalBig(ctx, MinerGasPriceFlag.Name)
	}
	if ctx.GlobalIsSet(MinerRecommitIntervalFlag.Name) {
		cfg.MinerRecommit = ctx.Duration(MinerRecommitIntervalFlag.Name)
	}
	if ctx.GlobalIsSet(MinerNoVerfiyFlag.Name) {
		cfg.MinerNoverify = ctx.Bool(MinerNoVerfiyFlag.Name)
	}
	if ctx.GlobalIsSet(MinerVerificationServiceUrlFlag.Name) {
		cfg.MinerVerificationServiceUrl = ctx.GlobalString(MinerVerificationServiceUrlFlag.Name)
	}
=======
>>>>>>> e76047e9
	if ctx.GlobalIsSet(VMEnableDebugFlag.Name) {
		// TODO(fjl): force-enable this in --dev mode
		cfg.EnablePreimageRecording = ctx.GlobalBool(VMEnableDebugFlag.Name)
	}

	if ctx.GlobalIsSet(EWASMInterpreterFlag.Name) {
		cfg.EWASMInterpreter = ctx.GlobalString(EWASMInterpreterFlag.Name)
	}

	if ctx.GlobalIsSet(EVMInterpreterFlag.Name) {
		cfg.EVMInterpreter = ctx.GlobalString(EVMInterpreterFlag.Name)
	}
	if ctx.GlobalIsSet(RPCGlobalGasCap.Name) {
		cfg.RPCGasCap = new(big.Int).SetUint64(ctx.GlobalUint64(RPCGlobalGasCap.Name))
	}

	// Override any default configs for hard coded networks.
	switch {
	case ctx.GlobalBool(TestnetFlag.Name):
		if !ctx.GlobalIsSet(NetworkIdFlag.Name) {
			cfg.NetworkId = 3
		}
		cfg.Genesis = core.DefaultTestnetGenesisBlock()
	case ctx.GlobalBool(RinkebyFlag.Name):
		if !ctx.GlobalIsSet(NetworkIdFlag.Name) {
			cfg.NetworkId = 4
		}
		cfg.Genesis = core.DefaultRinkebyGenesisBlock()
	case ctx.GlobalBool(GoerliFlag.Name):
		if !ctx.GlobalIsSet(NetworkIdFlag.Name) {
			cfg.NetworkId = 5
		}
		cfg.Genesis = core.DefaultGoerliGenesisBlock()
	case ctx.GlobalBool(DeveloperFlag.Name):
		if !ctx.GlobalIsSet(NetworkIdFlag.Name) {
			cfg.NetworkId = 1337
		}
		// Create new developer account or reuse existing one
		var (
			developer accounts.Account
			err       error
		)
		if accs := ks.Accounts(); len(accs) > 0 {
			developer = ks.Accounts()[0]
		} else {
			developer, err = ks.NewAccount("")
			if err != nil {
				Fatalf("Failed to create developer account: %v", err)
			}
		}
		if err := ks.Unlock(developer, ""); err != nil {
			Fatalf("Failed to unlock developer account: %v", err)
		}
		log.Info("Using developer account", "address", developer.Address)

		cfg.Genesis = core.DeveloperGenesisBlock(uint64(ctx.GlobalInt(DeveloperPeriodFlag.Name)), developer.Address)
		if !ctx.GlobalIsSet(MinerGasPriceFlag.Name) && !ctx.GlobalIsSet(MinerLegacyGasPriceFlag.Name) {
			cfg.Miner.GasPrice = big.NewInt(1)
		}
	case ctx.GlobalBool(OttomanFlag.Name):
		if !ctx.GlobalIsSet(NetworkIdFlag.Name) {
			cfg.NetworkId = 5
		}
		cfg.Genesis = core.DefaultOttomanGenesisBlock()
	}
}

// SetDashboardConfig applies dashboard related command line flags to the config.
func SetDashboardConfig(ctx *cli.Context, cfg *dashboard.Config) {
	cfg.Host = ctx.GlobalString(DashboardAddrFlag.Name)
	cfg.Port = ctx.GlobalInt(DashboardPortFlag.Name)
	cfg.Refresh = ctx.GlobalDuration(DashboardRefreshFlag.Name)
}

// RegisterEthService adds an Ethereum client to the stack.
func RegisterEthService(stack *node.Node, cfg *eth.Config) {
	var err error
	if !cfg.SyncMode.SyncFullBlockChain() {
		err = stack.Register(func(ctx *node.ServiceContext) (node.Service, error) {
			return les.New(ctx, cfg)
		})
	} else {
		err = stack.Register(func(ctx *node.ServiceContext) (node.Service, error) {
			fullNode, err := eth.New(ctx, cfg)
			if fullNode != nil && cfg.LightServ > 0 {
				ls, _ := les.NewLesServer(fullNode, cfg)
				fullNode.AddLesServer(ls)
			}
			return fullNode, err
		})
	}
	if err != nil {
		Fatalf("Failed to register the Ethereum service: %v", err)
	}
}

// RegisterDashboardService adds a dashboard to the stack.
func RegisterDashboardService(stack *node.Node, cfg *dashboard.Config, commit string) {
	stack.Register(func(ctx *node.ServiceContext) (node.Service, error) {
		return dashboard.New(cfg, commit, ctx.ResolvePath("logs")), nil
	})
}

// RegisterShhService configures Whisper and adds it to the given node.
func RegisterShhService(stack *node.Node, cfg *whisper.Config) {
	if err := stack.Register(func(n *node.ServiceContext) (node.Service, error) {
		return whisper.New(cfg), nil
	}); err != nil {
		Fatalf("Failed to register the Whisper service: %v", err)
	}
}

// RegisterEthStatsService configures the Ethereum Stats daemon and adds it to
// the given node.
func RegisterEthStatsService(stack *node.Node, url string) {
	if err := stack.Register(func(ctx *node.ServiceContext) (node.Service, error) {
		// Retrieve both eth and les services
		var ethServ *eth.Ethereum
		ctx.Service(&ethServ)

		var lesServ *les.LightEthereum
		ctx.Service(&lesServ)

		// Let ethstats use whichever is not nil
		return ethstats.New(url, ethServ, lesServ)
	}); err != nil {
		Fatalf("Failed to register the Ethereum Stats service: %v", err)
	}
}

// RegisterGraphQLService is a utility function to construct a new service and register it against a node.
func RegisterGraphQLService(stack *node.Node, endpoint string, cors, vhosts []string, timeouts rpc.HTTPTimeouts) {
	if err := stack.Register(func(ctx *node.ServiceContext) (node.Service, error) {
		// Try to construct the GraphQL service backed by a full node
		var ethServ *eth.Ethereum
		if err := ctx.Service(&ethServ); err == nil {
			return graphql.New(ethServ.APIBackend, endpoint, cors, vhosts, timeouts)
		}
		// Try to construct the GraphQL service backed by a light node
		var lesServ *les.LightEthereum
		if err := ctx.Service(&lesServ); err == nil {
			return graphql.New(lesServ.ApiBackend, endpoint, cors, vhosts, timeouts)
		}
		// Well, this should not have happened, bail out
		return nil, errors.New("no Ethereum service")
	}); err != nil {
		Fatalf("Failed to register the GraphQL service: %v", err)
	}
}

func SetupMetrics(ctx *cli.Context) {
	if metrics.Enabled {
		log.Info("Enabling metrics collection")
		var (
			enableExport = ctx.GlobalBool(MetricsEnableInfluxDBFlag.Name)
			endpoint     = ctx.GlobalString(MetricsInfluxDBEndpointFlag.Name)
			database     = ctx.GlobalString(MetricsInfluxDBDatabaseFlag.Name)
			username     = ctx.GlobalString(MetricsInfluxDBUsernameFlag.Name)
			password     = ctx.GlobalString(MetricsInfluxDBPasswordFlag.Name)
		)

		if enableExport {
			tagsMap := SplitTagsFlag(ctx.GlobalString(MetricsInfluxDBTagsFlag.Name))

			log.Info("Enabling metrics export to InfluxDB")

			go influxdb.InfluxDBWithTags(metrics.DefaultRegistry, 10*time.Second, endpoint, database, username, password, "geth.", tagsMap)
<<<<<<< HEAD
		}
	}
}

func SplitTagsFlag(tagsFlag string) map[string]string {
	tags := strings.Split(tagsFlag, ",")
	tagsMap := map[string]string{}

	for _, t := range tags {
		if t != "" {
			kv := strings.Split(t, "=")

			if len(kv) == 2 {
				tagsMap[kv[0]] = kv[1]
			}
=======
>>>>>>> e76047e9
		}
	}

	return tagsMap
}

func SplitTagsFlag(tagsFlag string) map[string]string {
	tags := strings.Split(tagsFlag, ",")
	tagsMap := map[string]string{}

	for _, t := range tags {
		if t != "" {
			kv := strings.Split(t, "=")

			if len(kv) == 2 {
				tagsMap[kv[0]] = kv[1]
			}
		}
	}

	return tagsMap
}

// MakeChainDatabase open an LevelDB using the flags passed to the client and will hard crash if it fails.
func MakeChainDatabase(ctx *cli.Context, stack *node.Node) ethdb.Database {
	var (
		cache   = ctx.GlobalInt(CacheFlag.Name) * ctx.GlobalInt(CacheDatabaseFlag.Name) / 100
		handles = makeDatabaseHandles()
	)
	name := "chaindata"
	if ctx.GlobalString(SyncModeFlag.Name) == "light" {
		name = "lightchaindata"
	} else if ctx.GlobalString(SyncModeFlag.Name) == "lightest" {
		name = "lightestchaindata"
	}
	chainDb, err := stack.OpenDatabaseWithFreezer(name, cache, handles, ctx.GlobalString(AncientFlag.Name), "")
	if err != nil {
		Fatalf("Could not open database: %v", err)
	}
	return chainDb
}

func MakeGenesis(ctx *cli.Context) *core.Genesis {
	var genesis *core.Genesis
	switch {
	case ctx.GlobalBool(TestnetFlag.Name):
		genesis = core.DefaultTestnetGenesisBlock()
	case ctx.GlobalBool(RinkebyFlag.Name):
		genesis = core.DefaultRinkebyGenesisBlock()
	case ctx.GlobalBool(GoerliFlag.Name):
		genesis = core.DefaultGoerliGenesisBlock()
	case ctx.GlobalBool(DeveloperFlag.Name):
		Fatalf("Developer chains are ephemeral")
	case ctx.GlobalBool(OttomanFlag.Name):
		genesis = core.DefaultOttomanGenesisBlock()
	}
	return genesis
}

// MakeChain creates a chain manager from set command line flags.
func MakeChain(ctx *cli.Context, stack *node.Node) (chain *core.BlockChain, chainDb ethdb.Database) {
	var err error
	chainDb = MakeChainDatabase(ctx, stack)
	config, _, err := core.SetupGenesisBlock(chainDb, MakeGenesis(ctx))
	if ctx.GlobalString(SyncModeFlag.Name) == "lightest" {
		config.FullHeaderChainAvailable = false
	}
	if err != nil {
		Fatalf("%v", err)
	}
	var engine consensus.Engine
	if config.Clique != nil {
		engine = clique.New(config.Clique, chainDb)
	} else {
		engine = ethash.NewFaker()
		if !ctx.GlobalBool(FakePoWFlag.Name) {
			engine = ethash.New(ethash.Config{
				CacheDir:       stack.ResolvePath(eth.DefaultConfig.Ethash.CacheDir),
				CachesInMem:    eth.DefaultConfig.Ethash.CachesInMem,
				CachesOnDisk:   eth.DefaultConfig.Ethash.CachesOnDisk,
				DatasetDir:     stack.ResolvePath(eth.DefaultConfig.Ethash.DatasetDir),
				DatasetsInMem:  eth.DefaultConfig.Ethash.DatasetsInMem,
				DatasetsOnDisk: eth.DefaultConfig.Ethash.DatasetsOnDisk,
			}, nil, false)
		}
	}
	if gcmode := ctx.GlobalString(GCModeFlag.Name); gcmode != "full" && gcmode != "archive" {
		Fatalf("--%s must be either 'full' or 'archive'", GCModeFlag.Name)
	}
	cache := &core.CacheConfig{
		TrieCleanLimit:      eth.DefaultConfig.TrieCleanCache,
		TrieCleanNoPrefetch: ctx.GlobalBool(CacheNoPrefetchFlag.Name),
		TrieDirtyLimit:      eth.DefaultConfig.TrieDirtyCache,
		TrieDirtyDisabled:   ctx.GlobalString(GCModeFlag.Name) == "archive",
		TrieTimeLimit:       eth.DefaultConfig.TrieTimeout,
	}
	if ctx.GlobalIsSet(CacheFlag.Name) || ctx.GlobalIsSet(CacheTrieFlag.Name) {
		cache.TrieCleanLimit = ctx.GlobalInt(CacheFlag.Name) * ctx.GlobalInt(CacheTrieFlag.Name) / 100
	}
	if ctx.GlobalIsSet(CacheFlag.Name) || ctx.GlobalIsSet(CacheGCFlag.Name) {
		cache.TrieDirtyLimit = ctx.GlobalInt(CacheFlag.Name) * ctx.GlobalInt(CacheGCFlag.Name) / 100
	}
	vmcfg := vm.Config{EnablePreimageRecording: ctx.GlobalBool(VMEnableDebugFlag.Name)}
	chain, err = core.NewBlockChain(chainDb, cache, config, engine, vmcfg, nil)
	if err != nil {
		Fatalf("Can't create BlockChain: %v", err)
	}
	return chain, chainDb
}

// MakeConsolePreloads retrieves the absolute paths for the console JavaScript
// scripts to preload before starting.
func MakeConsolePreloads(ctx *cli.Context) []string {
	// Skip preloading if there's nothing to preload
	if ctx.GlobalString(PreloadJSFlag.Name) == "" {
		return nil
	}
	// Otherwise resolve absolute paths and return them
	var preloads []string

	assets := ctx.GlobalString(JSpathFlag.Name)
	for _, file := range strings.Split(ctx.GlobalString(PreloadJSFlag.Name), ",") {
		preloads = append(preloads, common.AbsolutePath(assets, strings.TrimSpace(file)))
	}
	return preloads
}

// MigrateFlags sets the global flag from a local flag when it's set.
// This is a temporary function used for migrating old command/flags to the
// new format.
//
// e.g. geth account new --keystore /tmp/mykeystore --lightkdf
//
// is equivalent after calling this method with:
//
// geth --keystore /tmp/mykeystore --lightkdf account new
//
// This allows the use of the existing configuration functionality.
// When all flags are migrated this function can be removed and the existing
// configuration functionality must be changed that is uses local flags
func MigrateFlags(action func(ctx *cli.Context) error) func(*cli.Context) error {
	return func(ctx *cli.Context) error {
		for _, name := range ctx.FlagNames() {
			if ctx.IsSet(name) {
				ctx.GlobalSet(name, ctx.String(name))
			}
		}
		return action(ctx)
	}
}<|MERGE_RESOLUTION|>--- conflicted
+++ resolved
@@ -59,10 +59,7 @@
 	"github.com/ethereum/go-ethereum/params"
 	"github.com/ethereum/go-ethereum/rpc"
 	whisper "github.com/ethereum/go-ethereum/whisper/whisperv6"
-<<<<<<< HEAD
-=======
 	pcsclite "github.com/gballet/go-libpcsclite"
->>>>>>> e76047e9
 	cli "gopkg.in/urfave/cli.v1"
 )
 
@@ -154,13 +151,6 @@
 	GoerliFlag = cli.BoolFlag{
 		Name:  "goerli",
 		Usage: "Görli network: pre-configured proof-of-authority test network",
-<<<<<<< HEAD
-	}
-	ConstantinopleOverrideFlag = cli.Uint64Flag{
-		Name:  "override.constantinople",
-		Usage: "Manually specify constantinople fork-block, overriding the bundled setting",
-=======
->>>>>>> e76047e9
 	}
 	DeveloperFlag = cli.BoolFlag{
 		Name:  "dev",
@@ -214,19 +204,6 @@
 		Usage: `Blockchain garbage collection mode ("full", "archive")`,
 		Value: "full",
 	}
-<<<<<<< HEAD
-	LightServFlag = cli.IntFlag{
-		Name:  "lightserv",
-		Usage: "Maximum percentage of time allowed for serving LES requests (0-90)",
-		Value: eth.DefaultConfig.LightServ,
-	}
-	LightPeersFlag = cli.IntFlag{
-		Name:  "lightpeers",
-		Usage: "Maximum number of LES client peers",
-		Value: eth.DefaultConfig.LightPeers,
-	}
-=======
->>>>>>> e76047e9
 	LightKDFFlag = cli.BoolFlag{
 		Name:  "lightkdf",
 		Usage: "Reduce key-derivation RAM & CPU usage at some expense of KDF strength",
@@ -235,7 +212,6 @@
 		Name:  "whitelist",
 		Usage: "Comma separated block number-to-hash mappings to enforce (<number>=<hash>)",
 	}
-<<<<<<< HEAD
 	EtherbaseFlag = cli.StringFlag{
 		Name:  "etherbase",
 		Usage: "Public address for transaction broadcasting and block mining rewards (default = first account)",
@@ -245,7 +221,7 @@
 		Name:  "blsbase",
 		Usage: "Public address for block mining BLS signatures (default = first account created)",
 		Value: "0",
-=======
+	}
 	// Light server and client settings
 	LightLegacyServFlag = cli.IntFlag{ // Deprecated in favor of light.serve, remove in 2021
 		Name:  "lightserv",
@@ -290,7 +266,6 @@
 	UltraLightOnlyAnnounceFlag = cli.BoolFlag{
 		Name:  "ulc.onlyannounce",
 		Usage: "Ultra light server sends announcements only",
->>>>>>> e76047e9
 	}
 	// Dashboard settings
 	DashboardEnabledFlag = cli.BoolFlag{
@@ -465,6 +440,16 @@
 		Usage: "Minimum gas price for mining a transaction (deprecated, use --miner.gasprice)",
 		Value: eth.DefaultConfig.Miner.GasPrice,
 	}
+	MinerEtherbaseFlag = cli.StringFlag{
+		Name:  "miner.etherbase",
+		Usage: "Public address for block mining rewards (default = first account)",
+		Value: "0",
+	}
+	MinerLegacyEtherbaseFlag = cli.StringFlag{
+		Name:  "etherbase",
+		Usage: "Public address for block mining rewards (default = first account, deprecated, use --miner.etherbase)",
+		Value: "0",
+	}
 	MinerExtraDataFlag = cli.StringFlag{
 		Name:  "miner.extradata",
 		Usage: "Block extra data set by the miner (default = client version)",
@@ -482,10 +467,10 @@
 		Name:  "miner.noverify",
 		Usage: "Disable remote sealing verification",
 	}
-	MinerVerificationServiceUrlFlag = cli.StringFlag{
+	MinerVerificationServiceFlag = cli.StringFlag{
 		Name:  "miner.verificationpool",
 		Usage: "URL to the verification service to be used by the miner to attest users' phone numbers",
-		Value: eth.DefaultConfig.MinerVerificationServiceUrl,
+		Value: eth.DefaultConfig.Miner.VerificationService,
 	}
 	// Account settings
 	UnlockedAccountFlag = cli.StringFlag{
@@ -791,12 +776,9 @@
 		if ctx.GlobalBool(GoerliFlag.Name) {
 			return filepath.Join(path, "goerli")
 		}
-<<<<<<< HEAD
 		if ctx.GlobalBool(OttomanFlag.Name) {
 			return filepath.Join(path, "ottoman")
 		}
-=======
->>>>>>> e76047e9
 		return path
 	}
 	Fatalf("Cannot determine default data directory, please set manually (--datadir)")
@@ -853,11 +835,8 @@
 		urls = params.RinkebyBootnodes
 	case ctx.GlobalBool(GoerliFlag.Name):
 		urls = params.GoerliBootnodes
-<<<<<<< HEAD
 	case ctx.GlobalBool(OttomanFlag.Name):
 		urls = params.OttomanBootnodes
-=======
->>>>>>> e76047e9
 	case cfg.BootstrapNodes != nil:
 		return // already set, don't apply defaults.
 	}
@@ -1088,16 +1067,14 @@
 func setEtherbase(ctx *cli.Context, ks *keystore.KeyStore, cfg *eth.Config) {
 	// Extract the current etherbase, new flag overriding legacy one
 	var etherbase string
-	if ctx.GlobalIsSet(EtherbaseFlag.Name) {
-		etherbase = ctx.GlobalString(EtherbaseFlag.Name)
+	if ctx.GlobalIsSet(MinerLegacyEtherbaseFlag.Name) {
+		etherbase = ctx.GlobalString(MinerLegacyEtherbaseFlag.Name)
+	}
+	if ctx.GlobalIsSet(MinerEtherbaseFlag.Name) {
+		etherbase = ctx.GlobalString(MinerEtherbaseFlag.Name)
 	}
 	// Convert the etherbase into an address and configure it
 	if etherbase != "" {
-<<<<<<< HEAD
-		account, err := MakeAddress(ks, etherbase)
-		if err != nil {
-			Fatalf("Invalid etherbase: %v", err)
-=======
 		if ks != nil {
 			account, err := MakeAddress(ks, etherbase)
 			if err != nil {
@@ -1106,7 +1083,6 @@
 			cfg.Miner.Etherbase = account.Address
 		} else {
 			Fatalf("No etherbase configured")
->>>>>>> e76047e9
 		}
 	}
 }
@@ -1279,24 +1255,10 @@
 		cfg.DataDir = filepath.Join(node.DefaultDataDir(), "testnet")
 	case ctx.GlobalBool(RinkebyFlag.Name) && cfg.DataDir == node.DefaultDataDir():
 		cfg.DataDir = filepath.Join(node.DefaultDataDir(), "rinkeby")
-<<<<<<< HEAD
-	case ctx.GlobalBool(GoerliFlag.Name):
-		cfg.DataDir = filepath.Join(node.DefaultDataDir(), "goerli")
-	case ctx.GlobalBool(OttomanFlag.Name):
-		cfg.DataDir = filepath.Join(node.DefaultDataDir(), "ottoman")
-=======
 	case ctx.GlobalBool(GoerliFlag.Name) && cfg.DataDir == node.DefaultDataDir():
 		cfg.DataDir = filepath.Join(node.DefaultDataDir(), "goerli")
-	}
-}
-
-func setGPO(ctx *cli.Context, cfg *gasprice.Config) {
-	if ctx.GlobalIsSet(GpoBlocksFlag.Name) {
-		cfg.Blocks = ctx.GlobalInt(GpoBlocksFlag.Name)
-	}
-	if ctx.GlobalIsSet(GpoPercentileFlag.Name) {
-		cfg.Percentile = ctx.GlobalInt(GpoPercentileFlag.Name)
->>>>>>> e76047e9
+	case ctx.GlobalBool(OttomanFlag.Name) && cfg.DataDir == node.DefaultDataDir():
+		cfg.DataDir = filepath.Join(node.DefaultDataDir(), "ottoman")
 	}
 }
 
@@ -1395,6 +1357,9 @@
 	if ctx.GlobalIsSet(MinerNoVerfiyFlag.Name) {
 		cfg.Noverify = ctx.Bool(MinerNoVerfiyFlag.Name)
 	}
+	if ctx.GlobalIsSet(MinerVerificationServiceFlag.Name) {
+		cfg.VerificationService = ctx.GlobalString(MinerVerificationServiceFlag.Name)
+	}
 }
 
 func setWhitelist(ctx *cli.Context, cfg *eth.Config) {
@@ -1420,7 +1385,6 @@
 	}
 }
 
-<<<<<<< HEAD
 func setIstanbul(ctx *cli.Context, cfg *eth.Config) {
 	if ctx.GlobalIsSet(IstanbulRequestTimeoutFlag.Name) {
 		cfg.Istanbul.RequestTimeout = ctx.GlobalUint64(IstanbulRequestTimeoutFlag.Name)
@@ -1431,9 +1395,6 @@
 }
 
 // checkExclusive verifies that only a single isntance of the provided flags was
-=======
-// CheckExclusive verifies that only a single instance of the provided flags was
->>>>>>> e76047e9
 // set by the user. Each flag might optionally be followed by a string type to
 // specialize it further.
 func CheckExclusive(ctx *cli.Context, args ...interface{}) {
@@ -1490,14 +1451,9 @@
 // SetEthConfig applies eth-related command line flags to the config.
 func SetEthConfig(ctx *cli.Context, stack *node.Node, cfg *eth.Config) {
 	// Avoid conflicting network flags
-<<<<<<< HEAD
-	checkExclusive(ctx, DeveloperFlag, TestnetFlag, RinkebyFlag, GoerliFlag, OttomanFlag)
-	checkExclusive(ctx, LightServFlag, SyncModeFlag, "light")
-=======
-	CheckExclusive(ctx, DeveloperFlag, TestnetFlag, RinkebyFlag, GoerliFlag)
+	CheckExclusive(ctx, DeveloperFlag, TestnetFlag, RinkebyFlag, GoerliFlag, OttomanFlag)
 	CheckExclusive(ctx, LightLegacyServFlag, LightServeFlag, SyncModeFlag, "light")
 	CheckExclusive(ctx, DeveloperFlag, ExternalSignerFlag) // Can't use both ephemeral unlocked and external signer
->>>>>>> e76047e9
 
 	var ks *keystore.KeyStore
 	if keystores := stack.AccountManager().Backends(keystore.KeyStoreType); len(keystores) > 0 {
@@ -1509,11 +1465,8 @@
 	setEthash(ctx, cfg)
 	setMiner(ctx, &cfg.Miner)
 	setWhitelist(ctx, cfg)
-<<<<<<< HEAD
 	setIstanbul(ctx, cfg)
-=======
 	setLes(ctx, cfg)
->>>>>>> e76047e9
 
 	if ctx.GlobalIsSet(SyncModeFlag.Name) {
 		cfg.SyncMode = *GlobalTextMarshaler(ctx, SyncModeFlag.Name).(*downloader.SyncMode)
@@ -1544,39 +1497,6 @@
 	if ctx.GlobalIsSet(DocRootFlag.Name) {
 		cfg.DocRoot = ctx.GlobalString(DocRootFlag.Name)
 	}
-<<<<<<< HEAD
-	if ctx.GlobalIsSet(MinerLegacyExtraDataFlag.Name) {
-		cfg.MinerExtraData = []byte(ctx.GlobalString(MinerLegacyExtraDataFlag.Name))
-	}
-	if ctx.GlobalIsSet(MinerExtraDataFlag.Name) {
-		cfg.MinerExtraData = []byte(ctx.GlobalString(MinerExtraDataFlag.Name))
-	}
-	if ctx.GlobalIsSet(MinerLegacyGasTargetFlag.Name) {
-		cfg.MinerGasFloor = ctx.GlobalUint64(MinerLegacyGasTargetFlag.Name)
-	}
-	if ctx.GlobalIsSet(MinerGasTargetFlag.Name) {
-		cfg.MinerGasFloor = ctx.GlobalUint64(MinerGasTargetFlag.Name)
-	}
-	if ctx.GlobalIsSet(MinerGasLimitFlag.Name) {
-		cfg.MinerGasCeil = ctx.GlobalUint64(MinerGasLimitFlag.Name)
-	}
-	if ctx.GlobalIsSet(MinerLegacyGasPriceFlag.Name) {
-		cfg.MinerGasPrice = GlobalBig(ctx, MinerLegacyGasPriceFlag.Name)
-	}
-	if ctx.GlobalIsSet(MinerGasPriceFlag.Name) {
-		cfg.MinerGasPrice = GlobalBig(ctx, MinerGasPriceFlag.Name)
-	}
-	if ctx.GlobalIsSet(MinerRecommitIntervalFlag.Name) {
-		cfg.MinerRecommit = ctx.Duration(MinerRecommitIntervalFlag.Name)
-	}
-	if ctx.GlobalIsSet(MinerNoVerfiyFlag.Name) {
-		cfg.MinerNoverify = ctx.Bool(MinerNoVerfiyFlag.Name)
-	}
-	if ctx.GlobalIsSet(MinerVerificationServiceUrlFlag.Name) {
-		cfg.MinerVerificationServiceUrl = ctx.GlobalString(MinerVerificationServiceUrlFlag.Name)
-	}
-=======
->>>>>>> e76047e9
 	if ctx.GlobalIsSet(VMEnableDebugFlag.Name) {
 		// TODO(fjl): force-enable this in --dev mode
 		cfg.EnablePreimageRecording = ctx.GlobalBool(VMEnableDebugFlag.Name)
@@ -1744,28 +1664,8 @@
 			log.Info("Enabling metrics export to InfluxDB")
 
 			go influxdb.InfluxDBWithTags(metrics.DefaultRegistry, 10*time.Second, endpoint, database, username, password, "geth.", tagsMap)
-<<<<<<< HEAD
-		}
-	}
-}
-
-func SplitTagsFlag(tagsFlag string) map[string]string {
-	tags := strings.Split(tagsFlag, ",")
-	tagsMap := map[string]string{}
-
-	for _, t := range tags {
-		if t != "" {
-			kv := strings.Split(t, "=")
-
-			if len(kv) == 2 {
-				tagsMap[kv[0]] = kv[1]
-			}
-=======
->>>>>>> e76047e9
-		}
-	}
-
-	return tagsMap
+		}
+	}
 }
 
 func SplitTagsFlag(tagsFlag string) map[string]string {
