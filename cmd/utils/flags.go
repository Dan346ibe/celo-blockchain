// Copyright 2015 The go-ethereum Authors
// This file is part of go-ethereum.
//
// go-ethereum is free software: you can redistribute it and/or modify
// it under the terms of the GNU General Public License as published by
// the Free Software Foundation, either version 3 of the License, or
// (at your option) any later version.
//
// go-ethereum is distributed in the hope that it will be useful,
// but WITHOUT ANY WARRANTY; without even the implied warranty of
// MERCHANTABILITY or FITNESS FOR A PARTICULAR PURPOSE. See the
// GNU General Public License for more details.
//
// You should have received a copy of the GNU General Public License
// along with go-ethereum. If not, see <http://www.gnu.org/licenses/>.

// Package utils contains internal helper functions for go-ethereum commands.
package utils

import (
	"crypto/ecdsa"
	"errors"
	"fmt"
	"io"
	"io/ioutil"
	"path/filepath"
	"strconv"
	"strings"
	"text/tabwriter"
	"text/template"
	"time"

	"github.com/celo-org/celo-blockchain/accounts"
	"github.com/celo-org/celo-blockchain/accounts/keystore"
	"github.com/celo-org/celo-blockchain/common"
	"github.com/celo-org/celo-blockchain/common/fdlimit"
	mockEngine "github.com/celo-org/celo-blockchain/consensus/consensustest"
	"github.com/celo-org/celo-blockchain/consensus/istanbul"
	"github.com/celo-org/celo-blockchain/core"
	"github.com/celo-org/celo-blockchain/core/rawdb"
	"github.com/celo-org/celo-blockchain/core/vm"
	"github.com/celo-org/celo-blockchain/crypto"
	"github.com/celo-org/celo-blockchain/eth"
	"github.com/celo-org/celo-blockchain/eth/downloader"
	"github.com/celo-org/celo-blockchain/ethdb"
	"github.com/celo-org/celo-blockchain/ethstats"
	"github.com/celo-org/celo-blockchain/graphql"
	"github.com/celo-org/celo-blockchain/internal/flags"
	"github.com/celo-org/celo-blockchain/les"
	"github.com/celo-org/celo-blockchain/log"
	"github.com/celo-org/celo-blockchain/metrics"
	"github.com/celo-org/celo-blockchain/metrics/exp"
	"github.com/celo-org/celo-blockchain/metrics/influxdb"
	"github.com/celo-org/celo-blockchain/miner"
	"github.com/celo-org/celo-blockchain/node"
	"github.com/celo-org/celo-blockchain/p2p"
	"github.com/celo-org/celo-blockchain/p2p/discv5"
	"github.com/celo-org/celo-blockchain/p2p/enode"
	"github.com/celo-org/celo-blockchain/p2p/nat"
	"github.com/celo-org/celo-blockchain/p2p/netutil"
	"github.com/celo-org/celo-blockchain/params"
	"github.com/celo-org/celo-blockchain/rpc"
	whisper "github.com/celo-org/celo-blockchain/whisper/whisperv6"
	cli "gopkg.in/urfave/cli.v1"
)

func init() {
	cli.AppHelpTemplate = `{{.Name}} {{if .Flags}}[global options] {{end}}command{{if .Flags}} [command options]{{end}} [arguments...]

VERSION:
   {{.Version}}

COMMANDS:
   {{range .Commands}}{{.Name}}{{with .ShortName}}, {{.}}{{end}}{{ "\t" }}{{.Usage}}
   {{end}}{{if .Flags}}
GLOBAL OPTIONS:
   {{range .Flags}}{{.}}
   {{end}}{{end}}
`
	cli.CommandHelpTemplate = flags.CommandHelpTemplate
	cli.HelpPrinter = printHelp
}

func printHelp(out io.Writer, templ string, data interface{}) {
	funcMap := template.FuncMap{"join": strings.Join}
	t := template.Must(template.New("help").Funcs(funcMap).Parse(templ))
	w := tabwriter.NewWriter(out, 38, 8, 2, ' ', 0)
	err := t.Execute(w, data)
	if err != nil {
		panic(err)
	}
	w.Flush()
}

// These are all the command line flags we support.
// If you add to this list, please remember to include the
// flag in the appropriate command definition.
//
// The flags are defined here so their names and help texts
// are the same for all commands.

var (
	// General settings

	DataDirFlag = DirectoryFlag{
		Name:  "datadir",
		Usage: "Data directory for the databases and keystore",
		Value: DirectoryString(node.DefaultDataDir()),
	}
	AncientFlag = DirectoryFlag{
		Name:  "datadir.ancient",
		Usage: "Data directory for ancient chain segments (default = inside chaindata)",
	}
	KeyStoreDirFlag = DirectoryFlag{
		Name:  "keystore",
		Usage: "Directory for the keystore (default = inside the datadir)",
	}
	NoUSBFlag = cli.BoolFlag{
		Name:  "nousb",
		Usage: "Disables monitoring for and managing USB hardware wallets",
	}
	NetworkIdFlag = cli.Uint64Flag{
		Name:  "networkid",
		Usage: fmt.Sprintf("Network identifier (%s)", params.NetworkIdHelp),
		Value: params.MainnetNetworkId,
	}
	AlfajoresFlag = cli.BoolFlag{
		Name:  "alfajores",
		Usage: "Alfajores network: pre-configured Celo test network",
	}
	BaklavaFlag = cli.BoolFlag{
		Name:  "baklava",
		Usage: "Baklava network: pre-configured Celo test network",
	}
	DeveloperFlag = cli.BoolFlag{
		Name:  "dev",
		Usage: "Ephemeral proof-of-authority network with a pre-funded developer account, mining enabled",
	}
	DeveloperPeriodFlag = cli.IntFlag{
		Name:  "dev.period",
		Usage: "Block period to use in developer mode (0 = mine only if transaction pending)",
	}
	IdentityFlag = cli.StringFlag{
		Name:  "identity",
		Usage: "Custom node name",
	}
	DocRootFlag = DirectoryFlag{
		Name:  "docroot",
		Usage: "Document Root for HTTPClient file scheme",
		Value: DirectoryString(homeDir()),
	}
	ExitWhenSyncedFlag = cli.BoolFlag{
		Name:  "exitwhensynced",
		Usage: "Exits after block synchronisation completes",
	}
	IterativeOutputFlag = cli.BoolFlag{
		Name:  "iterative",
		Usage: "Print streaming JSON iteratively, delimited by newlines",
	}
	ExcludeStorageFlag = cli.BoolFlag{
		Name:  "nostorage",
		Usage: "Exclude storage entries (save db lookups)",
	}
	IncludeIncompletesFlag = cli.BoolFlag{
		Name:  "incompletes",
		Usage: "Include accounts for which we don't have the address (missing preimage)",
	}
	ExcludeCodeFlag = cli.BoolFlag{
		Name:  "nocode",
		Usage: "Exclude contract code (save db lookups)",
	}
	defaultSyncMode = eth.DefaultConfig.SyncMode
	SyncModeFlag    = TextMarshalerFlag{
		Name:  "syncmode",
		Usage: `Blockchain sync mode ("fast", "full", "light", or "lightest")`,
		Value: &defaultSyncMode,
	}
	GCModeFlag = cli.StringFlag{
		Name:  "gcmode",
		Usage: `Blockchain garbage collection mode ("full", "archive")`,
		Value: "full",
	}
	SnapshotFlag = cli.BoolTFlag{
		Name:  "snapshot",
		Usage: `Enables snapshot-database mode (default = enable)`,
	}
	TxLookupLimitFlag = cli.Int64Flag{
		Name:  "txlookuplimit",
		Usage: "Number of recent blocks to maintain transactions index by-hash for (default = index all blocks)",
		Value: 0,
	}
	LightKDFFlag = cli.BoolFlag{
		Name:  "lightkdf",
		Usage: "Reduce key-derivation RAM & CPU usage at some expense of KDF strength",
	}
	WhitelistFlag = cli.StringFlag{
		Name:  "whitelist",
		Usage: "Comma separated block number-to-hash mappings to enforce (<number>=<hash>)",
	}
	EtherbaseFlag = cli.StringFlag{
		Name:  "etherbase",
		Usage: "Public address for transaction broadcasting and block mining rewards (default = first account)",
		Value: "0",
	}
	TxFeeRecipientFlag = cli.StringFlag{
		Name:  "tx-fee-recipient",
		Usage: "Public address for block transaction fees and gateway fees",
		Value: "0",
	}
	BLSbaseFlag = cli.StringFlag{
		Name:  "blsbase",
		Usage: "Public address for block mining BLS signatures (default = first account created)",
		Value: "0",
	}

	// Hard fork activation overrides
	OverrideChurritoFlag = cli.Uint64Flag{
		Name:  "override.churrito",
		Usage: "Manually specify Churrito fork-block, overriding the bundled setting",
	}
	OverrideDonutFlag = cli.Uint64Flag{
		Name:  "override.donut",
		Usage: "Manually specify Donut fork-block, overriding the bundled setting",
	}

	// Light server and client settings

	LightServeFlag = cli.IntFlag{
		Name:  "light.serve",
		Usage: "Maximum percentage of time allowed for serving LES requests (multi-threaded processing allows values over 100)",
		Value: eth.DefaultConfig.LightServ,
	}
	LightIngressFlag = cli.IntFlag{
		Name:  "light.ingress",
		Usage: "Incoming bandwidth limit for serving light clients (kilobytes/sec, 0 = unlimited)",
		Value: eth.DefaultConfig.LightIngress,
	}
	LightEgressFlag = cli.IntFlag{
		Name:  "light.egress",
		Usage: "Outgoing bandwidth limit for serving light clients (kilobytes/sec, 0 = unlimited)",
		Value: eth.DefaultConfig.LightEgress,
	}
	LightMaxPeersFlag = cli.IntFlag{
		Name:  "light.maxpeers",
		Usage: "Maximum number of light clients to serve, or light servers to attach to",
		Value: eth.DefaultConfig.LightPeers,
	}
	LightGatewayFeeFlag = BigFlag{
		Name:  "light.gatewayfee",
		Usage: "Minimum value of gateway fee to serve a light client transaction",
		Value: eth.DefaultConfig.GatewayFee,
	}
	UltraLightServersFlag = cli.StringFlag{
		Name:  "ulc.servers",
		Usage: "List of trusted ultra-light servers",
		Value: strings.Join(eth.DefaultConfig.UltraLightServers, ","),
	}
	UltraLightFractionFlag = cli.IntFlag{
		Name:  "ulc.fraction",
		Usage: "Minimum % of trusted ultra-light servers required to announce a new head",
		Value: eth.DefaultConfig.UltraLightFraction,
	}
	UltraLightOnlyAnnounceFlag = cli.BoolFlag{
		Name:  "ulc.onlyannounce",
		Usage: "Ultra light server sends announcements only",
	}
	LightNoPruneFlag = cli.BoolFlag{
		Name:  "light.nopruning",
		Usage: "Disable ancient light chain data pruning",
	}
	// Transaction pool settings

	TxPoolLocalsFlag = cli.StringFlag{
		Name:  "txpool.locals",
		Usage: "Comma separated accounts to treat as locals (no flush, priority inclusion)",
	}
	TxPoolNoLocalsFlag = cli.BoolFlag{
		Name:  "txpool.nolocals",
		Usage: "Disables price exemptions for locally submitted transactions",
	}
	TxPoolJournalFlag = cli.StringFlag{
		Name:  "txpool.journal",
		Usage: "Disk journal for local transaction to survive node restarts",
		Value: core.DefaultTxPoolConfig.Journal,
	}
	TxPoolRejournalFlag = cli.DurationFlag{
		Name:  "txpool.rejournal",
		Usage: "Time interval to regenerate the local transaction journal",
		Value: core.DefaultTxPoolConfig.Rejournal,
	}
	TxPoolPriceLimitFlag = cli.Uint64Flag{
		Name:  "txpool.pricelimit",
		Usage: "Minimum gas price limit to enforce for acceptance into the pool",
		Value: eth.DefaultConfig.TxPool.PriceLimit,
	}
	TxPoolPriceBumpFlag = cli.Uint64Flag{
		Name:  "txpool.pricebump",
		Usage: "Price bump percentage to replace an already existing transaction",
		Value: eth.DefaultConfig.TxPool.PriceBump,
	}
	TxPoolAccountSlotsFlag = cli.Uint64Flag{
		Name:  "txpool.accountslots",
		Usage: "Minimum number of executable transaction slots guaranteed per account",
		Value: eth.DefaultConfig.TxPool.AccountSlots,
	}
	TxPoolGlobalSlotsFlag = cli.Uint64Flag{
		Name:  "txpool.globalslots",
		Usage: "Maximum number of executable transaction slots for all accounts",
		Value: eth.DefaultConfig.TxPool.GlobalSlots,
	}
	TxPoolAccountQueueFlag = cli.Uint64Flag{
		Name:  "txpool.accountqueue",
		Usage: "Maximum number of non-executable transaction slots permitted per account",
		Value: eth.DefaultConfig.TxPool.AccountQueue,
	}
	TxPoolGlobalQueueFlag = cli.Uint64Flag{
		Name:  "txpool.globalqueue",
		Usage: "Maximum number of non-executable transaction slots for all accounts",
		Value: eth.DefaultConfig.TxPool.GlobalQueue,
	}
	TxPoolLifetimeFlag = cli.DurationFlag{
		Name:  "txpool.lifetime",
		Usage: "Maximum amount of time non-executable transaction are queued",
		Value: eth.DefaultConfig.TxPool.Lifetime,
	}

	// Performance tuning settings

	CacheFlag = cli.IntFlag{
		Name:  "cache",
		Usage: "Megabytes of memory allocated to internal caching (default = 4096 mainnet full node, 128 light mode)",
		Value: 1024,
	}
	CacheDatabaseFlag = cli.IntFlag{
		Name:  "cache.database",
		Usage: "Percentage of cache memory allowance to use for database io",
		Value: 50,
	}
	CacheTrieFlag = cli.IntFlag{
		Name:  "cache.trie",
		Usage: "Percentage of cache memory allowance to use for trie caching (default = 15% full mode, 30% archive mode)",
		Value: 15,
	}
	CacheGCFlag = cli.IntFlag{
		Name:  "cache.gc",
		Usage: "Percentage of cache memory allowance to use for trie pruning (default = 25% full mode, 0% archive mode)",
		Value: 25,
	}
	CacheSnapshotFlag = cli.IntFlag{
		Name:  "cache.snapshot",
		Usage: "Percentage of cache memory allowance to use for snapshot caching (default = 10% full mode, 20% archive mode)",
		Value: 10,
	}
	CacheNoPrefetchFlag = cli.BoolFlag{
		Name:  "cache.noprefetch",
		Usage: "Disable heuristic state prefetch during block import (less CPU and disk IO, more time waiting for data)",
	}

	// Miner settings

	MiningEnabledFlag = cli.BoolFlag{
		Name:  "mine",
		Usage: "Enable mining",
	}
	MinerValidatorFlag = cli.StringFlag{
		Name:  "miner.validator",
		Usage: "Public address for participation in consensus",
		Value: "0",
	}
	MinerExtraDataFlag = cli.StringFlag{
		Name:  "miner.extradata",
		Usage: "Block extra data set by the miner (default = client version)",
	}

	// Account settings

	UnlockedAccountFlag = cli.StringFlag{
		Name:  "unlock",
		Usage: "Comma separated list of accounts to unlock",
		Value: "",
	}
	PasswordFileFlag = cli.StringFlag{
		Name:  "password",
		Usage: "Password file to use for non-interactive password input",
		Value: "",
	}
	ExternalSignerFlag = cli.StringFlag{
		Name:  "signer",
		Usage: "External signer (url or path to ipc file)",
		Value: "",
	}
	VMEnableDebugFlag = cli.BoolFlag{
		Name:  "vmdebug",
		Usage: "Record information useful for VM and contract debugging",
	}
	InsecureUnlockAllowedFlag = cli.BoolFlag{
		Name:  "allow-insecure-unlock",
		Usage: "Allow insecure account unlocking when account-related RPCs are exposed by http",
	}
	RPCGlobalGasCap = cli.Uint64Flag{
		Name:  "rpc.gascap",
		Usage: "Sets a cap on gas that can be used in eth_call/estimateGas (0=infinite)",
		Value: eth.DefaultConfig.RPCGasCap,
	}
	RPCGlobalTxFeeCap = cli.Float64Flag{
		Name:  "rpc.txfeecap",
		Usage: "Sets a cap on transaction fee (in celo) that can be sent via the RPC APIs (0 = no cap)",
		Value: eth.DefaultConfig.RPCTxFeeCap,
	}
	// Logging and debug settings

	CeloStatsURLFlag = cli.StringFlag{
		Name:  "celostats",
		Usage: "Reporting URL of a celostats service (nodename:secret@host:port)",
	}
	NoCompactionFlag = cli.BoolFlag{
		Name:  "nocompaction",
		Usage: "Disables db compaction after import",
	}
	// RPC settings

	IPCDisabledFlag = cli.BoolFlag{
		Name:  "ipcdisable",
		Usage: "Disable the IPC-RPC server",
	}
	IPCPathFlag = DirectoryFlag{
		Name:  "ipcpath",
		Usage: "Filename for IPC socket/pipe within the datadir (explicit paths escape it)",
	}
	HTTPEnabledFlag = cli.BoolFlag{
		Name:  "http",
		Usage: "Enable the HTTP-RPC server",
	}
	HTTPListenAddrFlag = cli.StringFlag{
		Name:  "http.addr",
		Usage: "HTTP-RPC server listening interface",
		Value: node.DefaultHTTPHost,
	}
	HTTPPortFlag = cli.IntFlag{
		Name:  "http.port",
		Usage: "HTTP-RPC server listening port",
		Value: node.DefaultHTTPPort,
	}
	HTTPCORSDomainFlag = cli.StringFlag{
		Name:  "http.corsdomain",
		Usage: "Comma separated list of domains from which to accept cross origin requests (browser enforced)",
		Value: "",
	}
	HTTPVirtualHostsFlag = cli.StringFlag{
		Name:  "http.vhosts",
		Usage: "Comma separated list of virtual hostnames from which to accept requests (server enforced). Accepts '*' wildcard.",
		Value: strings.Join(node.DefaultConfig.HTTPVirtualHosts, ","),
	}
	HTTPApiFlag = cli.StringFlag{
		Name:  "http.api",
		Usage: "API's offered over the HTTP-RPC interface",
		Value: "",
	}
	WSEnabledFlag = cli.BoolFlag{
		Name:  "ws",
		Usage: "Enable the WS-RPC server",
	}
	WSListenAddrFlag = cli.StringFlag{
		Name:  "ws.addr",
		Usage: "WS-RPC server listening interface",
		Value: node.DefaultWSHost,
	}
	WSPortFlag = cli.IntFlag{
		Name:  "ws.port",
		Usage: "WS-RPC server listening port",
		Value: node.DefaultWSPort,
	}
	WSApiFlag = cli.StringFlag{
		Name:  "ws.api",
		Usage: "API's offered over the WS-RPC interface",
		Value: "",
	}
	WSAllowedOriginsFlag = cli.StringFlag{
		Name:  "ws.origins",
		Usage: "Origins from which to accept websockets requests",
		Value: "",
	}
	GraphQLEnabledFlag = cli.BoolFlag{
		Name:  "graphql",
		Usage: "Enable the GraphQL server",
	}
	GraphQLListenAddrFlag = cli.StringFlag{
		Name:  "graphql.addr",
		Usage: "GraphQL server listening interface",
		Value: node.DefaultGraphQLHost,
	}
	GraphQLPortFlag = cli.IntFlag{
		Name:  "graphql.port",
		Usage: "GraphQL server listening port",
		Value: node.DefaultGraphQLPort,
	}
	GraphQLCORSDomainFlag = cli.StringFlag{
		Name:  "graphql.corsdomain",
		Usage: "Comma separated list of domains from which to accept cross origin requests (browser enforced)",
		Value: "",
	}
	GraphQLVirtualHostsFlag = cli.StringFlag{
		Name:  "graphql.vhosts",
		Usage: "Comma separated list of virtual hostnames from which to accept requests (server enforced). Accepts '*' wildcard.",
		Value: strings.Join(node.DefaultConfig.GraphQLVirtualHosts, ","),
	}
	ExecFlag = cli.StringFlag{
		Name:  "exec",
		Usage: "Execute JavaScript statement",
	}
	PreloadJSFlag = cli.StringFlag{
		Name:  "preload",
		Usage: "Comma separated list of JavaScript files to preload into the console",
	}

	// Network Settings

	MaxPeersFlag = cli.IntFlag{
		Name:  "maxpeers",
		Usage: "Maximum number of network peers (network disabled if set to 0)",
		Value: node.DefaultConfig.P2P.MaxPeers,
	}
	MaxPendingPeersFlag = cli.IntFlag{
		Name:  "maxpendpeers",
		Usage: "Maximum number of pending connection attempts (defaults used if set to 0)",
		Value: node.DefaultConfig.P2P.MaxPendingPeers,
	}
	ListenPortFlag = cli.IntFlag{
		Name:  "port",
		Usage: "Network listening port",
		Value: 30303,
	}
	BootnodesFlag = cli.StringFlag{
		Name:  "bootnodes",
		Usage: "Comma separated enode URLs for P2P discovery bootstrap",
		Value: "",
	}
	NodeKeyFileFlag = cli.StringFlag{
		Name:  "nodekey",
		Usage: "P2P node key file",
	}
	NodeKeyHexFlag = cli.StringFlag{
		Name:  "nodekeyhex",
		Usage: "P2P node key as hex (for testing)",
	}
	NATFlag = cli.StringFlag{
		Name:  "nat",
		Usage: "NAT port mapping mechanism (any|none|upnp|pmp|extip:<IP>)",
		Value: "any",
	}
	NoDiscoverFlag = cli.BoolFlag{
		Name:  "nodiscover",
		Usage: "Disables the peer discovery mechanism (manual peer addition)",
	}
	DiscoveryV5Flag = cli.BoolFlag{
		Name:  "v5disc",
		Usage: "Enables the experimental RLPx V5 (Topic Discovery) mechanism",
	}
	NetrestrictFlag = cli.StringFlag{
		Name:  "netrestrict",
		Usage: "Restricts network communication to the given IP networks (CIDR masks)",
	}
	PingIPFromPacketFlag = cli.BoolFlag{
		Name:  "ping-ip-from-packet",
		Usage: "Has the discovery protocol use the IP address given by a ping packet",
	}
	UseInMemoryDiscoverTableFlag = cli.BoolFlag{
		Name:  "use-in-memory-discovery-table",
		Usage: "Specifies whether to use an in memory discovery table",
	}

	VersionCheckFlag = cli.BoolFlag{
		Name:  "disable-version-check",
		Usage: "Disable version check. Use if the parameter is set erroneously",
	}
	DNSDiscoveryFlag = cli.StringFlag{
		Name:  "discovery.dns",
		Usage: "Sets DNS discovery entry points (use \"\" to disable DNS)",
	}

	// ATM the url is left to the user and deployment to
	JSpathFlag = cli.StringFlag{
		Name:  "jspath",
		Usage: "JavaScript root path for `loadScript`",
		Value: ".",
	}

	WhisperEnabledFlag = cli.BoolFlag{
		Name:  "shh",
		Usage: "Enable Whisper",
	}
	WhisperMaxMessageSizeFlag = cli.IntFlag{
		Name:  "shh.maxmessagesize",
		Usage: "Max message size accepted",
		Value: int(whisper.DefaultMaxMessageSize),
	}
	WhisperMinPOWFlag = cli.Float64Flag{
		Name:  "shh.pow",
		Usage: "Minimum POW accepted",
		Value: whisper.DefaultMinimumPoW,
	}
	WhisperRestrictConnectionBetweenLightClientsFlag = cli.BoolFlag{
		Name:  "shh.restrict-light",
		Usage: "Restrict connection between two whisper light clients",
	}

	// Metrics flags

	MetricsEnabledFlag = cli.BoolFlag{
		Name:  "metrics",
		Usage: "Enable metrics collection and reporting",
	}
	MetricsEnabledExpensiveFlag = cli.BoolFlag{
		Name:  "metrics.expensive",
		Usage: "Enable expensive metrics collection and reporting",
	}

	// MetricsHTTPFlag defines the endpoint for a stand-alone metrics HTTP endpoint.
	// Since the pprof service enables sensitive/vulnerable behavior, this allows a user
	// to enable a public-OK metrics endpoint without having to worry about ALSO exposing
	// other profiling behavior or information.
	MetricsHTTPFlag = cli.StringFlag{
		Name:  "metrics.addr",
		Usage: "Enable stand-alone metrics HTTP server listening interface",
		Value: "127.0.0.1",
	}
	MetricsPortFlag = cli.IntFlag{
		Name:  "metrics.port",
		Usage: "Metrics HTTP server listening port",
		Value: 6060,
	}
	MetricsEnableInfluxDBFlag = cli.BoolFlag{
		Name:  "metrics.influxdb",
		Usage: "Enable metrics export/push to an external InfluxDB database",
	}
	MetricsInfluxDBEndpointFlag = cli.StringFlag{
		Name:  "metrics.influxdb.endpoint",
		Usage: "InfluxDB API endpoint to report metrics to",
		Value: "http://localhost:8086",
	}
	MetricsInfluxDBDatabaseFlag = cli.StringFlag{
		Name:  "metrics.influxdb.database",
		Usage: "InfluxDB database name to push reported metrics to",
		Value: "geth",
	}
	MetricsInfluxDBUsernameFlag = cli.StringFlag{
		Name:  "metrics.influxdb.username",
		Usage: "Username to authorize access to the database",
		Value: "test",
	}
	MetricsInfluxDBPasswordFlag = cli.StringFlag{
		Name:  "metrics.influxdb.password",
		Usage: "Password to authorize access to the database",
		Value: "test",
	}
	// Tags are part of every measurement sent to InfluxDB. Queries on tags are faster in InfluxDB.
	// For example `host` tag could be used so that we can group all nodes and average a measurement
	// across all of them, but also so that we can select a specific node and inspect its measurements.
	// https://docs.influxdata.com/influxdb/v1.4/concepts/key_concepts/#tag-key
	MetricsInfluxDBTagsFlag = cli.StringFlag{
		Name:  "metrics.influxdb.tags",
		Usage: "Comma-separated InfluxDB tags (key/values) attached to all measurements",
		Value: "host=localhost",
	}
	MetricsLoadTestCSVFlag = cli.StringFlag{
		Name:  "metrics.loadtestcsvfile",
		Usage: "Write a csv with information about the block production cycle to the given file name. If passed an empty string or non-existent, do not output csv metrics.",
		Value: "",
	}

	EWASMInterpreterFlag = cli.StringFlag{
		Name:  "vm.ewasm",
		Usage: "External ewasm configuration (default = built-in interpreter)",
		Value: "",
	}
	EVMInterpreterFlag = cli.StringFlag{
		Name:  "vm.evm",
		Usage: "External EVM configuration (default = built-in interpreter)",
		Value: "",
	}

	// Istanbul settings

	IstanbulReplicaFlag = cli.BoolFlag{
		Name:  "istanbul.replica",
		Usage: "Run this node as a validator replica. Must be paired with --mine. Use the RPCs to enable participation in consensus.",
	}

	// Announce settings

	AnnounceQueryEnodeGossipPeriodFlag = cli.Uint64Flag{
		Name:  "announce.queryenodegossipperiod",
		Usage: "Time duration (in seconds) between gossiped query enode messages",
		Value: eth.DefaultConfig.Istanbul.AnnounceQueryEnodeGossipPeriod,
	}
	AnnounceAggressiveQueryEnodeGossipOnEnablementFlag = cli.BoolFlag{
		Name:  "announce.aggressivequeryenodegossiponenablement",
		Usage: "Specifies if this node should aggressively query enodes on announce enablement",
	}

	// Proxy node settings

	ProxyFlag = cli.BoolFlag{
		Name:  "proxy.proxy",
		Usage: "Specifies whether this node is a proxy",
	}
	ProxyInternalFacingEndpointFlag = cli.StringFlag{
		Name:  "proxy.internalendpoint",
		Usage: "Specifies the internal facing endpoint for this proxy to listen to.  The format should be <ip address>:<port>",
		Value: ":30503",
	}
	ProxiedValidatorAddressFlag = cli.StringFlag{
		Name:  "proxy.proxiedvalidatoraddress",
		Usage: "Address of the proxied validator",
	}

	// Proxied validator settings

	ProxiedFlag = cli.BoolFlag{
		Name:  "proxy.proxied",
		Usage: "Specifies whether this validator will be proxied by a proxy node",
	}
	ProxyEnodeURLPairsFlag = cli.StringFlag{
		Name:  "proxy.proxyenodeurlpairs",
		Usage: "Each enode URL in a pair is separated by a semicolon. Enode URL pairs are separated by a space. The format should be \"<proxy 0 internal facing enode URL>;<proxy 0 external facing enode URL>,<proxy 1 internal facing enode URL>;<proxy 1 external facing enode URL>,...\"",
	}
	ProxyAllowPrivateIPFlag = cli.BoolFlag{
		Name:  "proxy.allowprivateip",
		Usage: "Specifies whether private IP is allowed for external facing proxy enodeURL",
	}
)

// MakeDataDir retrieves the currently requested data directory, terminating
// if none (or the empty string) is specified. If the node is starting a testnet,
// then a subdirectory of the specified datadir will be used.
func MakeDataDir(ctx *cli.Context) string {
	if path := ctx.GlobalString(DataDirFlag.Name); path != "" {
		if ctx.GlobalBool(BaklavaFlag.Name) {
			return filepath.Join(path, "baklava")
		} else if ctx.GlobalBool(AlfajoresFlag.Name) {
			return filepath.Join(path, "alfajores")
		}
		return path
	}
	Fatalf("Cannot determine default data directory, please set manually (--datadir)")
	return ""
}

// setNodeKey creates a node key from set command line flags, either loading it
// from a file or as a specified hex value. If neither flags were provided, this
// method returns nil and an emphemeral key is to be generated.
func setNodeKey(ctx *cli.Context, cfg *p2p.Config) {
	var (
		hex  = ctx.GlobalString(NodeKeyHexFlag.Name)
		file = ctx.GlobalString(NodeKeyFileFlag.Name)
		key  *ecdsa.PrivateKey
		err  error
	)
	switch {
	case file != "" && hex != "":
		Fatalf("Options %q and %q are mutually exclusive", NodeKeyFileFlag.Name, NodeKeyHexFlag.Name)
	case file != "":
		if key, err = crypto.LoadECDSA(file); err != nil {
			Fatalf("Option %q: %v", NodeKeyFileFlag.Name, err)
		}
		cfg.PrivateKey = key
	case hex != "":
		if key, err = crypto.HexToECDSA(hex); err != nil {
			Fatalf("Option %q: %v", NodeKeyHexFlag.Name, err)
		}
		cfg.PrivateKey = key
	}
}

// setNodeUserIdent creates the user identifier from CLI flags.
func setNodeUserIdent(ctx *cli.Context, cfg *node.Config) {
	if identity := ctx.GlobalString(IdentityFlag.Name); len(identity) > 0 {
		cfg.UserIdent = identity
	}
}

func GetBootstrapNodes(ctx *cli.Context) []string {
	urls := params.MainnetBootnodes
	switch {
	case ctx.GlobalIsSet(BootnodesFlag.Name) || ctx.GlobalIsSet(LegacyBootnodesV4Flag.Name):
		if ctx.GlobalIsSet(LegacyBootnodesV4Flag.Name) {
			urls = splitAndTrim(ctx.GlobalString(LegacyBootnodesV4Flag.Name))
		} else {
			urls = splitAndTrim(ctx.GlobalString(BootnodesFlag.Name))
		}
	case ctx.GlobalBool(AlfajoresFlag.Name):
		urls = params.AlfajoresBootnodes
	case ctx.GlobalBool(BaklavaFlag.Name):
		urls = params.BaklavaBootnodes
	}
	return urls
}

// setBootstrapNodes creates a list of bootstrap nodes from the command line
// flags, reverting to pre-configured ones if none have been specified.
func setBootstrapNodes(ctx *cli.Context, cfg *p2p.Config) {
	if cfg.BootstrapNodes != nil {
		return
	}
	urls := GetBootstrapNodes(ctx)

	cfg.BootstrapNodes = make([]*enode.Node, 0, len(urls))
	for _, url := range urls {
		if url != "" {
			node, err := enode.Parse(enode.ValidSchemes, url)
			if err != nil {
				log.Crit("Bootstrap URL invalid", "enode", url, "err", err)
				continue
			}
			cfg.BootstrapNodes = append(cfg.BootstrapNodes, node)
		}
	}
}

// setBootstrapNodesV5 creates a list of bootstrap nodes from the command line
// flags, reverting to pre-configured ones if none have been specified.
func setBootstrapNodesV5(ctx *cli.Context, cfg *p2p.Config) {
	urls := params.MainnetBootnodes
	switch {
	case ctx.GlobalIsSet(BootnodesFlag.Name) || ctx.GlobalIsSet(LegacyBootnodesV5Flag.Name):
		if ctx.GlobalIsSet(LegacyBootnodesV5Flag.Name) {
			urls = splitAndTrim(ctx.GlobalString(LegacyBootnodesV5Flag.Name))
		} else {
			urls = splitAndTrim(ctx.GlobalString(BootnodesFlag.Name))
		}
	case ctx.GlobalBool(AlfajoresFlag.Name):
		urls = params.AlfajoresBootnodes
	case ctx.GlobalBool(BaklavaFlag.Name):
		urls = params.BaklavaBootnodes
	case cfg.BootstrapNodesV5 != nil:
		return // already set, don't apply defaults.
	}

	cfg.BootstrapNodesV5 = make([]*discv5.Node, 0, len(urls))
	for _, url := range urls {
		if url != "" {
			node, err := discv5.ParseNode(url)
			if err != nil {
				log.Error("Bootstrap URL invalid", "enode", url, "err", err)
				continue
			}
			cfg.BootstrapNodesV5 = append(cfg.BootstrapNodesV5, node)
		}
	}
}

// setListenAddress creates a TCP listening address string from set command
// line flags.
func setListenAddress(ctx *cli.Context, cfg *p2p.Config) {
	if ctx.GlobalIsSet(ListenPortFlag.Name) {
		cfg.ListenAddr = fmt.Sprintf(":%d", ctx.GlobalInt(ListenPortFlag.Name))
	}
}

// setNAT creates a port mapper from command line flags.
func setNAT(ctx *cli.Context, cfg *p2p.Config) {
	if ctx.GlobalIsSet(NATFlag.Name) {
		natif, err := nat.Parse(ctx.GlobalString(NATFlag.Name))
		if err != nil {
			Fatalf("Option %s: %v", NATFlag.Name, err)
		}
		cfg.NAT = natif
	}
}

// splitAndTrim splits input separated by a comma
// and trims excessive white space from the substrings.
func splitAndTrim(input string) (ret []string) {
	l := strings.Split(input, ",")
	for _, r := range l {
		r = strings.TrimSpace(r)
		if len(r) > 0 {
			ret = append(ret, r)
		}
	}
	return ret
}

// setHTTP creates the HTTP RPC listener interface string from the set
// command line flags, returning empty if the HTTP endpoint is disabled.
func setHTTP(ctx *cli.Context, cfg *node.Config) {
	if ctx.GlobalBool(LegacyRPCEnabledFlag.Name) && cfg.HTTPHost == "" {
		log.Warn("The flag --rpc is deprecated and will be removed in the future, please use --http")
		cfg.HTTPHost = "127.0.0.1"
		if ctx.GlobalIsSet(LegacyRPCListenAddrFlag.Name) {
			cfg.HTTPHost = ctx.GlobalString(LegacyRPCListenAddrFlag.Name)
			log.Warn("The flag --rpcaddr is deprecated and will be removed in the future, please use --http.addr")
		}
	}
	if ctx.GlobalBool(HTTPEnabledFlag.Name) && cfg.HTTPHost == "" {
		cfg.HTTPHost = "127.0.0.1"
		if ctx.GlobalIsSet(HTTPListenAddrFlag.Name) {
			cfg.HTTPHost = ctx.GlobalString(HTTPListenAddrFlag.Name)
		}
	}

	if ctx.GlobalIsSet(LegacyRPCPortFlag.Name) {
		cfg.HTTPPort = ctx.GlobalInt(LegacyRPCPortFlag.Name)
		log.Warn("The flag --rpcport is deprecated and will be removed in the future, please use --http.port")
	}
	if ctx.GlobalIsSet(HTTPPortFlag.Name) {
		cfg.HTTPPort = ctx.GlobalInt(HTTPPortFlag.Name)
	}

	if ctx.GlobalIsSet(LegacyRPCCORSDomainFlag.Name) {
		cfg.HTTPCors = splitAndTrim(ctx.GlobalString(LegacyRPCCORSDomainFlag.Name))
		log.Warn("The flag --rpccorsdomain is deprecated and will be removed in the future, please use --http.corsdomain")
	}
	if ctx.GlobalIsSet(HTTPCORSDomainFlag.Name) {
		cfg.HTTPCors = splitAndTrim(ctx.GlobalString(HTTPCORSDomainFlag.Name))
	}

	if ctx.GlobalIsSet(LegacyRPCApiFlag.Name) {
		cfg.HTTPModules = splitAndTrim(ctx.GlobalString(LegacyRPCApiFlag.Name))
		log.Warn("The flag --rpcapi is deprecated and will be removed in the future, please use --http.api")
	}
	if ctx.GlobalIsSet(HTTPApiFlag.Name) {
		cfg.HTTPModules = splitAndTrim(ctx.GlobalString(HTTPApiFlag.Name))
	}

	if ctx.GlobalIsSet(LegacyRPCVirtualHostsFlag.Name) {
		cfg.HTTPVirtualHosts = splitAndTrim(ctx.GlobalString(LegacyRPCVirtualHostsFlag.Name))
		log.Warn("The flag --rpcvhosts is deprecated and will be removed in the future, please use --http.vhosts")
	}
	if ctx.GlobalIsSet(HTTPVirtualHostsFlag.Name) {
		cfg.HTTPVirtualHosts = splitAndTrim(ctx.GlobalString(HTTPVirtualHostsFlag.Name))
	}
}

// setGraphQL creates the GraphQL listener interface string from the set
// command line flags, returning empty if the GraphQL endpoint is disabled.
func setGraphQL(ctx *cli.Context, cfg *node.Config) {
	if ctx.GlobalBool(GraphQLEnabledFlag.Name) && cfg.GraphQLHost == "" {
		cfg.GraphQLHost = "127.0.0.1"
		if ctx.GlobalIsSet(GraphQLListenAddrFlag.Name) {
			cfg.GraphQLHost = ctx.GlobalString(GraphQLListenAddrFlag.Name)
		}
	}
	cfg.GraphQLPort = ctx.GlobalInt(GraphQLPortFlag.Name)
	if ctx.GlobalIsSet(GraphQLCORSDomainFlag.Name) {
		cfg.GraphQLCors = splitAndTrim(ctx.GlobalString(GraphQLCORSDomainFlag.Name))
	}
	if ctx.GlobalIsSet(GraphQLVirtualHostsFlag.Name) {
		cfg.GraphQLVirtualHosts = splitAndTrim(ctx.GlobalString(GraphQLVirtualHostsFlag.Name))
	}
}

// setWS creates the WebSocket RPC listener interface string from the set
// command line flags, returning empty if the HTTP endpoint is disabled.
func setWS(ctx *cli.Context, cfg *node.Config) {
	if ctx.GlobalBool(WSEnabledFlag.Name) && cfg.WSHost == "" {
		cfg.WSHost = "127.0.0.1"
		if ctx.GlobalIsSet(LegacyWSListenAddrFlag.Name) {
			cfg.WSHost = ctx.GlobalString(LegacyWSListenAddrFlag.Name)
			log.Warn("The flag --wsaddr is deprecated and will be removed in the future, please use --ws.addr")
		}
		if ctx.GlobalIsSet(WSListenAddrFlag.Name) {
			cfg.WSHost = ctx.GlobalString(WSListenAddrFlag.Name)
		}
	}
	if ctx.GlobalIsSet(LegacyWSPortFlag.Name) {
		cfg.WSPort = ctx.GlobalInt(LegacyWSPortFlag.Name)
		log.Warn("The flag --wsport is deprecated and will be removed in the future, please use --ws.port")
	}
	if ctx.GlobalIsSet(WSPortFlag.Name) {
		cfg.WSPort = ctx.GlobalInt(WSPortFlag.Name)
	}

	if ctx.GlobalIsSet(LegacyWSAllowedOriginsFlag.Name) {
		cfg.WSOrigins = splitAndTrim(ctx.GlobalString(LegacyWSAllowedOriginsFlag.Name))
		log.Warn("The flag --wsorigins is deprecated and will be removed in the future, please use --ws.origins")
	}
	if ctx.GlobalIsSet(WSAllowedOriginsFlag.Name) {
		cfg.WSOrigins = splitAndTrim(ctx.GlobalString(WSAllowedOriginsFlag.Name))
	}

	if ctx.GlobalIsSet(LegacyWSApiFlag.Name) {
		cfg.WSModules = splitAndTrim(ctx.GlobalString(LegacyWSApiFlag.Name))
		log.Warn("The flag --wsapi is deprecated and will be removed in the future, please use --ws.api")
	}
	if ctx.GlobalIsSet(WSApiFlag.Name) {
		cfg.WSModules = splitAndTrim(ctx.GlobalString(WSApiFlag.Name))
	}
}

// setIPC creates an IPC path configuration from the set command line flags,
// returning an empty string if IPC was explicitly disabled, or the set path.
func setIPC(ctx *cli.Context, cfg *node.Config) {
	CheckExclusive(ctx, IPCDisabledFlag, IPCPathFlag)
	switch {
	case ctx.GlobalBool(IPCDisabledFlag.Name):
		cfg.IPCPath = ""
	case ctx.GlobalIsSet(IPCPathFlag.Name):
		cfg.IPCPath = ctx.GlobalString(IPCPathFlag.Name)
	}
}

// setLes configures the les server and ultra light client settings from the command line flags.
func setLes(ctx *cli.Context, cfg *eth.Config) {
	if ctx.GlobalIsSet(LightServeFlag.Name) {
		cfg.LightServ = ctx.GlobalInt(LightServeFlag.Name)
	}
	if ctx.GlobalIsSet(LightIngressFlag.Name) {
		cfg.LightIngress = ctx.GlobalInt(LightIngressFlag.Name)
	}
	if ctx.GlobalIsSet(LightEgressFlag.Name) {
		cfg.LightEgress = ctx.GlobalInt(LightEgressFlag.Name)
	}
	if ctx.GlobalIsSet(LightMaxPeersFlag.Name) {
		cfg.LightPeers = ctx.GlobalInt(LightMaxPeersFlag.Name)
	}
	if ctx.GlobalIsSet(LightGatewayFeeFlag.Name) {
		cfg.GatewayFee = GlobalBig(ctx, LightGatewayFeeFlag.Name)
	}
	if ctx.GlobalIsSet(UltraLightServersFlag.Name) {
		cfg.UltraLightServers = strings.Split(ctx.GlobalString(UltraLightServersFlag.Name), ",")
	}
	if ctx.GlobalIsSet(UltraLightFractionFlag.Name) {
		cfg.UltraLightFraction = ctx.GlobalInt(UltraLightFractionFlag.Name)
	}
	if cfg.UltraLightFraction <= 0 && cfg.UltraLightFraction > 100 {
		log.Error("Ultra light fraction is invalid", "had", cfg.UltraLightFraction, "updated", eth.DefaultConfig.UltraLightFraction)
		cfg.UltraLightFraction = eth.DefaultConfig.UltraLightFraction
	}
	if ctx.GlobalIsSet(UltraLightOnlyAnnounceFlag.Name) {
		cfg.UltraLightOnlyAnnounce = ctx.GlobalBool(UltraLightOnlyAnnounceFlag.Name)
	}
	if ctx.GlobalBool(DeveloperFlag.Name) {
		// --dev mode can't use p2p networking.
		cfg.LightPeers = 0
	}
	if ctx.GlobalIsSet(LightNoPruneFlag.Name) {
		cfg.LightNoPrune = ctx.GlobalBool(LightNoPruneFlag.Name)
	}
}

// makeDatabaseHandles raises out the number of allowed file handles per process
// for Geth and returns half of the allowance to assign to the database.
func makeDatabaseHandles() int {
	limit, err := fdlimit.Maximum()
	if err != nil {
		Fatalf("Failed to retrieve file descriptor allowance: %v", err)
	}
	raised, err := fdlimit.Raise(uint64(limit))
	if err != nil {
		log.Warn(fmt.Sprintf("Failed to raise file descriptor allowance: %v", err))
		current, err := fdlimit.Current()
		if err != nil {
			Fatalf("Failed to retrieve current file descriptor limit: %v", err)
		}
		return current / 2
	}
	return int(raised / 2) // Leave half for networking and other stuff
}

// MakeAddress converts an account specified directly as a hex encoded string or
// a key index in the key store to an internal account representation.
func MakeAddress(ks *keystore.KeyStore, account string) (accounts.Account, error) {
	// If the specified account is a valid address, return it
	if common.IsHexAddress(account) {
		return accounts.Account{Address: common.HexToAddress(account)}, nil
	}
	// Otherwise try to interpret the account as a keystore index
	index, err := strconv.Atoi(account)
	if err != nil || index < 0 {
		return accounts.Account{}, fmt.Errorf("invalid account address or index %q", account)
	}
	log.Warn("-------------------------------------------------------------------")
	log.Warn("Referring to accounts by order in the keystore folder is dangerous!")
	log.Warn("This functionality is deprecated and will be removed in the future!")
	log.Warn("Please use explicit addresses! (can search via `geth account list`)")
	log.Warn("-------------------------------------------------------------------")

	accs := ks.Accounts()
	if len(accs) <= index {
		return accounts.Account{}, fmt.Errorf("index %d higher than number of accounts %d", index, len(accs))
	}
	return accs[index], nil
}

// setValidator retrieves the validator address either from the directly specified
// command line flags or from the keystore if CLI indexed.
// `Validator` is the address used to sign consensus messages.
func setValidator(ctx *cli.Context, ks *keystore.KeyStore, cfg *eth.Config) {
	// Extract the current validator, new flag overriding legacy etherbase
	var validator string
	if ctx.GlobalIsSet(EtherbaseFlag.Name) {
		validator = ctx.GlobalString(EtherbaseFlag.Name)
	}
	if ctx.GlobalIsSet(LegacyMinerEtherbaseFlag.Name) {
		validator = ctx.GlobalString(LegacyMinerEtherbaseFlag.Name)
	}
	if ctx.GlobalIsSet(MinerValidatorFlag.Name) {
		if validator != "" {
			Fatalf("`etherbase` and `miner.validator` flag should not be used together. `miner.validator` and `tx-fee-recipient` constitute both of `etherbase`' functions")
		}
		validator = ctx.GlobalString(MinerValidatorFlag.Name)
	}

	// Convert the validator into an address and configure it
	if validator != "" {
		account, err := MakeAddress(ks, validator)
		if err != nil {
			Fatalf("Invalid validator: %v", err)
		}
		cfg.Miner.Validator = account.Address
	}
}

// setTxFeeRecipient retrieves the txFeeRecipient address either from the directly specified
// command line flags or from the keystore if CLI indexed.
// `TxFeeRecipient` is the address earned block transaction fees are sent to.
func setTxFeeRecipient(ctx *cli.Context, ks *keystore.KeyStore, cfg *eth.Config) {
	if ctx.GlobalIsSet(TxFeeRecipientFlag.Name) {
		if !ctx.GlobalIsSet(MinerValidatorFlag.Name) {
			Fatalf("`etherbase` and `tx-fee-recipient` flag should not be used together. `miner.validator` and `tx-fee-recipient` constitute both of `etherbase`' functions")
		}
		txFeeRecipient := ctx.GlobalString(TxFeeRecipientFlag.Name)

		// Convert the txFeeRecipient into an address and configure it
		if txFeeRecipient != "" {
			account, err := MakeAddress(ks, txFeeRecipient)
			if err != nil {
				Fatalf("Invalid txFeeRecipient: %v", err)
			}
			cfg.TxFeeRecipient = account.Address
		}
	} else {
		// Backwards compatibility. If the miner was set by the "etherbase" flag, both should have the same info
		cfg.TxFeeRecipient = cfg.Miner.Validator
	}
}

// setBLSbase retrieves the blsbase either from the directly specified
// command line flags or from the keystore if CLI indexed.
// `BLSbase` is the ethereum address which identifies an ECDSA key
// from which the BLS private key used for block finalization in consensus.
func setBLSbase(ctx *cli.Context, ks *keystore.KeyStore, cfg *eth.Config) {
	// Extract the current blsbase, new flag overriding legacy one
	var blsbase string
	if ctx.GlobalIsSet(BLSbaseFlag.Name) {
		blsbase = ctx.GlobalString(BLSbaseFlag.Name)
	}
	// Convert the blsbase into an address and configure it
	if blsbase != "" {
		account, err := MakeAddress(ks, blsbase)
		if err != nil {
			Fatalf("Invalid blsbase: %v", err)
		}
		cfg.BLSbase = account.Address
	}
}

// MakePasswordList reads password lines from the file specified by the global --password flag.
func MakePasswordList(ctx *cli.Context) []string {
	path := ctx.GlobalString(PasswordFileFlag.Name)
	if path == "" {
		return nil
	}
	text, err := ioutil.ReadFile(path)
	if err != nil {
		Fatalf("Failed to read password file: %v", err)
	}
	lines := strings.Split(string(text), "\n")
	// Sanitise DOS line endings.
	for i := range lines {
		lines[i] = strings.TrimRight(lines[i], "\r")
	}
	return lines
}

func SetP2PConfig(ctx *cli.Context, cfg *p2p.Config) {
	setNodeKey(ctx, cfg)
	setNAT(ctx, cfg)
	setListenAddress(ctx, cfg)
	setBootstrapNodes(ctx, cfg)
	setBootstrapNodesV5(ctx, cfg)

	cfg.NetworkId = getNetworkId(ctx)

	lightClient := ctx.GlobalString(SyncModeFlag.Name) == "light"
	lightServer := ctx.GlobalInt(LightServeFlag.Name) != 0

	// LightPeers is in the eth config, not the p2p config, so we don't have it here, so we
	// get it here separately using GlobalInt()
	lightPeers := ctx.GlobalInt(LightMaxPeersFlag.Name)
	if lightClient && !ctx.GlobalIsSet(LightMaxPeersFlag.Name) {
		// dynamic default - for clients we use 1/10th of the default for servers
		lightPeers /= 10
	}

	if ctx.GlobalIsSet(MaxPeersFlag.Name) {
		cfg.MaxPeers = ctx.GlobalInt(MaxPeersFlag.Name)
		if lightServer && !ctx.GlobalIsSet(LightMaxPeersFlag.Name) {
			cfg.MaxPeers += lightPeers
		}
	} else {
		if lightServer {
			cfg.MaxPeers += lightPeers
		}
		if lightClient && (ctx.GlobalIsSet(LightMaxPeersFlag.Name)) && cfg.MaxPeers < lightPeers {
			cfg.MaxPeers = lightPeers
		}
	}
	if !(lightClient || lightServer) {
		lightPeers = 0
	}
	ethPeers := cfg.MaxPeers - lightPeers
	if lightClient {
		ethPeers = 0
	}
	log.Info("Maximum peer count", "ETH", ethPeers, "LES", lightPeers, "total", cfg.MaxPeers)

	if ctx.GlobalIsSet(MaxPendingPeersFlag.Name) {
		cfg.MaxPendingPeers = ctx.GlobalInt(MaxPendingPeersFlag.Name)
	}

	if ctx.GlobalBool(NoDiscoverFlag.Name) || lightClient {
		cfg.NoDiscovery = true
	}
	if ctx.GlobalBool(PingIPFromPacketFlag.Name) {
		cfg.PingIPFromPacket = true
	}
	if ctx.GlobalBool(UseInMemoryDiscoverTableFlag.Name) {
		cfg.UseInMemoryNodeDatabase = true
	}

	// if we're running a light client or server, force enable the v5 peer discovery
	// unless it is explicitly disabled with --nodiscover note that explicitly specifying
	// --v5disc overrides --nodiscover, in which case the later only disables v4 discovery
	forceV5Discovery := (lightClient || lightServer) && !ctx.GlobalBool(NoDiscoverFlag.Name)
	if ctx.GlobalIsSet(DiscoveryV5Flag.Name) {
		cfg.DiscoveryV5 = ctx.GlobalBool(DiscoveryV5Flag.Name)
	} else if forceV5Discovery {
		cfg.DiscoveryV5 = true
	}

	if netrestrict := ctx.GlobalString(NetrestrictFlag.Name); netrestrict != "" {
		list, err := netutil.ParseNetlist(netrestrict)
		if err != nil {
			Fatalf("Option %q: %v", NetrestrictFlag.Name, err)
		}
		cfg.NetRestrict = list
	}

	if ctx.GlobalBool(DeveloperFlag.Name) {
		// --dev mode can't use p2p networking.
		cfg.MaxPeers = 0
		cfg.ListenAddr = ":0"
		cfg.NoDiscovery = true
		cfg.DiscoveryV5 = false
	}
}

// SetNodeConfig applies node-related command line flags to the config.
func SetNodeConfig(ctx *cli.Context, cfg *node.Config) {
	SetP2PConfig(ctx, &cfg.P2P)
	setIPC(ctx, cfg)
	setHTTP(ctx, cfg)
	setGraphQL(ctx, cfg)
	setWS(ctx, cfg)
	setNodeUserIdent(ctx, cfg)
	setDataDir(ctx, cfg)

	if ctx.GlobalIsSet(ExternalSignerFlag.Name) {
		cfg.ExternalSigner = ctx.GlobalString(ExternalSignerFlag.Name)
	}

	if ctx.GlobalIsSet(KeyStoreDirFlag.Name) {
		cfg.KeyStoreDir = ctx.GlobalString(KeyStoreDirFlag.Name)
	}
	if ctx.GlobalIsSet(LightKDFFlag.Name) {
		cfg.UseLightweightKDF = ctx.GlobalBool(LightKDFFlag.Name)
	}
	if ctx.GlobalIsSet(NoUSBFlag.Name) {
		cfg.NoUSB = ctx.GlobalBool(NoUSBFlag.Name)
	}
	if ctx.GlobalIsSet(InsecureUnlockAllowedFlag.Name) {
		cfg.InsecureUnlockAllowed = ctx.GlobalBool(InsecureUnlockAllowedFlag.Name)
	}
}

func setDataDir(ctx *cli.Context, cfg *node.Config) {
	switch {
	case ctx.GlobalIsSet(DataDirFlag.Name):
		cfg.DataDir = ctx.GlobalString(DataDirFlag.Name)
	case ctx.GlobalBool(DeveloperFlag.Name):
		cfg.DataDir = "" // unless explicitly requested, use memory databases
	case ctx.GlobalBool(BaklavaFlag.Name) && cfg.DataDir == node.DefaultDataDir():
		log.Info("setting data dir")
		cfg.DataDir = filepath.Join(node.DefaultDataDir(), "baklava")
	case ctx.GlobalBool(AlfajoresFlag.Name) && cfg.DataDir == node.DefaultDataDir():
		cfg.DataDir = filepath.Join(node.DefaultDataDir(), "alfajores")
	}
}

func setTxPool(ctx *cli.Context, cfg *core.TxPoolConfig) {
	if ctx.GlobalIsSet(TxPoolLocalsFlag.Name) {
		locals := strings.Split(ctx.GlobalString(TxPoolLocalsFlag.Name), ",")
		for _, account := range locals {
			if trimmed := strings.TrimSpace(account); !common.IsHexAddress(trimmed) {
				Fatalf("Invalid account in --txpool.locals: %s", trimmed)
			} else {
				cfg.Locals = append(cfg.Locals, common.HexToAddress(account))
			}
		}
	}
	if ctx.GlobalIsSet(TxPoolNoLocalsFlag.Name) {
		cfg.NoLocals = ctx.GlobalBool(TxPoolNoLocalsFlag.Name)
	}
	if ctx.GlobalIsSet(TxPoolJournalFlag.Name) {
		cfg.Journal = ctx.GlobalString(TxPoolJournalFlag.Name)
	}
	if ctx.GlobalIsSet(TxPoolRejournalFlag.Name) {
		cfg.Rejournal = ctx.GlobalDuration(TxPoolRejournalFlag.Name)
	}
	if ctx.GlobalIsSet(TxPoolPriceLimitFlag.Name) {
		cfg.PriceLimit = ctx.GlobalUint64(TxPoolPriceLimitFlag.Name)
	}
	if ctx.GlobalIsSet(TxPoolPriceBumpFlag.Name) {
		cfg.PriceBump = ctx.GlobalUint64(TxPoolPriceBumpFlag.Name)
	}
	if ctx.GlobalIsSet(TxPoolAccountSlotsFlag.Name) {
		cfg.AccountSlots = ctx.GlobalUint64(TxPoolAccountSlotsFlag.Name)
	}
	if ctx.GlobalIsSet(TxPoolGlobalSlotsFlag.Name) {
		cfg.GlobalSlots = ctx.GlobalUint64(TxPoolGlobalSlotsFlag.Name)
	}
	if ctx.GlobalIsSet(TxPoolAccountQueueFlag.Name) {
		cfg.AccountQueue = ctx.GlobalUint64(TxPoolAccountQueueFlag.Name)
	}
	if ctx.GlobalIsSet(TxPoolGlobalQueueFlag.Name) {
		cfg.GlobalQueue = ctx.GlobalUint64(TxPoolGlobalQueueFlag.Name)
	}
	if ctx.GlobalIsSet(TxPoolLifetimeFlag.Name) {
		cfg.Lifetime = ctx.GlobalDuration(TxPoolLifetimeFlag.Name)
	}
}

func setMiner(ctx *cli.Context, cfg *miner.Config) {
	if ctx.GlobalIsSet(LegacyMinerExtraDataFlag.Name) {
		cfg.ExtraData = []byte(ctx.GlobalString(LegacyMinerExtraDataFlag.Name))
		log.Warn("The flag --extradata is deprecated and will be removed in the future, please use --miner.extradata")
	}
	if ctx.GlobalIsSet(MinerExtraDataFlag.Name) {
		cfg.ExtraData = []byte(ctx.GlobalString(MinerExtraDataFlag.Name))
	}
}

func setWhitelist(ctx *cli.Context, cfg *eth.Config) {
	whitelist := ctx.GlobalString(WhitelistFlag.Name)
	if whitelist == "" {
		return
	}
	cfg.Whitelist = make(map[uint64]common.Hash)
	for _, entry := range strings.Split(whitelist, ",") {
		parts := strings.Split(entry, "=")
		if len(parts) != 2 {
			Fatalf("Invalid whitelist entry: %s", entry)
		}
		number, err := strconv.ParseUint(parts[0], 0, 64)
		if err != nil {
			Fatalf("Invalid whitelist block number %s: %v", parts[0], err)
		}
		var hash common.Hash
		if err = hash.UnmarshalText([]byte(parts[1])); err != nil {
			Fatalf("Invalid whitelist hash %s: %v", parts[1], err)
		}
		cfg.Whitelist[number] = hash
	}
}

func setIstanbul(ctx *cli.Context, stack *node.Node, cfg *eth.Config) {
	if ctx.GlobalIsSet(LegacyIstanbulRequestTimeoutFlag.Name) {
		log.Warn("Flag value is ignored, and obtained from genesis config", "flag", LegacyIstanbulRequestTimeoutFlag.Name)
	}
	if ctx.GlobalIsSet(LegacyIstanbulBlockPeriodFlag.Name) {
		log.Warn("Flag value is ignored, and obtained from genesis config", "flag", LegacyIstanbulBlockPeriodFlag.Name)
	}
	if ctx.GlobalIsSet(LegacyIstanbulLookbackWindowFlag.Name) {
		log.Warn("Flag value is ignored, and obtained from genesis config", "flag", LegacyIstanbulLookbackWindowFlag.Name)
	}
	if ctx.GlobalIsSet(LegacyIstanbulProposerPolicyFlag.Name) {
		log.Warn("Flag value is ignored, and obtained from genesis config", "flag", LegacyIstanbulProposerPolicyFlag.Name)
	}
	cfg.Istanbul.ReplicaStateDBPath = stack.ResolvePath(cfg.Istanbul.ReplicaStateDBPath)
	cfg.Istanbul.ValidatorEnodeDBPath = stack.ResolvePath(cfg.Istanbul.ValidatorEnodeDBPath)
	cfg.Istanbul.VersionCertificateDBPath = stack.ResolvePath(cfg.Istanbul.VersionCertificateDBPath)
	cfg.Istanbul.RoundStateDBPath = stack.ResolvePath(cfg.Istanbul.RoundStateDBPath)
	cfg.Istanbul.Validator = ctx.GlobalIsSet(MiningEnabledFlag.Name) || ctx.GlobalIsSet(DeveloperFlag.Name)
	cfg.Istanbul.Replica = ctx.GlobalIsSet(IstanbulReplicaFlag.Name)
	if ctx.GlobalIsSet(MetricsLoadTestCSVFlag.Name) {
		cfg.Istanbul.LoadTestCSVFile = ctx.GlobalString(MetricsLoadTestCSVFlag.Name)
	}
}

func setProxyP2PConfig(ctx *cli.Context, proxyCfg *p2p.Config) {
	setNodeKey(ctx, proxyCfg)
	setNAT(ctx, proxyCfg)
	if ctx.GlobalIsSet(ProxyInternalFacingEndpointFlag.Name) {
		proxyCfg.ListenAddr = ctx.GlobalString(ProxyInternalFacingEndpointFlag.Name)
	}

	proxyCfg.NetworkId = getNetworkId(ctx)
}

// Set all of the proxy related configurations.
// These configs span the top level node and istanbul module configuration
func SetProxyConfig(ctx *cli.Context, nodeCfg *node.Config, ethCfg *eth.Config) {
	CheckExclusive(ctx, ProxyFlag, ProxiedFlag)

	if ctx.GlobalIsSet(ProxyFlag.Name) {
		nodeCfg.Proxy = ctx.GlobalBool(ProxyFlag.Name)
		ethCfg.Istanbul.Proxy = ctx.GlobalBool(ProxyFlag.Name)

		// Mining must not be set for proxies
		if ctx.GlobalIsSet(MiningEnabledFlag.Name) {
			Fatalf("Option --%s must not be used if option --%s is used", MiningEnabledFlag.Name, ProxyFlag.Name)
		}
		// Replica must not be set for proxies
		if ctx.GlobalIsSet(IstanbulReplicaFlag.Name) {
			Fatalf("Option --%s must not be used if option --%s is used", IstanbulReplicaFlag.Name, ProxyFlag.Name)
		}

		if !ctx.GlobalIsSet(ProxiedValidatorAddressFlag.Name) {
			Fatalf("Option --%s must be used if option --%s is used", ProxiedValidatorAddressFlag.Name, ProxyFlag.Name)
		} else {
			proxiedValidatorAddress := ctx.String(ProxiedValidatorAddressFlag.Name)
			if !common.IsHexAddress(proxiedValidatorAddress) {
				Fatalf("Invalid address used for option --%s", ProxiedValidatorAddressFlag.Name)
			}
			ethCfg.Istanbul.ProxiedValidatorAddress = common.HexToAddress(proxiedValidatorAddress)
		}

		if !ctx.GlobalIsSet(ProxyInternalFacingEndpointFlag.Name) {
			Fatalf("Option --%s must be used if option --%s is used", ProxyInternalFacingEndpointFlag.Name, ProxyFlag.Name)
		} else {
			setProxyP2PConfig(ctx, &nodeCfg.ProxyP2P)
		}
	}

	if ctx.GlobalIsSet(ProxiedFlag.Name) {
		ethCfg.Istanbul.Proxied = ctx.GlobalBool(ProxiedFlag.Name)

		// Mining must be set for proxied nodes
		if !ctx.GlobalIsSet(MiningEnabledFlag.Name) {
			Fatalf("Option --%s must be used if option --%s is used", MiningEnabledFlag.Name, ProxiedFlag.Name)
		}

		// Extract the proxy enode url pairs, new flag overriding legacy one
		var proxyEnodeURLPairs []string

		if ctx.GlobalIsSet(LegacyProxyEnodeURLPairsFlag.Name) {
			proxyEnodeURLPairs = strings.Split(ctx.String(LegacyProxyEnodeURLPairsFlag.Name), ",")
			log.Warn("The flag --proxy.proxyenodeurlpair is deprecated and will be removed in the future, please use --proxy.proxyenodeurlpairs")
		}

		if ctx.GlobalIsSet(ProxyEnodeURLPairsFlag.Name) {
			proxyEnodeURLPairs = strings.Split(ctx.String(ProxyEnodeURLPairsFlag.Name), ",")
		}
		ethCfg.Istanbul.ProxyConfigs = make([]*istanbul.ProxyConfig, len(proxyEnodeURLPairs))

		for i, proxyEnodeURLPairStr := range proxyEnodeURLPairs {
			proxyEnodeURLPair := strings.Split(proxyEnodeURLPairStr, ";")
			if len(proxyEnodeURLPair) != 2 {
				Fatalf("Invalid format for option --%s", ProxyEnodeURLPairsFlag.Name)
			}

			proxyInternalNode, err := enode.ParseV4(proxyEnodeURLPair[0])
			if err != nil {
				Fatalf("Proxy internal facing enodeURL (%s) invalid with parse err: %v", proxyEnodeURLPair[0], err)
			}

			proxyExternalNode, err := enode.ParseV4(proxyEnodeURLPair[1])
			if err != nil {
				Fatalf("Proxy external facing enodeURL (%s) invalid with parse err: %v", proxyEnodeURLPair[1], err)
			}

			// Check that external IP is not a private IP address.
			if proxyExternalNode.IsPrivateIP() {
				if ctx.GlobalBool(ProxyAllowPrivateIPFlag.Name) {
					log.Warn("Proxy external facing enodeURL (%s) is private IP.", "proxy external enodeURL", proxyEnodeURLPair[1])
				} else {
					Fatalf("Proxy external facing enodeURL (%s) cannot be private IP.", "proxy external enodeURL", proxyEnodeURLPair[1])
				}
			}
			ethCfg.Istanbul.ProxyConfigs[i] = &istanbul.ProxyConfig{
				InternalNode: proxyInternalNode,
				ExternalNode: proxyExternalNode,
			}
		}

		if !ctx.GlobalBool(NoDiscoverFlag.Name) {
			Fatalf("Option --%s must be used if option --%s is used", NoDiscoverFlag.Name, ProxiedFlag.Name)
		}
	}
}

// checkExclusive verifies that only a single instance of the provided flags was
// set by the user. Each flag might optionally be followed by a string type to
// specialize it further.
func CheckExclusive(ctx *cli.Context, args ...interface{}) {
	set := make([]string, 0, 1)
	for i := 0; i < len(args); i++ {
		// Make sure the next argument is a flag and skip if not set
		flag, ok := args[i].(cli.Flag)
		if !ok {
			panic(fmt.Sprintf("invalid argument, not cli.Flag type: %T", args[i]))
		}
		// Check if next arg extends current and expand its name if so
		name := flag.GetName()

		if i+1 < len(args) {
			switch option := args[i+1].(type) {
			case string:
				// Extended flag check, make sure value set doesn't conflict with passed in option
				if ctx.GlobalString(flag.GetName()) == option {
					name += "=" + option
					set = append(set, "--"+name)
				}
				// shift arguments and continue
				i++
				continue

			case cli.Flag:
			default:
				panic(fmt.Sprintf("invalid argument, not cli.Flag or string extension: %T", args[i+1]))
			}
		}
		// Mark the flag if it's set
		if ctx.GlobalIsSet(flag.GetName()) {
			set = append(set, "--"+name)
		}
	}
	if len(set) > 1 {
		Fatalf("Flags %v can't be used at the same time", strings.Join(set, ", "))
	}
}

// SetShhConfig applies shh-related command line flags to the config.
func SetShhConfig(ctx *cli.Context, stack *node.Node, cfg *whisper.Config) {
	if ctx.GlobalIsSet(WhisperMaxMessageSizeFlag.Name) {
		cfg.MaxMessageSize = uint32(ctx.GlobalUint(WhisperMaxMessageSizeFlag.Name))
	}
	if ctx.GlobalIsSet(WhisperMinPOWFlag.Name) {
		cfg.MinimumAcceptedPOW = ctx.GlobalFloat64(WhisperMinPOWFlag.Name)
	}
	if ctx.GlobalIsSet(WhisperRestrictConnectionBetweenLightClientsFlag.Name) {
		cfg.RestrictConnectionBetweenLightClients = true
	}
}

func getNetworkId(ctx *cli.Context) uint64 {
	if ctx.GlobalIsSet(NetworkIdFlag.Name) {
		return ctx.GlobalUint64(NetworkIdFlag.Name)
	}
	switch {
	case ctx.GlobalBool(BaklavaFlag.Name):
		return params.BaklavaNetworkId
	case ctx.GlobalBool(AlfajoresFlag.Name):
		return params.AlfajoresNetworkId
	case ctx.GlobalBool(DeveloperFlag.Name):
		return 1337
	}
	return params.MainnetNetworkId
}

// SetEthConfig applies eth-related command line flags to the config.
func SetEthConfig(ctx *cli.Context, stack *node.Node, cfg *eth.Config) {
	// Avoid conflicting network flags
	CheckExclusive(ctx, DeveloperFlag, BaklavaFlag, AlfajoresFlag)
	CheckExclusive(ctx, LightServeFlag, SyncModeFlag, "light")
	CheckExclusive(ctx, DeveloperFlag, ExternalSignerFlag) // Can't use both ephemeral unlocked and external signer
	CheckExclusive(ctx, GCModeFlag, "archive", TxLookupLimitFlag)
	// todo(rjl493456442) make it available for les server
	// Ancient tx indices pruning is not available for les server now
	// since light client relies on the server for transaction status query.
	CheckExclusive(ctx, LegacyLightServFlag, LightServeFlag, TxLookupLimitFlag)
	var ks *keystore.KeyStore
	if keystores := stack.AccountManager().Backends(keystore.KeyStoreType); len(keystores) > 0 {
		ks = keystores[0].(*keystore.KeyStore)
	}
	setValidator(ctx, ks, cfg)
	setTxFeeRecipient(ctx, ks, cfg)
	setBLSbase(ctx, ks, cfg)
	setTxPool(ctx, &cfg.TxPool)
	setMiner(ctx, &cfg.Miner)
	setWhitelist(ctx, cfg)
	setIstanbul(ctx, stack, cfg)
	setLes(ctx, cfg)

	cfg.NetworkId = params.MainnetNetworkId

	if ctx.GlobalIsSet(SyncModeFlag.Name) {
		cfg.SyncMode = *GlobalTextMarshaler(ctx, SyncModeFlag.Name).(*downloader.SyncMode)
	}
	if ctx.GlobalIsSet(NetworkIdFlag.Name) {
		cfg.NetworkId = ctx.GlobalUint64(NetworkIdFlag.Name)
	}
	if ctx.GlobalIsSet(CacheFlag.Name) || ctx.GlobalIsSet(CacheDatabaseFlag.Name) {
		cfg.DatabaseCache = ctx.GlobalInt(CacheFlag.Name) * ctx.GlobalInt(CacheDatabaseFlag.Name) / 100
	}
	cfg.DatabaseHandles = makeDatabaseHandles()
	if ctx.GlobalIsSet(AncientFlag.Name) {
		cfg.DatabaseFreezer = ctx.GlobalString(AncientFlag.Name)
	}

	if gcmode := ctx.GlobalString(GCModeFlag.Name); gcmode != "full" && gcmode != "archive" {
		Fatalf("--%s must be either 'full' or 'archive'", GCModeFlag.Name)
	}
	if ctx.GlobalIsSet(GCModeFlag.Name) {
		cfg.NoPruning = ctx.GlobalString(GCModeFlag.Name) == "archive"
	}
	if ctx.GlobalIsSet(CacheNoPrefetchFlag.Name) {
		cfg.NoPrefetch = ctx.GlobalBool(CacheNoPrefetchFlag.Name)
	}
	if ctx.GlobalIsSet(TxLookupLimitFlag.Name) {
		cfg.TxLookupLimit = ctx.GlobalUint64(TxLookupLimitFlag.Name)
	}
	if ctx.GlobalIsSet(CacheFlag.Name) || ctx.GlobalIsSet(CacheTrieFlag.Name) {
		cfg.TrieCleanCache = ctx.GlobalInt(CacheFlag.Name) * ctx.GlobalInt(CacheTrieFlag.Name) / 100
	}
	if ctx.GlobalIsSet(CacheFlag.Name) || ctx.GlobalIsSet(CacheGCFlag.Name) {
		cfg.TrieDirtyCache = ctx.GlobalInt(CacheFlag.Name) * ctx.GlobalInt(CacheGCFlag.Name) / 100
	}
	if ctx.GlobalIsSet(CacheFlag.Name) || ctx.GlobalIsSet(CacheSnapshotFlag.Name) {
		cfg.SnapshotCache = ctx.GlobalInt(CacheFlag.Name) * ctx.GlobalInt(CacheSnapshotFlag.Name) / 100
	}
	if !ctx.GlobalBool(SnapshotFlag.Name) {
		cfg.TrieCleanCache += cfg.SnapshotCache
		cfg.SnapshotCache = 0 // Disabled
	}
	if ctx.GlobalIsSet(DocRootFlag.Name) {
		cfg.DocRoot = ctx.GlobalString(DocRootFlag.Name)
	}
	if ctx.GlobalIsSet(VMEnableDebugFlag.Name) {
		// TODO(fjl): force-enable this in --dev mode
		cfg.EnablePreimageRecording = ctx.GlobalBool(VMEnableDebugFlag.Name)
	}

	if ctx.GlobalIsSet(EWASMInterpreterFlag.Name) {
		cfg.EWASMInterpreter = ctx.GlobalString(EWASMInterpreterFlag.Name)
	}

	if ctx.GlobalIsSet(EVMInterpreterFlag.Name) {
		cfg.EVMInterpreter = ctx.GlobalString(EVMInterpreterFlag.Name)
	}

	if ctx.GlobalIsSet(RPCGlobalGasCap.Name) {
		cfg.RPCGasCap = ctx.GlobalUint64(RPCGlobalGasCap.Name)
	}
	if cfg.RPCGasCap != 0 {
		log.Info("Set global gas cap", "cap", cfg.RPCGasCap)
	} else {
		log.Info("Global gas cap disabled")
	}

	if ctx.GlobalIsSet(RPCGlobalTxFeeCap.Name) {
		cfg.RPCTxFeeCap = ctx.GlobalFloat64(RPCGlobalTxFeeCap.Name)
	}

	// Disable DNS discovery by default (by using the flag's value even if it hasn't been set and so
	// has the default value ""), since we don't have DNS discovery set up for Celo.
	// Note that passing --discovery.dns "" is the way the Geth docs specify for disabling DNS discovery,
	// so here we just make that be the default.
	if urls := ctx.GlobalString(DNSDiscoveryFlag.Name); urls == "" {
		cfg.DiscoveryURLs = []string{}
	} else {
		cfg.DiscoveryURLs = splitAndTrim(urls)
	}

	// Override any default configs for hard coded networks.
	switch {
	case ctx.GlobalBool(BaklavaFlag.Name):
		if !ctx.GlobalIsSet(NetworkIdFlag.Name) {
			log.Info("Setting baklava id")
			cfg.NetworkId = params.BaklavaNetworkId
		}
		cfg.Genesis = core.DefaultBaklavaGenesisBlock()
		setDNSDiscoveryDefaults(cfg, params.BaklavaGenesisHash)
	case ctx.GlobalBool(AlfajoresFlag.Name):
		if !ctx.GlobalIsSet(NetworkIdFlag.Name) {
			cfg.NetworkId = params.AlfajoresNetworkId
		}
		cfg.Genesis = core.DefaultAlfajoresGenesisBlock()
		setDNSDiscoveryDefaults(cfg, params.AlfajoresGenesisHash)
	case ctx.GlobalBool(DeveloperFlag.Name):
		if !ctx.GlobalIsSet(NetworkIdFlag.Name) {
			cfg.NetworkId = 1337
		}
		// Create new developer account or reuse existing one
		var (
			developer  accounts.Account
			passphrase string
			err        error
		)
		if list := MakePasswordList(ctx); len(list) > 0 {
			// Just take the first value. Although the function returns a possible multiple values and
			// some usages iterate through them as attempts, that doesn't make sense in this setting,
			// when we're definitely concerned with only one account.
			passphrase = list[0]
		}
		// setEtherbase has been called above, configuring the miner address from command line flags.
		if cfg.Miner.Etherbase != (common.Address{}) {
			developer = accounts.Account{Address: cfg.Miner.Etherbase}
		} else if accs := ks.Accounts(); len(accs) > 0 {
			developer = ks.Accounts()[0]
		} else {
<<<<<<< HEAD
			key, _ := crypto.HexToECDSA("add67e37fdf5c26743d295b1af6d9b50f2785a6b60bc83a8f05bd1dd4b385c6c")
			developer, err = ks.ImportECDSA(key, "")
=======
			developer, err = ks.NewAccount(passphrase)
>>>>>>> 4c268e65
			if err != nil {
				Fatalf("Failed to create developer account: %v", err)
			}
		}
		if err := ks.Unlock(developer, passphrase); err != nil {
			Fatalf("Failed to unlock developer account: %v", err)
		}
		log.Info("Using developer account", "address", developer.Address)

		// Create a new developer genesis block or reuse existing one
		cfg.Genesis = core.DeveloperGenesisBlock(uint64(ctx.GlobalInt(DeveloperPeriodFlag.Name)), developer.Address)
		if ctx.GlobalIsSet(DataDirFlag.Name) {
			// Check if we have an already initialized chain and fall back to
			// that if so. Otherwise we need to generate a new genesis spec.
			chaindb := MakeChainDatabase(ctx, stack)
			if rawdb.ReadCanonicalHash(chaindb, 0) != (common.Hash{}) {
				cfg.Genesis = nil // fallback to db content
			}
			chaindb.Close()
		}
	default:
		if cfg.NetworkId == params.MainnetNetworkId {
			setDNSDiscoveryDefaults(cfg, params.MainnetGenesisHash)
		}
	}
}

// setDNSDiscoveryDefaults configures DNS discovery with the given URL if
// no URLs are set.
func setDNSDiscoveryDefaults(cfg *eth.Config, genesis common.Hash) {
	if cfg.DiscoveryURLs != nil {
		return // already set through flags/config
	}

	protocol := "all"
	if cfg.SyncMode == downloader.LightSync {
		protocol = "les"
	}
	if url := params.KnownDNSNetwork(genesis, protocol); url != "" {
		cfg.DiscoveryURLs = []string{url}
	}
}

// RegisterEthService adds an Ethereum client to the stack.
func RegisterEthService(stack *node.Node, cfg *eth.Config) {
	var err error
	if !cfg.SyncMode.SyncFullBlockChain() {
		err = stack.Register(func(ctx *node.ServiceContext) (node.Service, error) {
			return les.New(ctx, cfg)
		})
	} else {
		err = stack.Register(func(ctx *node.ServiceContext) (node.Service, error) {
			fullNode, err := eth.New(ctx, cfg)
			if fullNode != nil && cfg.LightServ > 0 {
				ls, _ := les.NewLesServer(fullNode, cfg)
				fullNode.AddLesServer(ls)
			}
			return fullNode, err
		})
	}
	if err != nil {
		Fatalf("Failed to register the Ethereum service: %v", err)
	}
}

// RegisterShhService configures Whisper and adds it to the given node.
func RegisterShhService(stack *node.Node, cfg *whisper.Config) {
	if err := stack.Register(func(n *node.ServiceContext) (node.Service, error) {
		return whisper.New(cfg), nil
	}); err != nil {
		Fatalf("Failed to register the Whisper service: %v", err)
	}
}

// RegisterEthStatsService configures the Ethereum Stats daemon and adds it to
// the given node.
func RegisterEthStatsService(stack *node.Node, url string) {
	if err := stack.Register(func(ctx *node.ServiceContext) (node.Service, error) {
		// Retrieve both eth and les services
		var ethServ *eth.Ethereum
		ctx.Service(&ethServ)

		var lesServ *les.LightEthereum
		ctx.Service(&lesServ)

		// Let ethstats use whichever is not nil
		return ethstats.New(url, ethServ, lesServ)
	}); err != nil {
		Fatalf("Failed to register the Ethereum Stats service: %v", err)
	}
}

// RegisterGraphQLService is a utility function to construct a new service and register it against a node.
func RegisterGraphQLService(stack *node.Node, endpoint string, cors, vhosts []string, timeouts rpc.HTTPTimeouts) {
	if err := stack.Register(func(ctx *node.ServiceContext) (node.Service, error) {
		// Try to construct the GraphQL service backed by a full node
		var ethServ *eth.Ethereum
		if err := ctx.Service(&ethServ); err == nil {
			return graphql.New(ethServ.APIBackend, endpoint, cors, vhosts, timeouts)
		}
		// Try to construct the GraphQL service backed by a light node
		var lesServ *les.LightEthereum
		if err := ctx.Service(&lesServ); err == nil {
			return graphql.New(lesServ.ApiBackend, endpoint, cors, vhosts, timeouts)
		}
		// Well, this should not have happened, bail out
		return nil, errors.New("no Ethereum service")
	}); err != nil {
		Fatalf("Failed to register the GraphQL service: %v", err)
	}
}

func SetupMetrics(ctx *cli.Context) {
	if metrics.Enabled {
		log.Info("Enabling metrics collection")

		var (
			enableExport = ctx.GlobalBool(MetricsEnableInfluxDBFlag.Name)
			endpoint     = ctx.GlobalString(MetricsInfluxDBEndpointFlag.Name)
			database     = ctx.GlobalString(MetricsInfluxDBDatabaseFlag.Name)
			username     = ctx.GlobalString(MetricsInfluxDBUsernameFlag.Name)
			password     = ctx.GlobalString(MetricsInfluxDBPasswordFlag.Name)
		)

		if enableExport {
			tagsMap := SplitTagsFlag(ctx.GlobalString(MetricsInfluxDBTagsFlag.Name))

			log.Info("Enabling metrics export to InfluxDB")

			go influxdb.InfluxDBWithTags(metrics.DefaultRegistry, 10*time.Second, endpoint, database, username, password, "geth.", tagsMap)
		}

		if ctx.GlobalIsSet(MetricsHTTPFlag.Name) {
			address := fmt.Sprintf("%s:%d", ctx.GlobalString(MetricsHTTPFlag.Name), ctx.GlobalInt(MetricsPortFlag.Name))
			log.Info("Enabling stand-alone metrics HTTP endpoint", "address", address)
			exp.Setup(address)
		}
	}
}

func SplitTagsFlag(tagsFlag string) map[string]string {
	tags := strings.Split(tagsFlag, ",")
	tagsMap := map[string]string{}

	for _, t := range tags {
		if t != "" {
			kv := strings.Split(t, "=")

			if len(kv) == 2 {
				tagsMap[kv[0]] = kv[1]
			}
		}
	}

	return tagsMap
}

// MakeChainDatabase open an LevelDB using the flags passed to the client and will hard crash if it fails.
func MakeChainDatabase(ctx *cli.Context, stack *node.Node) ethdb.Database {
	var (
		cache   = ctx.GlobalInt(CacheFlag.Name) * ctx.GlobalInt(CacheDatabaseFlag.Name) / 100
		handles = makeDatabaseHandles()

		err     error
		chainDb ethdb.Database
	)
	if ctx.GlobalString(SyncModeFlag.Name) == "light" {
		name := "lightchaindata"
		chainDb, err = stack.OpenDatabase(name, cache, handles, "")
	} else if ctx.GlobalString(SyncModeFlag.Name) == "lightest" {
		name := "lightestchaindata"
		chainDb, err = stack.OpenDatabaseWithFreezer(name, cache, handles, ctx.GlobalString(AncientFlag.Name), "")
	} else {
		name := "chaindata"
		chainDb, err = stack.OpenDatabaseWithFreezer(name, cache, handles, ctx.GlobalString(AncientFlag.Name), "")
	}
	if err != nil {
		Fatalf("Could not open database: %v", err)
	}
	return chainDb
}

func MakeGenesis(ctx *cli.Context) *core.Genesis {
	var genesis *core.Genesis
	switch {
	case ctx.GlobalBool(BaklavaFlag.Name):
		genesis = core.DefaultBaklavaGenesisBlock()
	case ctx.GlobalBool(AlfajoresFlag.Name):
		genesis = core.DefaultAlfajoresGenesisBlock()
	case ctx.GlobalBool(DeveloperFlag.Name):
		Fatalf("Developer chains are ephemeral")
	}
	return genesis
}

// MakeChain creates a chain manager from set command line flags.
func MakeChain(ctx *cli.Context, stack *node.Node, readOnly bool) (chain *core.BlockChain, chainDb ethdb.Database) {
	var err error
	chainDb = MakeChainDatabase(ctx, stack)
	config, _, err := core.SetupGenesisBlock(chainDb, MakeGenesis(ctx))
	if err != nil {
		Fatalf("%v", err)
	}
	config.FullHeaderChainAvailable = ctx.GlobalString(SyncModeFlag.Name) != "lightest"
	engine := mockEngine.NewFaker()

	if gcmode := ctx.GlobalString(GCModeFlag.Name); gcmode != "full" && gcmode != "archive" {
		Fatalf("--%s must be either 'full' or 'archive'", GCModeFlag.Name)
	}
	cache := &core.CacheConfig{
		TrieCleanLimit:      eth.DefaultConfig.TrieCleanCache,
		TrieCleanNoPrefetch: ctx.GlobalBool(CacheNoPrefetchFlag.Name),
		TrieDirtyLimit:      eth.DefaultConfig.TrieDirtyCache,
		TrieDirtyDisabled:   ctx.GlobalString(GCModeFlag.Name) == "archive",
		TrieTimeLimit:       eth.DefaultConfig.TrieTimeout,
		SnapshotLimit:       eth.DefaultConfig.SnapshotCache,
	}
	if !ctx.GlobalBool(SnapshotFlag.Name) {
		cache.SnapshotLimit = 0 // Disabled
	}
	if ctx.GlobalIsSet(CacheFlag.Name) || ctx.GlobalIsSet(CacheTrieFlag.Name) {
		cache.TrieCleanLimit = ctx.GlobalInt(CacheFlag.Name) * ctx.GlobalInt(CacheTrieFlag.Name) / 100
	}
	if ctx.GlobalIsSet(CacheFlag.Name) || ctx.GlobalIsSet(CacheGCFlag.Name) {
		cache.TrieDirtyLimit = ctx.GlobalInt(CacheFlag.Name) * ctx.GlobalInt(CacheGCFlag.Name) / 100
	}
	vmcfg := vm.Config{EnablePreimageRecording: ctx.GlobalBool(VMEnableDebugFlag.Name)}
	var limit *uint64
	if ctx.GlobalIsSet(TxLookupLimitFlag.Name) && !readOnly {
		l := ctx.GlobalUint64(TxLookupLimitFlag.Name)
		limit = &l
	}
	chain, err = core.NewBlockChain(chainDb, cache, config, engine, vmcfg, nil, limit)
	if err != nil {
		Fatalf("Can't create BlockChain: %v", err)
	}
	return chain, chainDb
}

// MakeConsolePreloads retrieves the absolute paths for the console JavaScript
// scripts to preload before starting.
func MakeConsolePreloads(ctx *cli.Context) []string {
	// Skip preloading if there's nothing to preload
	if ctx.GlobalString(PreloadJSFlag.Name) == "" {
		return nil
	}
	// Otherwise resolve absolute paths and return them
	var preloads []string

	assets := ctx.GlobalString(JSpathFlag.Name)
	for _, file := range strings.Split(ctx.GlobalString(PreloadJSFlag.Name), ",") {
		preloads = append(preloads, common.AbsolutePath(assets, strings.TrimSpace(file)))
	}
	return preloads
}

// MigrateFlags sets the global flag from a local flag when it's set.
// This is a temporary function used for migrating old command/flags to the
// new format.
//
// e.g. geth account new --keystore /tmp/mykeystore --lightkdf
//
// is equivalent after calling this method with:
//
// geth --keystore /tmp/mykeystore --lightkdf account new
//
// This allows the use of the existing configuration functionality.
// When all flags are migrated this function can be removed and the existing
// configuration functionality must be changed that is uses local flags
func MigrateFlags(action func(ctx *cli.Context) error) func(*cli.Context) error {
	return func(ctx *cli.Context) error {
		for _, name := range ctx.FlagNames() {
			if ctx.IsSet(name) {
				ctx.GlobalSet(name, ctx.String(name))
			}
		}
		return action(ctx)
	}
}<|MERGE_RESOLUTION|>--- conflicted
+++ resolved
@@ -1705,18 +1705,14 @@
 			// when we're definitely concerned with only one account.
 			passphrase = list[0]
 		}
-		// setEtherbase has been called above, configuring the miner address from command line flags.
-		if cfg.Miner.Etherbase != (common.Address{}) {
-			developer = accounts.Account{Address: cfg.Miner.Etherbase}
+		// setValidator has been called above, configuring the miner address from command line flags.
+		if cfg.Miner.Validator != (common.Address{}) {
+			developer = accounts.Account{Address: cfg.Miner.Validator}
 		} else if accs := ks.Accounts(); len(accs) > 0 {
 			developer = ks.Accounts()[0]
 		} else {
-<<<<<<< HEAD
 			key, _ := crypto.HexToECDSA("add67e37fdf5c26743d295b1af6d9b50f2785a6b60bc83a8f05bd1dd4b385c6c")
-			developer, err = ks.ImportECDSA(key, "")
-=======
-			developer, err = ks.NewAccount(passphrase)
->>>>>>> 4c268e65
+			developer, err = ks.ImportECDSA(key, passphrase)
 			if err != nil {
 				Fatalf("Failed to create developer account: %v", err)
 			}
