// Copyright 2015 The go-ethereum Authors
// This file is part of the go-ethereum library.
//
// The go-ethereum library is free software: you can redistribute it and/or modify
// it under the terms of the GNU Lesser General Public License as published by
// the Free Software Foundation, either version 3 of the License, or
// (at your option) any later version.
//
// The go-ethereum library is distributed in the hope that it will be useful,
// but WITHOUT ANY WARRANTY; without even the implied warranty of
// MERCHANTABILITY or FITNESS FOR A PARTICULAR PURPOSE. See the
// GNU Lesser General Public License for more details.
//
// You should have received a copy of the GNU Lesser General Public License
// along with the go-ethereum library. If not, see <http://www.gnu.org/licenses/>.

// Contains the active peer-set of the downloader, maintaining both failures
// as well as reputation metrics to prioritize the block retrievals.

package downloader

import (
	"errors"
	"math"
	"math/big"
	"sort"
	"sync"
	"sync/atomic"
	"time"

	"github.com/celo-org/celo-blockchain/common"
	"github.com/celo-org/celo-blockchain/event"
	"github.com/celo-org/celo-blockchain/log"
)

const (
	maxLackingHashes  = 4096 // Maximum number of entries allowed on the list or lacking items
	measurementImpact = 0.1  // The impact a single measurement has on a peer's final throughput value.
)

var (
	errAlreadyFetching   = errors.New("already fetching blocks from peer")
	errAlreadyRegistered = errors.New("peer is already registered")
	errNotRegistered     = errors.New("peer is not registered")
)

// peerConnection represents an active peer from which hashes and blocks are retrieved.
type peerConnection struct {
	id string // Unique identifier of the peer

	headerIdle  int32 // Current header activity state of the peer (idle = 0, active = 1)
	blockIdle   int32 // Current block activity state of the peer (idle = 0, active = 1)
	receiptIdle int32 // Current receipt activity state of the peer (idle = 0, active = 1)
	stateIdle   int32 // Current node data activity state of the peer (idle = 0, active = 1)

	headerThroughput  float64 // Number of headers measured to be retrievable per second
	blockThroughput   float64 // Number of blocks (bodies) measured to be retrievable per second
	receiptThroughput float64 // Number of receipts measured to be retrievable per second
	stateThroughput   float64 // Number of node data pieces measured to be retrievable per second

	rtt time.Duration // Request round trip time to track responsiveness (QoS)

	headerStarted  time.Time // Time instance when the last header fetch was started
	blockStarted   time.Time // Time instance when the last block (body) fetch was started
	receiptStarted time.Time // Time instance when the last receipt fetch was started
	stateStarted   time.Time // Time instance when the last node data fetch was started

	lacking map[common.Hash]struct{} // Set of hashes not to request (didn't have previously)

	peer Peer

	version int        // Eth protocol version number to switch strategies
	log     log.Logger // Contextual logger to add extra infos to peer logs
	lock    sync.RWMutex
}

// LightPeer encapsulates the methods required to synchronise with a remote light peer.
type LightPeer interface {
	Head() (common.Hash, *big.Int)
	RequestHeadersByHash(common.Hash, int, int, bool) error
	RequestHeadersByNumber(uint64, int, int, bool) error
}

// Peer encapsulates the methods required to synchronise with a remote full peer.
type Peer interface {
	LightPeer
	RequestBodies([]common.Hash) error
	RequestReceipts([]common.Hash) error
	RequestNodeData([]common.Hash) error
}

// lightPeerWrapper wraps a LightPeer struct, stubbing out the Peer-only methods.
type lightPeerWrapper struct {
	peer LightPeer
}

func (w *lightPeerWrapper) Head() (common.Hash, *big.Int) { return w.peer.Head() }
func (w *lightPeerWrapper) RequestHeadersByHash(h common.Hash, amount int, skip int, reverse bool) error {
	return w.peer.RequestHeadersByHash(h, amount, skip, reverse)
}
func (w *lightPeerWrapper) RequestHeadersByNumber(i uint64, amount int, skip int, reverse bool) error {
	return w.peer.RequestHeadersByNumber(i, amount, skip, reverse)
}
func (w *lightPeerWrapper) RequestBodies([]common.Hash) error {
	panic("RequestBodies not supported in light client mode sync")
}
func (w *lightPeerWrapper) RequestReceipts([]common.Hash) error {
	panic("RequestReceipts not supported in light client mode sync")
}
func (w *lightPeerWrapper) RequestNodeData([]common.Hash) error {
	panic("RequestNodeData not supported in light client mode sync")
}

// newPeerConnection creates a new downloader peer.
func newPeerConnection(id string, version int, peer Peer, logger log.Logger) *peerConnection {
	return &peerConnection{
		id:      id,
		lacking: make(map[common.Hash]struct{}),
		peer:    peer,
		version: version,
		log:     logger,
	}
}

// Reset clears the internal state of a peer entity.
func (p *peerConnection) Reset() {
	p.lock.Lock()
	defer p.lock.Unlock()

	atomic.StoreInt32(&p.headerIdle, 0)
	atomic.StoreInt32(&p.blockIdle, 0)
	atomic.StoreInt32(&p.receiptIdle, 0)
	atomic.StoreInt32(&p.stateIdle, 0)

	p.headerThroughput = 0
	p.blockThroughput = 0
	p.receiptThroughput = 0
	p.stateThroughput = 0

	p.lacking = make(map[common.Hash]struct{})
}

// FetchHeaders sends a header retrieval request to the remote peer.
func (p *peerConnection) FetchHeaders(from uint64, count int) error {
	// Short circuit if the peer is already fetching
	if !atomic.CompareAndSwapInt32(&p.headerIdle, 0, 1) {
		return errAlreadyFetching
	}
	p.headerStarted = time.Now()

	// Issue the header retrieval request (absolute upwards without gaps)
	go p.peer.RequestHeadersByNumber(from, count, 0, false)

	return nil
}

// FetchBodies sends a block body retrieval request to the remote peer.
func (p *peerConnection) FetchBodies(request *fetchRequest) error {
	// Short circuit if the peer is already fetching
	if !atomic.CompareAndSwapInt32(&p.blockIdle, 0, 1) {
		return errAlreadyFetching
	}
	p.blockStarted = time.Now()

	go func() {
		// Convert the header set to a retrievable slice
		hashes := make([]common.Hash, 0, len(request.Headers))
		for _, header := range request.Headers {
			hashes = append(hashes, header.Hash())
		}
		p.peer.RequestBodies(hashes)
	}()

	return nil
}

// FetchReceipts sends a receipt retrieval request to the remote peer.
func (p *peerConnection) FetchReceipts(request *fetchRequest) error {
<<<<<<< HEAD
	// Sanity check the protocol version
	if p.version < 64 {
		panic(fmt.Sprintf("body fetch [eth/64+] requested on eth/%d", p.version))
	}
=======
>>>>>>> 1976bb3d
	// Short circuit if the peer is already fetching
	if !atomic.CompareAndSwapInt32(&p.receiptIdle, 0, 1) {
		return errAlreadyFetching
	}
	p.receiptStarted = time.Now()

	go func() {
		// Convert the header set to a retrievable slice
		hashes := make([]common.Hash, 0, len(request.Headers))
		for _, header := range request.Headers {
			hashes = append(hashes, header.Hash())
		}
		p.peer.RequestReceipts(hashes)
	}()

	return nil
}

// FetchNodeData sends a node state data retrieval request to the remote peer.
func (p *peerConnection) FetchNodeData(hashes []common.Hash) error {
<<<<<<< HEAD
	// Sanity check the protocol version
	if p.version < 64 {
		panic(fmt.Sprintf("node data fetch [eth/64+] requested on eth/%d", p.version))
	}
=======
>>>>>>> 1976bb3d
	// Short circuit if the peer is already fetching
	if !atomic.CompareAndSwapInt32(&p.stateIdle, 0, 1) {
		return errAlreadyFetching
	}
	p.stateStarted = time.Now()

	go p.peer.RequestNodeData(hashes)

	return nil
}

// SetHeadersIdle sets the peer to idle, allowing it to execute new header retrieval
// requests. Its estimated header retrieval throughput is updated with that measured
// just now.
func (p *peerConnection) SetHeadersIdle(delivered int, deliveryTime time.Time) {
	p.setIdle(deliveryTime.Sub(p.headerStarted), delivered, &p.headerThroughput, &p.headerIdle)
}

// SetBodiesIdle sets the peer to idle, allowing it to execute block body retrieval
// requests. Its estimated body retrieval throughput is updated with that measured
// just now.
func (p *peerConnection) SetBodiesIdle(delivered int, deliveryTime time.Time) {
	p.setIdle(deliveryTime.Sub(p.blockStarted), delivered, &p.blockThroughput, &p.blockIdle)
}

// SetReceiptsIdle sets the peer to idle, allowing it to execute new receipt
// retrieval requests. Its estimated receipt retrieval throughput is updated
// with that measured just now.
func (p *peerConnection) SetReceiptsIdle(delivered int, deliveryTime time.Time) {
	p.setIdle(deliveryTime.Sub(p.receiptStarted), delivered, &p.receiptThroughput, &p.receiptIdle)
}

// SetNodeDataIdle sets the peer to idle, allowing it to execute new state trie
// data retrieval requests. Its estimated state retrieval throughput is updated
// with that measured just now.
func (p *peerConnection) SetNodeDataIdle(delivered int, deliveryTime time.Time) {
	p.setIdle(deliveryTime.Sub(p.stateStarted), delivered, &p.stateThroughput, &p.stateIdle)
}

// setIdle sets the peer to idle, allowing it to execute new retrieval requests.
// Its estimated retrieval throughput is updated with that measured just now.
func (p *peerConnection) setIdle(elapsed time.Duration, delivered int, throughput *float64, idle *int32) {
	// Irrelevant of the scaling, make sure the peer ends up idle
	defer atomic.StoreInt32(idle, 0)

	p.lock.Lock()
	defer p.lock.Unlock()

	// If nothing was delivered (hard timeout / unavailable data), reduce throughput to minimum
	if delivered == 0 {
		*throughput = 0
		return
	}
	// Otherwise update the throughput with a new measurement
	if elapsed <= 0 {
		elapsed = 1 // +1 (ns) to ensure non-zero divisor
	}
	measured := float64(delivered) / (float64(elapsed) / float64(time.Second))

	*throughput = (1-measurementImpact)*(*throughput) + measurementImpact*measured
	p.rtt = time.Duration((1-measurementImpact)*float64(p.rtt) + measurementImpact*float64(elapsed))

	p.log.Trace("Peer throughput measurements updated",
		"hps", p.headerThroughput, "bps", p.blockThroughput,
		"rps", p.receiptThroughput, "sps", p.stateThroughput,
		"miss", len(p.lacking), "rtt", p.rtt)
}

// HeaderCapacity retrieves the peers header download allowance based on its
// previously discovered throughput.
func (p *peerConnection) HeaderCapacity(targetRTT time.Duration) int {
	p.lock.RLock()
	defer p.lock.RUnlock()

	return int(math.Min(1+math.Max(1, p.headerThroughput*float64(targetRTT)/float64(time.Second)), float64(MaxHeaderFetch)))
}

// BlockCapacity retrieves the peers block download allowance based on its
// previously discovered throughput.
func (p *peerConnection) BlockCapacity(targetRTT time.Duration) int {
	p.lock.RLock()
	defer p.lock.RUnlock()

	return int(math.Min(1+math.Max(1, p.blockThroughput*float64(targetRTT)/float64(time.Second)), float64(MaxBlockFetch)))
}

// ReceiptCapacity retrieves the peers receipt download allowance based on its
// previously discovered throughput.
func (p *peerConnection) ReceiptCapacity(targetRTT time.Duration) int {
	p.lock.RLock()
	defer p.lock.RUnlock()

	return int(math.Min(1+math.Max(1, p.receiptThroughput*float64(targetRTT)/float64(time.Second)), float64(MaxReceiptFetch)))
}

// NodeDataCapacity retrieves the peers state download allowance based on its
// previously discovered throughput.
func (p *peerConnection) NodeDataCapacity(targetRTT time.Duration) int {
	p.lock.RLock()
	defer p.lock.RUnlock()

	return int(math.Min(1+math.Max(1, p.stateThroughput*float64(targetRTT)/float64(time.Second)), float64(MaxStateFetch)))
}

// MarkLacking appends a new entity to the set of items (blocks, receipts, states)
// that a peer is known not to have (i.e. have been requested before). If the
// set reaches its maximum allowed capacity, items are randomly dropped off.
func (p *peerConnection) MarkLacking(hash common.Hash) {
	p.lock.Lock()
	defer p.lock.Unlock()

	for len(p.lacking) >= maxLackingHashes {
		for drop := range p.lacking {
			delete(p.lacking, drop)
			break
		}
	}
	p.lacking[hash] = struct{}{}
}

// Lacks retrieves whether the hash of a blockchain item is on the peers lacking
// list (i.e. whether we know that the peer does not have it).
func (p *peerConnection) Lacks(hash common.Hash) bool {
	p.lock.RLock()
	defer p.lock.RUnlock()

	_, ok := p.lacking[hash]
	return ok
}

// peerSet represents the collection of active peer participating in the chain
// download procedure.
type peerSet struct {
	peers        map[string]*peerConnection
	newPeerFeed  event.Feed
	peerDropFeed event.Feed
	lock         sync.RWMutex
}

// newPeerSet creates a new peer set top track the active download sources.
func newPeerSet() *peerSet {
	return &peerSet{
		peers: make(map[string]*peerConnection),
	}
}

// SubscribeNewPeers subscribes to peer arrival events.
func (ps *peerSet) SubscribeNewPeers(ch chan<- *peerConnection) event.Subscription {
	return ps.newPeerFeed.Subscribe(ch)
}

// SubscribePeerDrops subscribes to peer departure events.
func (ps *peerSet) SubscribePeerDrops(ch chan<- *peerConnection) event.Subscription {
	return ps.peerDropFeed.Subscribe(ch)
}

// Reset iterates over the current peer set, and resets each of the known peers
// to prepare for a next batch of block retrieval.
func (ps *peerSet) Reset() {
	ps.lock.RLock()
	defer ps.lock.RUnlock()

	for _, peer := range ps.peers {
		peer.Reset()
	}
}

// Register injects a new peer into the working set, or returns an error if the
// peer is already known.
//
// The method also sets the starting throughput values of the new peer to the
// average of all existing peers, to give it a realistic chance of being used
// for data retrievals.
func (ps *peerSet) Register(p *peerConnection) error {
	// Retrieve the current median RTT as a sane default
	p.rtt = ps.medianRTT()

	// Register the new peer with some meaningful defaults
	ps.lock.Lock()
	if _, ok := ps.peers[p.id]; ok {
		ps.lock.Unlock()
		return errAlreadyRegistered
	}
	if len(ps.peers) > 0 {
		p.headerThroughput, p.blockThroughput, p.receiptThroughput, p.stateThroughput = 0, 0, 0, 0

		for _, peer := range ps.peers {
			peer.lock.RLock()
			p.headerThroughput += peer.headerThroughput
			p.blockThroughput += peer.blockThroughput
			p.receiptThroughput += peer.receiptThroughput
			p.stateThroughput += peer.stateThroughput
			peer.lock.RUnlock()
		}
		p.headerThroughput /= float64(len(ps.peers))
		p.blockThroughput /= float64(len(ps.peers))
		p.receiptThroughput /= float64(len(ps.peers))
		p.stateThroughput /= float64(len(ps.peers))
	}
	ps.peers[p.id] = p
	ps.lock.Unlock()

	ps.newPeerFeed.Send(p)
	return nil
}

// Unregister removes a remote peer from the active set, disabling any further
// actions to/from that particular entity.
func (ps *peerSet) Unregister(id string) error {
	ps.lock.Lock()
	p, ok := ps.peers[id]
	if !ok {
		ps.lock.Unlock()
		return errNotRegistered
	}
	delete(ps.peers, id)
	ps.lock.Unlock()

	ps.peerDropFeed.Send(p)
	return nil
}

// Peer retrieves the registered peer with the given id.
func (ps *peerSet) Peer(id string) *peerConnection {
	ps.lock.RLock()
	defer ps.lock.RUnlock()

	return ps.peers[id]
}

// Len returns if the current number of peers in the set.
func (ps *peerSet) Len() int {
	ps.lock.RLock()
	defer ps.lock.RUnlock()

	return len(ps.peers)
}

// AllPeers retrieves a flat list of all the peers within the set.
func (ps *peerSet) AllPeers() []*peerConnection {
	ps.lock.RLock()
	defer ps.lock.RUnlock()

	list := make([]*peerConnection, 0, len(ps.peers))
	for _, p := range ps.peers {
		list = append(list, p)
	}
	return list
}

// HeaderIdlePeers retrieves a flat list of all the currently header-idle peers
// within the active peer set, ordered by their reputation.
func (ps *peerSet) HeaderIdlePeers() ([]*peerConnection, int) {
	idle := func(p *peerConnection) bool {
		return atomic.LoadInt32(&p.headerIdle) == 0
	}
	throughput := func(p *peerConnection) float64 {
		p.lock.RLock()
		defer p.lock.RUnlock()
		return p.headerThroughput
	}
<<<<<<< HEAD
	return ps.idlePeers(64, 66, idle, throughput)
=======
	return ps.idlePeers(63, 65, idle, throughput)
>>>>>>> 1976bb3d
}

// BodyIdlePeers retrieves a flat list of all the currently body-idle peers within
// the active peer set, ordered by their reputation.
func (ps *peerSet) BodyIdlePeers() ([]*peerConnection, int) {
	idle := func(p *peerConnection) bool {
		return atomic.LoadInt32(&p.blockIdle) == 0
	}
	throughput := func(p *peerConnection) float64 {
		p.lock.RLock()
		defer p.lock.RUnlock()
		return p.blockThroughput
	}
<<<<<<< HEAD
	return ps.idlePeers(64, 66, idle, throughput)
=======
	return ps.idlePeers(63, 65, idle, throughput)
>>>>>>> 1976bb3d
}

// ReceiptIdlePeers retrieves a flat list of all the currently receipt-idle peers
// within the active peer set, ordered by their reputation.
func (ps *peerSet) ReceiptIdlePeers() ([]*peerConnection, int) {
	idle := func(p *peerConnection) bool {
		return atomic.LoadInt32(&p.receiptIdle) == 0
	}
	throughput := func(p *peerConnection) float64 {
		p.lock.RLock()
		defer p.lock.RUnlock()
		return p.receiptThroughput
	}
	return ps.idlePeers(64, 66, idle, throughput)
}

// NodeDataIdlePeers retrieves a flat list of all the currently node-data-idle
// peers within the active peer set, ordered by their reputation.
func (ps *peerSet) NodeDataIdlePeers() ([]*peerConnection, int) {
	idle := func(p *peerConnection) bool {
		return atomic.LoadInt32(&p.stateIdle) == 0
	}
	throughput := func(p *peerConnection) float64 {
		p.lock.RLock()
		defer p.lock.RUnlock()
		return p.stateThroughput
	}
	return ps.idlePeers(64, 66, idle, throughput)
}

// idlePeers retrieves a flat list of all currently idle peers satisfying the
// protocol version constraints, using the provided function to check idleness.
// The resulting set of peers are sorted by their measure throughput.
func (ps *peerSet) idlePeers(minProtocol, maxProtocol int, idleCheck func(*peerConnection) bool, throughput func(*peerConnection) float64) ([]*peerConnection, int) {
	ps.lock.RLock()
	defer ps.lock.RUnlock()

	idle, total := make([]*peerConnection, 0, len(ps.peers)), 0
	tps := make([]float64, 0, len(ps.peers))
	for _, p := range ps.peers {
		if p.version >= minProtocol && p.version <= maxProtocol {
			if idleCheck(p) {
				idle = append(idle, p)
				tps = append(tps, throughput(p))
			}
			total++
		}
	}
	// And sort them
	sortPeers := &peerThroughputSort{idle, tps}
	sort.Sort(sortPeers)
	return sortPeers.p, total
}

// medianRTT returns the median RTT of the peerset, considering only the tuning
// peers if there are more peers available.
func (ps *peerSet) medianRTT() time.Duration {
	// Gather all the currently measured round trip times
	ps.lock.RLock()
	defer ps.lock.RUnlock()

	rtts := make([]float64, 0, len(ps.peers))
	for _, p := range ps.peers {
		p.lock.RLock()
		rtts = append(rtts, float64(p.rtt))
		p.lock.RUnlock()
	}
	sort.Float64s(rtts)

	median := rttMaxEstimate
	if qosTuningPeers <= len(rtts) {
		median = time.Duration(rtts[qosTuningPeers/2]) // Median of our tuning peers
	} else if len(rtts) > 0 {
		median = time.Duration(rtts[len(rtts)/2]) // Median of our connected peers (maintain even like this some baseline qos)
	}
	// Restrict the RTT into some QoS defaults, irrelevant of true RTT
	if median < rttMinEstimate {
		median = rttMinEstimate
	}
	if median > rttMaxEstimate {
		median = rttMaxEstimate
	}
	return median
}

// peerThroughputSort implements the Sort interface, and allows for
// sorting a set of peers by their throughput
// The sorted data is with the _highest_ throughput first
type peerThroughputSort struct {
	p  []*peerConnection
	tp []float64
}

func (ps *peerThroughputSort) Len() int {
	return len(ps.p)
}

func (ps *peerThroughputSort) Less(i, j int) bool {
	return ps.tp[i] > ps.tp[j]
}

func (ps *peerThroughputSort) Swap(i, j int) {
	ps.p[i], ps.p[j] = ps.p[j], ps.p[i]
	ps.tp[i], ps.tp[j] = ps.tp[j], ps.tp[i]
}<|MERGE_RESOLUTION|>--- conflicted
+++ resolved
@@ -21,6 +21,7 @@
 
 import (
 	"errors"
+	"fmt"
 	"math"
 	"math/big"
 	"sort"
@@ -176,13 +177,10 @@
 
 // FetchReceipts sends a receipt retrieval request to the remote peer.
 func (p *peerConnection) FetchReceipts(request *fetchRequest) error {
-<<<<<<< HEAD
 	// Sanity check the protocol version
 	if p.version < 64 {
 		panic(fmt.Sprintf("body fetch [eth/64+] requested on eth/%d", p.version))
 	}
-=======
->>>>>>> 1976bb3d
 	// Short circuit if the peer is already fetching
 	if !atomic.CompareAndSwapInt32(&p.receiptIdle, 0, 1) {
 		return errAlreadyFetching
@@ -203,13 +201,10 @@
 
 // FetchNodeData sends a node state data retrieval request to the remote peer.
 func (p *peerConnection) FetchNodeData(hashes []common.Hash) error {
-<<<<<<< HEAD
 	// Sanity check the protocol version
 	if p.version < 64 {
 		panic(fmt.Sprintf("node data fetch [eth/64+] requested on eth/%d", p.version))
 	}
-=======
->>>>>>> 1976bb3d
 	// Short circuit if the peer is already fetching
 	if !atomic.CompareAndSwapInt32(&p.stateIdle, 0, 1) {
 		return errAlreadyFetching
@@ -471,11 +466,7 @@
 		defer p.lock.RUnlock()
 		return p.headerThroughput
 	}
-<<<<<<< HEAD
 	return ps.idlePeers(64, 66, idle, throughput)
-=======
-	return ps.idlePeers(63, 65, idle, throughput)
->>>>>>> 1976bb3d
 }
 
 // BodyIdlePeers retrieves a flat list of all the currently body-idle peers within
@@ -489,11 +480,7 @@
 		defer p.lock.RUnlock()
 		return p.blockThroughput
 	}
-<<<<<<< HEAD
 	return ps.idlePeers(64, 66, idle, throughput)
-=======
-	return ps.idlePeers(63, 65, idle, throughput)
->>>>>>> 1976bb3d
 }
 
 // ReceiptIdlePeers retrieves a flat list of all the currently receipt-idle peers
