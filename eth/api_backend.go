// Copyright 2015 The go-ethereum Authors
// This file is part of the go-ethereum library.
//
// The go-ethereum library is free software: you can redistribute it and/or modify
// it under the terms of the GNU Lesser General Public License as published by
// the Free Software Foundation, either version 3 of the License, or
// (at your option) any later version.
//
// The go-ethereum library is distributed in the hope that it will be useful,
// but WITHOUT ANY WARRANTY; without even the implied warranty of
// MERCHANTABILITY or FITNESS FOR A PARTICULAR PURPOSE. See the
// GNU Lesser General Public License for more details.
//
// You should have received a copy of the GNU Lesser General Public License
// along with the go-ethereum library. If not, see <http://www.gnu.org/licenses/>.

package eth

import (
	"context"
	"errors"
	"math/big"

	"github.com/ethereum/go-ethereum/accounts"
	"github.com/ethereum/go-ethereum/common"
	"github.com/ethereum/go-ethereum/common/math"
	gpm "github.com/ethereum/go-ethereum/contract_comm/gasprice_minimum"
	"github.com/ethereum/go-ethereum/core"
	"github.com/ethereum/go-ethereum/core/bloombits"
	"github.com/ethereum/go-ethereum/core/rawdb"
	"github.com/ethereum/go-ethereum/core/state"
	"github.com/ethereum/go-ethereum/core/types"
	"github.com/ethereum/go-ethereum/core/vm"
	"github.com/ethereum/go-ethereum/eth/downloader"
	"github.com/ethereum/go-ethereum/ethdb"
	"github.com/ethereum/go-ethereum/event"
	"github.com/ethereum/go-ethereum/params"
	"github.com/ethereum/go-ethereum/rpc"
)

// EthAPIBackend implements ethapi.Backend for full nodes
type EthAPIBackend struct {
<<<<<<< HEAD
	eth *Ethereum
=======
	extRPCEnabled bool
	eth           *Ethereum
	gpo           *gasprice.Oracle
>>>>>>> e76047e9
}

// ChainConfig returns the active chain configuration.
func (b *EthAPIBackend) ChainConfig() *params.ChainConfig {
	return b.eth.blockchain.Config()
}

func (b *EthAPIBackend) CurrentBlock() *types.Block {
	return b.eth.blockchain.CurrentBlock()
}

func (b *EthAPIBackend) SetHead(number uint64) {
	b.eth.protocolManager.downloader.Cancel()
	b.eth.blockchain.SetHead(number)
}

func (b *EthAPIBackend) HeaderByNumber(ctx context.Context, number rpc.BlockNumber) (*types.Header, error) {
	// Pending block is only known by the miner
	if number == rpc.PendingBlockNumber {
		block := b.eth.miner.PendingBlock()
		return block.Header(), nil
	}
	// Otherwise resolve and return the block
	if number == rpc.LatestBlockNumber {
		return b.eth.blockchain.CurrentBlock().Header(), nil
	}
	return b.eth.blockchain.GetHeaderByNumber(uint64(number)), nil
}

func (b *EthAPIBackend) HeaderByHash(ctx context.Context, hash common.Hash) (*types.Header, error) {
	return b.eth.blockchain.GetHeaderByHash(hash), nil
}

func (b *EthAPIBackend) BlockByNumber(ctx context.Context, number rpc.BlockNumber) (*types.Block, error) {
	// Pending block is only known by the miner
	if number == rpc.PendingBlockNumber {
		block := b.eth.miner.PendingBlock()
		return block, nil
	}
	// Otherwise resolve and return the block
	if number == rpc.LatestBlockNumber {
		return b.eth.blockchain.CurrentBlock(), nil
	}
	return b.eth.blockchain.GetBlockByNumber(uint64(number)), nil
}

func (b *EthAPIBackend) BlockByHash(ctx context.Context, hash common.Hash) (*types.Block, error) {
	return b.eth.blockchain.GetBlockByHash(hash), nil
}

func (b *EthAPIBackend) StateAndHeaderByNumber(ctx context.Context, number rpc.BlockNumber) (*state.StateDB, *types.Header, error) {
	// Pending state is only known by the miner
	if number == rpc.PendingBlockNumber {
		block, state := b.eth.miner.Pending()
		return state, block.Header(), nil
	}
	// Otherwise resolve the block number and return its state
	header, err := b.HeaderByNumber(ctx, number)
	if err != nil {
		return nil, nil, err
	}
	if header == nil {
		return nil, nil, errors.New("header not found")
	}
	stateDb, err := b.eth.BlockChain().StateAt(header.Root)
	return stateDb, header, err
}

func (b *EthAPIBackend) GetReceipts(ctx context.Context, hash common.Hash) (types.Receipts, error) {
	return b.eth.blockchain.GetReceiptsByHash(hash), nil
}

func (b *EthAPIBackend) GetLogs(ctx context.Context, hash common.Hash) ([][]*types.Log, error) {
	receipts := b.eth.blockchain.GetReceiptsByHash(hash)
	if receipts == nil {
		return nil, nil
	}
	logs := make([][]*types.Log, len(receipts))
	for i, receipt := range receipts {
		logs[i] = receipt.Logs
	}
	return logs, nil
}

func (b *EthAPIBackend) GetTd(blockHash common.Hash) *big.Int {
	return b.eth.blockchain.GetTdByHash(blockHash)
}

func (b *EthAPIBackend) GetEVM(ctx context.Context, msg core.Message, header *types.Header, state *state.StateDB) (*vm.EVM, func() error, error) {
	state.SetBalance(msg.From(), math.MaxBig256)
	vmError := func() error { return nil }

	context := core.NewEVMContext(msg, header, b.eth.BlockChain(), nil)
	return vm.NewEVM(context, state, b.eth.blockchain.Config(), *b.eth.blockchain.GetVMConfig()), vmError, nil
}

func (b *EthAPIBackend) SubscribeRemovedLogsEvent(ch chan<- core.RemovedLogsEvent) event.Subscription {
	return b.eth.BlockChain().SubscribeRemovedLogsEvent(ch)
}

func (b *EthAPIBackend) SubscribeChainEvent(ch chan<- core.ChainEvent) event.Subscription {
	return b.eth.BlockChain().SubscribeChainEvent(ch)
}

func (b *EthAPIBackend) SubscribeChainHeadEvent(ch chan<- core.ChainHeadEvent) event.Subscription {
	return b.eth.BlockChain().SubscribeChainHeadEvent(ch)
}

func (b *EthAPIBackend) SubscribeChainSideEvent(ch chan<- core.ChainSideEvent) event.Subscription {
	return b.eth.BlockChain().SubscribeChainSideEvent(ch)
}

func (b *EthAPIBackend) SubscribeLogsEvent(ch chan<- []*types.Log) event.Subscription {
	return b.eth.BlockChain().SubscribeLogsEvent(ch)
}

func (b *EthAPIBackend) SendTx(ctx context.Context, signedTx *types.Transaction) error {
	return b.eth.txPool.AddLocal(signedTx)
}

func (b *EthAPIBackend) GetPoolTransactions() (types.Transactions, error) {
	pending, err := b.eth.txPool.Pending()
	if err != nil {
		return nil, err
	}
	var txs types.Transactions
	for _, batch := range pending {
		txs = append(txs, batch...)
	}
	return txs, nil
}

func (b *EthAPIBackend) GetPoolTransaction(hash common.Hash) *types.Transaction {
	return b.eth.txPool.Get(hash)
}

func (b *EthAPIBackend) GetTransaction(ctx context.Context, txHash common.Hash) (*types.Transaction, common.Hash, uint64, uint64, error) {
	tx, blockHash, blockNumber, index := rawdb.ReadTransaction(b.eth.ChainDb(), txHash)
	return tx, blockHash, blockNumber, index, nil
}

func (b *EthAPIBackend) GetPoolNonce(ctx context.Context, addr common.Address) (uint64, error) {
	return b.eth.txPool.Nonce(addr), nil
}

func (b *EthAPIBackend) Stats() (pending int, queued int) {
	return b.eth.txPool.Stats()
}

func (b *EthAPIBackend) TxPoolContent() (map[common.Address]types.Transactions, map[common.Address]types.Transactions) {
	return b.eth.TxPool().Content()
}

func (b *EthAPIBackend) SubscribeNewTxsEvent(ch chan<- core.NewTxsEvent) event.Subscription {
	return b.eth.TxPool().SubscribeNewTxsEvent(ch)
}

func (b *EthAPIBackend) Downloader() *downloader.Downloader {
	return b.eth.Downloader()
}

func (b *EthAPIBackend) ProtocolVersion() int {
	return b.eth.EthVersion()
}

func (b *EthAPIBackend) SuggestPrice(ctx context.Context) (*big.Int, error) {
	return gpm.GetGasPriceSuggestion(nil, nil, nil)
}

func (b *EthAPIBackend) SuggestPriceInCurrency(ctx context.Context, currencyAddress *common.Address) (*big.Int, error) {
	return gpm.GetGasPriceSuggestion(currencyAddress, nil, nil)
}

func (b *EthAPIBackend) ChainDb() ethdb.Database {
	return b.eth.ChainDb()
}

func (b *EthAPIBackend) EventMux() *event.TypeMux {
	return b.eth.EventMux()
}

func (b *EthAPIBackend) AccountManager() *accounts.Manager {
	return b.eth.AccountManager()
}

func (b *EthAPIBackend) ExtRPCEnabled() bool {
	return b.extRPCEnabled
}

func (b *EthAPIBackend) RPCGasCap() *big.Int {
	return b.eth.config.RPCGasCap
}

func (b *EthAPIBackend) BloomStatus() (uint64, uint64) {
	sections, _, _ := b.eth.bloomIndexer.Sections()
	return params.BloomBitsBlocks, sections
}

func (b *EthAPIBackend) ServiceFilter(ctx context.Context, session *bloombits.MatcherSession) {
	for i := 0; i < bloomFilterThreads; i++ {
		go session.Multiplex(bloomRetrievalBatch, bloomRetrievalWait, b.eth.bloomRequests)
	}
}

func (b *EthAPIBackend) GasFeeRecipient() common.Address {
	return b.eth.GasFeeRecipient()
}<|MERGE_RESOLUTION|>--- conflicted
+++ resolved
@@ -40,13 +40,8 @@
 
 // EthAPIBackend implements ethapi.Backend for full nodes
 type EthAPIBackend struct {
-<<<<<<< HEAD
-	eth *Ethereum
-=======
 	extRPCEnabled bool
 	eth           *Ethereum
-	gpo           *gasprice.Oracle
->>>>>>> e76047e9
 }
 
 // ChainConfig returns the active chain configuration.
