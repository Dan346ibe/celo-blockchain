// Copyright 2017 The go-ethereum Authors
// This file is part of the go-ethereum library.
//
// The go-ethereum library is free software: you can redistribute it and/or modify
// it under the terms of the GNU Lesser General Public License as published by
// the Free Software Foundation, either version 3 of the License, or
// (at your option) any later version.
//
// The go-ethereum library is distributed in the hope that it will be useful,
// but WITHOUT ANY WARRANTY; without even the implied warranty of
// MERCHANTABILITY or FITNESS FOR A PARTICULAR PURPOSE. See the
// GNU Lesser General Public License for more details.
//
// You should have received a copy of the GNU Lesser General Public License
// along with the go-ethereum library. If not, see <http://www.gnu.org/licenses/>.

package eth

import (
	"bufio"
	"bytes"
	"context"
	"errors"
	"fmt"
	"io/ioutil"
	"os"
	"runtime"
	"sync"
	"time"

	"github.com/ethereum/go-ethereum/common"
	"github.com/ethereum/go-ethereum/common/hexutil"
	"github.com/ethereum/go-ethereum/core"
	"github.com/ethereum/go-ethereum/core/rawdb"
	"github.com/ethereum/go-ethereum/core/state"
	"github.com/ethereum/go-ethereum/core/types"
	"github.com/ethereum/go-ethereum/core/vm"
	"github.com/ethereum/go-ethereum/eth/tracers"
	"github.com/ethereum/go-ethereum/internal/ethapi"
	"github.com/ethereum/go-ethereum/log"
	"github.com/ethereum/go-ethereum/rlp"
	"github.com/ethereum/go-ethereum/rpc"
	"github.com/ethereum/go-ethereum/trie"
)

const (
	// defaultTraceTimeout is the amount of time a single transaction can execute
	// by default before being forcefully aborted.
	defaultTraceTimeout = 5 * time.Second

	// defaultTraceReexec is the number of blocks the tracer is willing to go back
	// and reexecute to produce missing historical state necessary to run a specific
	// trace.
	defaultTraceReexec = uint64(128)
)

// TraceConfig holds extra parameters to trace functions.
type TraceConfig struct {
	*vm.LogConfig
	Tracer  *string
	Timeout *string
	Reexec  *uint64
}

// StdTraceConfig holds extra parameters to standard-json trace functions.
type StdTraceConfig struct {
	*vm.LogConfig
	Reexec *uint64
	TxHash common.Hash
}

// txTraceResult is the result of a single transaction trace.
type txTraceResult struct {
	Result interface{} `json:"result,omitempty"` // Trace results produced by the tracer
	Error  string      `json:"error,omitempty"`  // Trace failure produced by the tracer
}

// blockTraceTask represents a single block trace task when an entire chain is
// being traced.
type blockTraceTask struct {
	statedb *state.StateDB   // Intermediate state prepped for tracing
	block   *types.Block     // Block to trace the transactions from
	rootref common.Hash      // Trie root reference held for this task
	results []*txTraceResult // Trace results procudes by the task
}

// blockTraceResult represets the results of tracing a single block when an entire
// chain is being traced.
type blockTraceResult struct {
	Block  hexutil.Uint64   `json:"block"`  // Block number corresponding to this trace
	Hash   common.Hash      `json:"hash"`   // Block hash corresponding to this trace
	Traces []*txTraceResult `json:"traces"` // Trace results produced by the task
}

// txTraceTask represents a single transaction trace task when an entire block
// is being traced.
type txTraceTask struct {
	statedb *state.StateDB // Intermediate state prepped for tracing
	index   int            // Transaction offset in the block
}

// TraceChain returns the structured logs created during the execution of EVM
// between two blocks (excluding start) and returns them as a JSON object.
func (api *PrivateDebugAPI) TraceChain(ctx context.Context, start, end rpc.BlockNumber, config *TraceConfig) (*rpc.Subscription, error) {
	// Fetch the block interval that we want to trace
	var from, to *types.Block

	switch start {
	case rpc.PendingBlockNumber:
		from = api.eth.miner.PendingBlock()
	case rpc.LatestBlockNumber:
		from = api.eth.blockchain.CurrentBlock()
	default:
		from = api.eth.blockchain.GetBlockByNumber(uint64(start))
	}
	switch end {
	case rpc.PendingBlockNumber:
		to = api.eth.miner.PendingBlock()
	case rpc.LatestBlockNumber:
		to = api.eth.blockchain.CurrentBlock()
	default:
		to = api.eth.blockchain.GetBlockByNumber(uint64(end))
	}
	// Trace the chain if we've found all our blocks
	if from == nil {
		return nil, fmt.Errorf("starting block #%d not found", start)
	}
	if to == nil {
		return nil, fmt.Errorf("end block #%d not found", end)
	}
	if from.Number().Cmp(to.Number()) >= 0 {
		return nil, fmt.Errorf("end block (#%d) needs to come after start block (#%d)", end, start)
	}
	return api.traceChain(ctx, from, to, config)
}

// traceChain configures a new tracer according to the provided configuration, and
// executes all the transactions contained within. The return value will be one item
// per transaction, dependent on the requested tracer.
func (api *PrivateDebugAPI) traceChain(ctx context.Context, start, end *types.Block, config *TraceConfig) (*rpc.Subscription, error) {
	// Tracing a chain is a **long** operation, only do with subscriptions
	notifier, supported := rpc.NotifierFromContext(ctx)
	if !supported {
		return &rpc.Subscription{}, rpc.ErrNotificationsUnsupported
	}
	sub := notifier.CreateSubscription()

	// Ensure we have a valid starting state before doing any work
	origin := start.NumberU64()
	database := state.NewDatabaseWithCache(api.eth.ChainDb(), 16) // Chain tracing will probably start at genesis

	if number := start.NumberU64(); number > 0 {
		start = api.eth.blockchain.GetBlock(start.ParentHash(), start.NumberU64()-1)
		if start == nil {
			return nil, fmt.Errorf("parent block #%d not found", number-1)
		}
	}
	statedb, err := state.New(start.Root(), database)
	if err != nil {
		// If the starting state is missing, allow some number of blocks to be reexecuted
		reexec := defaultTraceReexec
		if config != nil && config.Reexec != nil {
			reexec = *config.Reexec
		}
		// Find the most recent block that has the state available
		for i := uint64(0); i < reexec; i++ {
			start = api.eth.blockchain.GetBlock(start.ParentHash(), start.NumberU64()-1)
			if start == nil {
				break
			}
			if statedb, err = state.New(start.Root(), database); err == nil {
				break
			}
		}
		// If we still don't have the state available, bail out
		if err != nil {
			switch err.(type) {
			case *trie.MissingNodeError:
				return nil, errors.New("required historical state unavailable")
			default:
				return nil, err
			}
		}
	}
	// Execute all the transaction contained within the chain concurrently for each block
	blocks := int(end.NumberU64() - origin)

	threads := runtime.NumCPU()
	if threads > blocks {
		threads = blocks
	}
	var (
		pend    = new(sync.WaitGroup)
		tasks   = make(chan *blockTraceTask, threads)
		results = make(chan *blockTraceTask, threads)
	)
	for th := 0; th < threads; th++ {
		pend.Add(1)
		go func() {
			defer pend.Done()

			// Fetch and execute the next block trace tasks
			for task := range tasks {
				signer := types.MakeSigner(api.eth.blockchain.Config(), task.block.Number())

				// Trace all the transactions contained within
				for i, tx := range task.block.Transactions() {
					msg, _ := tx.AsMessage(signer)
					vmctx := core.NewEVMContext(msg, task.block.Header(), api.eth.blockchain, nil)

					res, err := api.traceTx(ctx, msg, vmctx, task.statedb, config)
					if err != nil {
						task.results[i] = &txTraceResult{Error: err.Error()}
						log.Warn("Tracing failed", "hash", tx.Hash(), "block", task.block.NumberU64(), "err", err)
						break
					}
					// Only delete empty objects if EIP158/161 (a.k.a Spurious Dragon) is in effect
					task.statedb.Finalise(api.eth.blockchain.Config().IsEIP158(task.block.Number()))
					task.results[i] = &txTraceResult{Result: res}
				}
				// Stream the result back to the user or abort on teardown
				select {
				case results <- task:
				case <-notifier.Closed():
					return
				}
			}
		}()
	}
	// Start a goroutine to feed all the blocks into the tracers
	begin := time.Now()

	go func() {
		var (
			logged time.Time
			number uint64
			traced uint64
			failed error
			proot  common.Hash
		)
		// Ensure everything is properly cleaned up on any exit path
		defer func() {
			close(tasks)
			pend.Wait()

			switch {
			case failed != nil:
				log.Warn("Chain tracing failed", "start", start.NumberU64(), "end", end.NumberU64(), "transactions", traced, "elapsed", time.Since(begin), "err", failed)
			case number < end.NumberU64():
				log.Warn("Chain tracing aborted", "start", start.NumberU64(), "end", end.NumberU64(), "abort", number, "transactions", traced, "elapsed", time.Since(begin))
			default:
				log.Info("Chain tracing finished", "start", start.NumberU64(), "end", end.NumberU64(), "transactions", traced, "elapsed", time.Since(begin))
			}
			close(results)
		}()
		// Feed all the blocks both into the tracer, as well as fast process concurrently
		for number = start.NumberU64() + 1; number <= end.NumberU64(); number++ {
			// Stop tracing if interruption was requested
			select {
			case <-notifier.Closed():
				return
			default:
			}
			// Print progress logs if long enough time elapsed
			if time.Since(logged) > 8*time.Second {
				if number > origin {
					nodes, imgs := database.TrieDB().Size()
					log.Info("Tracing chain segment", "start", origin, "end", end.NumberU64(), "current", number, "transactions", traced, "elapsed", time.Since(begin), "memory", nodes+imgs)
				} else {
					log.Info("Preparing state for chain trace", "block", number, "start", origin, "elapsed", time.Since(begin))
				}
				logged = time.Now()
			}
			// Retrieve the next block to trace
			block := api.eth.blockchain.GetBlockByNumber(number)
			if block == nil {
				failed = fmt.Errorf("block #%d not found", number)
				break
			}
			// Send the block over to the concurrent tracers (if not in the fast-forward phase)
			if number > origin {
				txs := block.Transactions()

				select {
				case tasks <- &blockTraceTask{statedb: statedb.Copy(), block: block, rootref: proot, results: make([]*txTraceResult, len(txs))}:
				case <-notifier.Closed():
					return
				}
				traced += uint64(len(txs))
			}
			// Generate the next state snapshot fast without tracing
			_, _, _, err := api.eth.blockchain.Processor().Process(block, statedb, vm.Config{})
			if err != nil {
				failed = err
				break
			}
			// Finalize the state so any modifications are written to the trie
			root, err := statedb.Commit(api.eth.blockchain.Config().IsEIP158(block.Number()))
			if err != nil {
				failed = err
				break
			}
			if err := statedb.Reset(root); err != nil {
				failed = err
				break
			}
			// Reference the trie twice, once for us, once for the tracer
			database.TrieDB().Reference(root, common.Hash{})
			if number >= origin {
				database.TrieDB().Reference(root, common.Hash{})
			}
			// Dereference all past tries we ourselves are done working with
			if proot != (common.Hash{}) {
				database.TrieDB().Dereference(proot)
			}
			proot = root

			// TODO(karalabe): Do we need the preimages? Won't they accumulate too much?
		}
	}()

	// Keep reading the trace results and stream the to the user
	go func() {
		var (
			done = make(map[uint64]*blockTraceResult)
			next = origin + 1
		)
		for res := range results {
			// Queue up next received result
			result := &blockTraceResult{
				Block:  hexutil.Uint64(res.block.NumberU64()),
				Hash:   res.block.Hash(),
				Traces: res.results,
			}
			done[uint64(result.Block)] = result

			// Dereference any paret tries held in memory by this task
			database.TrieDB().Dereference(res.rootref)

			// Stream completed traces to the user, aborting on the first error
			for result, ok := done[next]; ok; result, ok = done[next] {
				if len(result.Traces) > 0 || next == end.NumberU64() {
					notifier.Notify(sub.ID, result)
				}
				delete(done, next)
				next++
			}
		}
	}()
	return sub, nil
}

// TraceBlockByNumber returns the structured logs created during the execution of
// EVM and returns them as a JSON object.
func (api *PrivateDebugAPI) TraceBlockByNumber(ctx context.Context, number rpc.BlockNumber, config *TraceConfig) ([]*txTraceResult, error) {
	// Fetch the block that we want to trace
	var block *types.Block

	switch number {
	case rpc.PendingBlockNumber:
		block = api.eth.miner.PendingBlock()
	case rpc.LatestBlockNumber:
		block = api.eth.blockchain.CurrentBlock()
	default:
		block = api.eth.blockchain.GetBlockByNumber(uint64(number))
	}
	// Trace the block if it was found
	if block == nil {
		return nil, fmt.Errorf("block #%d not found", number)
	}
	return api.traceBlock(ctx, block, config)
}

// TraceBlockByHash returns the structured logs created during the execution of
// EVM and returns them as a JSON object.
func (api *PrivateDebugAPI) TraceBlockByHash(ctx context.Context, hash common.Hash, config *TraceConfig) ([]*txTraceResult, error) {
	block := api.eth.blockchain.GetBlockByHash(hash)
	if block == nil {
		return nil, fmt.Errorf("block %#x not found", hash)
	}
	return api.traceBlock(ctx, block, config)
}

// TraceBlock returns the structured logs created during the execution of EVM
// and returns them as a JSON object.
func (api *PrivateDebugAPI) TraceBlock(ctx context.Context, blob []byte, config *TraceConfig) ([]*txTraceResult, error) {
	block := new(types.Block)
	if err := rlp.Decode(bytes.NewReader(blob), block); err != nil {
		return nil, fmt.Errorf("could not decode block: %v", err)
	}
	return api.traceBlock(ctx, block, config)
}

// TraceBlockFromFile returns the structured logs created during the execution of
// EVM and returns them as a JSON object.
func (api *PrivateDebugAPI) TraceBlockFromFile(ctx context.Context, file string, config *TraceConfig) ([]*txTraceResult, error) {
	blob, err := ioutil.ReadFile(file)
	if err != nil {
		return nil, fmt.Errorf("could not read file: %v", err)
	}
	return api.TraceBlock(ctx, blob, config)
}

// TraceBadBlockByHash returns the structured logs created during the execution of
// EVM against a block pulled from the pool of bad ones and returns them as a JSON
// object.
func (api *PrivateDebugAPI) TraceBadBlock(ctx context.Context, hash common.Hash, config *TraceConfig) ([]*txTraceResult, error) {
	blocks := api.eth.blockchain.BadBlocks()
	for _, block := range blocks {
		if block.Hash() == hash {
			return api.traceBlock(ctx, block, config)
		}
	}
	return nil, fmt.Errorf("bad block %#x not found", hash)
}

// StandardTraceBlockToFile dumps the structured logs created during the
// execution of EVM to the local file system and returns a list of files
// to the caller.
func (api *PrivateDebugAPI) StandardTraceBlockToFile(ctx context.Context, hash common.Hash, config *StdTraceConfig) ([]string, error) {
	block := api.eth.blockchain.GetBlockByHash(hash)
	if block == nil {
		return nil, fmt.Errorf("block %#x not found", hash)
	}
	return api.standardTraceBlockToFile(ctx, block, config)
}

// StandardTraceBadBlockToFile dumps the structured logs created during the
// execution of EVM against a block pulled from the pool of bad ones to the
// local file system and returns a list of files to the caller.
func (api *PrivateDebugAPI) StandardTraceBadBlockToFile(ctx context.Context, hash common.Hash, config *StdTraceConfig) ([]string, error) {
	blocks := api.eth.blockchain.BadBlocks()
	for _, block := range blocks {
		if block.Hash() == hash {
			return api.standardTraceBlockToFile(ctx, block, config)
		}
	}
	return nil, fmt.Errorf("bad block %#x not found", hash)
}

// traceBlock configures a new tracer according to the provided configuration, and
// executes all the transactions contained within. The return value will be one item
// per transaction, dependent on the requestd tracer.
func (api *PrivateDebugAPI) traceBlock(ctx context.Context, block *types.Block, config *TraceConfig) ([]*txTraceResult, error) {
	// Create the parent state database
	if err := api.eth.engine.VerifyHeader(api.eth.blockchain, block.Header(), true); err != nil {
		return nil, err
	}
	parent := api.eth.blockchain.GetBlock(block.ParentHash(), block.NumberU64()-1)
	if parent == nil {
		return nil, fmt.Errorf("parent %#x not found", block.ParentHash())
	}
	reexec := defaultTraceReexec
	if config != nil && config.Reexec != nil {
		reexec = *config.Reexec
	}
	statedb, err := api.computeStateDB(parent, reexec)
	if err != nil {
		return nil, err
	}
	// Execute all the transaction contained within the block concurrently
	var (
		signer = types.MakeSigner(api.eth.blockchain.Config(), block.Number())

		txs     = block.Transactions()
		results = make([]*txTraceResult, len(txs))

		pend = new(sync.WaitGroup)
		jobs = make(chan *txTraceTask, len(txs))
	)
	threads := runtime.NumCPU()
	if threads > len(txs) {
		threads = len(txs)
	}
	for th := 0; th < threads; th++ {
		pend.Add(1)
		go func() {
			defer pend.Done()

			// Fetch and execute the next transaction trace tasks
			for task := range jobs {
				msg, _ := txs[task.index].AsMessage(signer)
				vmctx := core.NewEVMContext(msg, block.Header(), api.eth.blockchain, nil)

				res, err := api.traceTx(ctx, msg, vmctx, task.statedb, config)
				if err != nil {
					results[task.index] = &txTraceResult{Error: err.Error()}
					continue
				}
				results[task.index] = &txTraceResult{Result: res}
			}
		}()
	}
	// Feed the transactions into the tracers and return
	var failed error
	for i, tx := range txs {
		// Send the trace task over for execution
		jobs <- &txTraceTask{statedb: statedb.Copy(), index: i}

		// Generate the next state snapshot fast without tracing
		msg, _ := tx.AsMessage(signer)
		vmctx := core.NewEVMContext(msg, block.Header(), api.eth.blockchain, nil)

		vmenv := vm.NewEVM(vmctx, statedb, api.eth.blockchain.Config(), vm.Config{})
		if _, _, _, err := core.ApplyMessage(vmenv, msg, new(core.GasPool).AddGas(msg.Gas())); err != nil {
			failed = err
			break
		}
		// Finalize the state so any modifications are written to the trie
		// Only delete empty objects if EIP158/161 (a.k.a Spurious Dragon) is in effect
		statedb.Finalise(vmenv.ChainConfig().IsEIP158(block.Number()))
	}
	close(jobs)
	pend.Wait()

	// If execution failed in between, abort
	if failed != nil {
		return nil, failed
	}
	return results, nil
}

// standardTraceBlockToFile configures a new tracer which uses standard JSON output,
// and traces either a full block or an individual transaction. The return value will
// be one filename per transaction traced.
func (api *PrivateDebugAPI) standardTraceBlockToFile(ctx context.Context, block *types.Block, config *StdTraceConfig) ([]string, error) {
	// If we're tracing a single transaction, make sure it's present
	if config != nil && config.TxHash != (common.Hash{}) {
		if !containsTx(block, config.TxHash) {
			return nil, fmt.Errorf("transaction %#x not found in block", config.TxHash)
		}
	}
	// Create the parent state database
	if err := api.eth.engine.VerifyHeader(api.eth.blockchain, block.Header(), true); err != nil {
		return nil, err
	}
	parent := api.eth.blockchain.GetBlock(block.ParentHash(), block.NumberU64()-1)
	if parent == nil {
		return nil, fmt.Errorf("parent %#x not found", block.ParentHash())
	}
	reexec := defaultTraceReexec
	if config != nil && config.Reexec != nil {
		reexec = *config.Reexec
	}
	statedb, err := api.computeStateDB(parent, reexec)
	if err != nil {
		return nil, err
	}
	// Retrieve the tracing configurations, or use default values
	var (
		logConfig vm.LogConfig
		txHash    common.Hash
	)
	if config != nil {
		if config.LogConfig != nil {
			logConfig = *config.LogConfig
		}
		txHash = config.TxHash
	}
	logConfig.Debug = true

	// Execute transaction, either tracing all or just the requested one
	var (
		signer = types.MakeSigner(api.eth.blockchain.Config(), block.Number())
		dumps  []string
	)
	for i, tx := range block.Transactions() {
		// Prepare the trasaction for un-traced execution
		var (
			msg, _ = tx.AsMessage(signer)
			vmctx  = core.NewEVMContext(msg, block.Header(), api.eth.blockchain, nil)

			vmConf vm.Config
			dump   *os.File
			writer *bufio.Writer
			err    error
		)
		// If the transaction needs tracing, swap out the configs
		if tx.Hash() == txHash || txHash == (common.Hash{}) {
			// Generate a unique temporary file to dump it into
			prefix := fmt.Sprintf("block_%#x-%d-%#x-", block.Hash().Bytes()[:4], i, tx.Hash().Bytes()[:4])

			dump, err = ioutil.TempFile(os.TempDir(), prefix)
			if err != nil {
				return nil, err
			}
			dumps = append(dumps, dump.Name())

			// Swap out the noop logger to the standard tracer
			writer = bufio.NewWriter(dump)
			vmConf = vm.Config{
				Debug:                   true,
				Tracer:                  vm.NewJSONLogger(&logConfig, writer),
				EnablePreimageRecording: true,
			}
		}
		// Execute the transaction and flush any traces to disk
		vmenv := vm.NewEVM(vmctx, statedb, api.eth.blockchain.Config(), vmConf)
		_, _, _, err = core.ApplyMessage(vmenv, msg, new(core.GasPool).AddGas(msg.Gas()))
		if writer != nil {
			writer.Flush()
		}
		if dump != nil {
			dump.Close()
			log.Info("Wrote standard trace", "file", dump.Name())
		}
		if err != nil {
			return dumps, err
		}
		// Finalize the state so any modifications are written to the trie
		// Only delete empty objects if EIP158/161 (a.k.a Spurious Dragon) is in effect
		statedb.Finalise(vmenv.ChainConfig().IsEIP158(block.Number()))

		// If we've traced the transaction we were looking for, abort
		if tx.Hash() == txHash {
			break
		}
	}
	return dumps, nil
}

// containsTx reports whether the transaction with a certain hash
// is contained within the specified block.
func containsTx(block *types.Block, hash common.Hash) bool {
	for _, tx := range block.Transactions() {
		if tx.Hash() == hash {
			return true
		}
	}
	return false
}

// computeStateDB retrieves the state database associated with a certain block.
// If no state is locally available for the given block, a number of blocks are
// attempted to be reexecuted to generate the desired state.
func (api *PrivateDebugAPI) computeStateDB(block *types.Block, reexec uint64) (*state.StateDB, error) {
	// If we have the state fully available, use that
	statedb, err := api.eth.blockchain.StateAt(block.Root())
	if err == nil {
		return statedb, nil
	}
	// Otherwise try to reexec blocks until we find a state or reach our limit
	origin := block.NumberU64()
	database := state.NewDatabaseWithCache(api.eth.ChainDb(), 16)

	for i := uint64(0); i < reexec; i++ {
		block = api.eth.blockchain.GetBlock(block.ParentHash(), block.NumberU64()-1)
		if block == nil {
			break
		}
		if statedb, err = state.New(block.Root(), database); err == nil {
			break
		}
	}
	if err != nil {
		switch err.(type) {
		case *trie.MissingNodeError:
			return nil, fmt.Errorf("required historical state unavailable (reexec=%d)", reexec)
		default:
			return nil, err
		}
	}
	// State was available at historical point, regenerate
	var (
		start  = time.Now()
		logged time.Time
		proot  common.Hash
	)
	for block.NumberU64() < origin {
		// Print progress logs if long enough time elapsed
		if time.Since(logged) > 8*time.Second {
			log.Info("Regenerating historical state", "block", block.NumberU64()+1, "target", origin, "remaining", origin-block.NumberU64()-1, "elapsed", time.Since(start))
			logged = time.Now()
		}
		// Retrieve the next block to regenerate and process it
		if block = api.eth.blockchain.GetBlockByNumber(block.NumberU64() + 1); block == nil {
			return nil, fmt.Errorf("block #%d not found", block.NumberU64()+1)
		}
		_, _, _, err := api.eth.blockchain.Processor().Process(block, statedb, vm.Config{})
		if err != nil {
			return nil, fmt.Errorf("processing block %d failed: %v", block.NumberU64(), err)
		}
		// Finalize the state so any modifications are written to the trie
		root, err := statedb.Commit(api.eth.blockchain.Config().IsEIP158(block.Number()))
		if err != nil {
			return nil, err
		}
		if err := statedb.Reset(root); err != nil {
			return nil, fmt.Errorf("state reset after block %d failed: %v", block.NumberU64(), err)
		}
		database.TrieDB().Reference(root, common.Hash{})
		if proot != (common.Hash{}) {
			database.TrieDB().Dereference(proot)
		}
		proot = root
	}
	nodes, imgs := database.TrieDB().Size()
	log.Info("Historical state regenerated", "block", block.NumberU64(), "elapsed", time.Since(start), "nodes", nodes, "preimages", imgs)
	return statedb, nil
}

// TraceTransaction returns the structured logs created during the execution of EVM
// and returns them as a JSON object.
func (api *PrivateDebugAPI) TraceTransaction(ctx context.Context, hash common.Hash, config *TraceConfig) (interface{}, error) {
	// Retrieve the transaction and assemble its EVM context
	tx, blockHash, _, index := rawdb.ReadTransaction(api.eth.ChainDb(), hash)
	if tx == nil {
		return nil, fmt.Errorf("transaction %#x not found", hash)
	}
	reexec := defaultTraceReexec
	if config != nil && config.Reexec != nil {
		reexec = *config.Reexec
	}
	msg, vmctx, statedb, err := api.computeTxEnv(blockHash, int(index), reexec)
	if err != nil {
		return nil, err
	}
	// Trace the transaction and return
	return api.traceTx(ctx, msg, vmctx, statedb, config)
}

// traceTx configures a new tracer according to the provided configuration, and
// executes the given message in the provided environment. The return value will
// be tracer dependent.
func (api *PrivateDebugAPI) traceTx(ctx context.Context, message core.Message, vmctx vm.Context, statedb *state.StateDB, config *TraceConfig) (interface{}, error) {
	// Assemble the structured logger or the JavaScript tracer
	var (
		tracer vm.Tracer
		err    error
	)
	switch {
	case config != nil && config.Tracer != nil:
		// Define a meaningful timeout of a single transaction trace
		timeout := defaultTraceTimeout
		if config.Timeout != nil {
			if timeout, err = time.ParseDuration(*config.Timeout); err != nil {
				return nil, err
			}
		}
		// Constuct the JavaScript tracer to execute with
		if tracer, err = tracers.New(*config.Tracer); err != nil {
			return nil, err
		}
		// Handle timeouts and RPC cancellations
		deadlineCtx, cancel := context.WithTimeout(ctx, timeout)
		go func() {
			<-deadlineCtx.Done()
			tracer.(*tracers.Tracer).Stop(errors.New("execution timeout"))
		}()
		defer cancel()

	case config == nil:
		tracer = vm.NewStructLogger(nil)

	default:
		tracer = vm.NewStructLogger(config.LogConfig)
	}
	// Run the transaction with tracing enabled.
	vmenv := vm.NewEVM(vmctx, statedb, api.eth.blockchain.Config(), vm.Config{Debug: true, Tracer: tracer})

	ret, gas, failed, err := core.ApplyMessage(vmenv, message, new(core.GasPool).AddGas(message.Gas()))
	if err != nil {
		return nil, fmt.Errorf("tracing failed: %v", err)
	}
	// Depending on the tracer type, format and return the output
	switch tracer := tracer.(type) {
	case *vm.StructLogger:
		return &ethapi.ExecutionResult{
			Gas:         gas,
			Failed:      failed,
			ReturnValue: fmt.Sprintf("%x", ret),
			StructLogs:  ethapi.FormatLogs(tracer.StructLogs()),
		}, nil

	case *tracers.Tracer:
		return tracer.GetResult()

	default:
		panic(fmt.Sprintf("bad tracer type %T", tracer))
	}
}

// computeTxEnv returns the execution environment of a certain transaction.
func (api *PrivateDebugAPI) computeTxEnv(blockHash common.Hash, txIndex int, reexec uint64) (core.Message, vm.Context, *state.StateDB, error) {
	// Create the parent state database
	block := api.eth.blockchain.GetBlockByHash(blockHash)
	if block == nil {
		return nil, vm.Context{}, nil, fmt.Errorf("block %#x not found", blockHash)
	}
	parent := api.eth.blockchain.GetBlock(block.ParentHash(), block.NumberU64()-1)
	if parent == nil {
		return nil, vm.Context{}, nil, fmt.Errorf("parent %#x not found", block.ParentHash())
	}
	statedb, err := api.computeStateDB(parent, reexec)
	if err != nil {
		return nil, vm.Context{}, nil, err
	}

	if txIndex == 0 && len(block.Transactions()) == 0 {
		return nil, vm.Context{}, statedb, nil
	}

	// Recompute transactions up to the target index.
	signer := types.MakeSigner(api.eth.blockchain.Config(), block.Number())

	for idx, tx := range block.Transactions() {
		// Assemble the transaction call message and return if the requested offset
		msg, _ := tx.AsMessage(signer)
		ctx := core.NewEVMContext(msg, block.Header(), api.eth.blockchain, nil)
		if idx == txIndex {
			return msg, ctx, statedb, nil
		}
		// Not yet the searched for transaction, execute on top of the current state
<<<<<<< HEAD
		vmenv := vm.NewEVM(ctx, statedb, api.config, vm.Config{})
=======
		vmenv := vm.NewEVM(context, statedb, api.eth.blockchain.Config(), vm.Config{})
>>>>>>> e76047e9
		if _, _, _, err := core.ApplyMessage(vmenv, msg, new(core.GasPool).AddGas(tx.Gas())); err != nil {
			return nil, vm.Context{}, nil, fmt.Errorf("transaction %#x failed: %v", tx.Hash(), err)
		}
		// Ensure any modifications are committed to the state
		// Only delete empty objects if EIP158/161 (a.k.a Spurious Dragon) is in effect
		statedb.Finalise(vmenv.ChainConfig().IsEIP158(block.Number()))
	}
	return nil, vm.Context{}, nil, fmt.Errorf("transaction index %d out of range for block %#x", txIndex, blockHash)
}<|MERGE_RESOLUTION|>--- conflicted
+++ resolved
@@ -806,16 +806,12 @@
 	for idx, tx := range block.Transactions() {
 		// Assemble the transaction call message and return if the requested offset
 		msg, _ := tx.AsMessage(signer)
-		ctx := core.NewEVMContext(msg, block.Header(), api.eth.blockchain, nil)
+		context := core.NewEVMContext(msg, block.Header(), api.eth.blockchain, nil)
 		if idx == txIndex {
-			return msg, ctx, statedb, nil
+			return msg, context, statedb, nil
 		}
 		// Not yet the searched for transaction, execute on top of the current state
-<<<<<<< HEAD
-		vmenv := vm.NewEVM(ctx, statedb, api.config, vm.Config{})
-=======
 		vmenv := vm.NewEVM(context, statedb, api.eth.blockchain.Config(), vm.Config{})
->>>>>>> e76047e9
 		if _, _, _, err := core.ApplyMessage(vmenv, msg, new(core.GasPool).AddGas(tx.Gas())); err != nil {
 			return nil, vm.Context{}, nil, fmt.Errorf("transaction %#x failed: %v", tx.Hash(), err)
 		}
