// Copyright 2015 The go-ethereum Authors
// This file is part of the go-ethereum library.
//
// The go-ethereum library is free software: you can redistribute it and/or modify
// it under the terms of the GNU Lesser General Public License as published by
// the Free Software Foundation, either version 3 of the License, or
// (at your option) any later version.
//
// The go-ethereum library is distributed in the hope that it will be useful,
// but WITHOUT ANY WARRANTY; without even the implied warranty of
// MERCHANTABILITY or FITNESS FOR A PARTICULAR PURPOSE. See the
// GNU Lesser General Public License for more details.
//
// You should have received a copy of the GNU Lesser General Public License
// along with the go-ethereum library. If not, see <http://www.gnu.org/licenses/>.

package eth

import (
	"encoding/json"
	"errors"
	"fmt"
	"math"
	"math/big"
	"sync"
	"sync/atomic"
	"time"

	"github.com/ethereum/go-ethereum/common"
	"github.com/ethereum/go-ethereum/consensus"
	"github.com/ethereum/go-ethereum/consensus/istanbul"
	"github.com/ethereum/go-ethereum/core"
	"github.com/ethereum/go-ethereum/core/forkid"
	"github.com/ethereum/go-ethereum/core/types"
	"github.com/ethereum/go-ethereum/crypto"
	"github.com/ethereum/go-ethereum/eth/downloader"
	"github.com/ethereum/go-ethereum/eth/fetcher"
	"github.com/ethereum/go-ethereum/ethdb"
	"github.com/ethereum/go-ethereum/event"
	"github.com/ethereum/go-ethereum/log"
	"github.com/ethereum/go-ethereum/p2p"
	"github.com/ethereum/go-ethereum/p2p/enode"
	"github.com/ethereum/go-ethereum/params"
	"github.com/ethereum/go-ethereum/rlp"
	"github.com/ethereum/go-ethereum/trie"
)

const (
	softResponseLimit = 2 * 1024 * 1024 // Target maximum size of returned blocks, headers or node data.
	estHeaderRlpSize  = 500             // Approximate size of an RLP encoded block header

	// txChanSize is the size of channel listening to NewTxsEvent.
	// The number is referenced from the size of tx pool.
	txChanSize = 4096

	// minimim number of peers to broadcast new blocks to
	minBroadcastPeers = 4
)

var (
	syncChallengeTimeout = 15 * time.Second // Time allowance for a node to reply to the sync progress challenge
)

func errResp(code errCode, format string, v ...interface{}) error {
	return fmt.Errorf("%v - %v", code, fmt.Sprintf(format, v...))
}

type ProtocolManager struct {
	networkID  uint64
	forkFilter forkid.Filter // Fork ID filter, constant across the lifetime of the node

	fastSync  uint32 // Flag whether fast sync is enabled (gets disabled if we already have blocks)
	acceptTxs uint32 // Flag whether we're considered synchronised (enables transaction processing)

	checkpointNumber uint64      // Block number for the sync progress validator to cross reference
	checkpointHash   common.Hash // Block hash for the sync progress validator to cross reference

	txpool     txPool
	blockchain *core.BlockChain
	chaindb    ethdb.Database
	maxPeers   int

	downloader *downloader.Downloader
	fetcher    *fetcher.Fetcher
	peers      *peerSet

	eventMux      *event.TypeMux
	txsCh         chan core.NewTxsEvent
	txsSub        event.Subscription
	minedBlockSub *event.TypeMuxSubscription

	whitelist map[uint64]common.Hash

	// channels for fetcher, syncer, txsyncLoop
	newPeerCh   chan *peer
	txsyncCh    chan *txsync
	quitSync    chan struct{}
	noMorePeers chan struct{}

	// wait group is used for graceful shutdowns during downloading
	// and processing
	wg sync.WaitGroup

	engine consensus.Engine

	server      *p2p.Server
	proxyServer *p2p.Server
}

// NewProtocolManager returns a new Ethereum sub protocol manager. The Ethereum sub protocol manages peers capable
// with the Ethereum network.
func NewProtocolManager(config *params.ChainConfig, checkpoint *params.TrustedCheckpoint, mode downloader.SyncMode, networkID uint64, mux *event.TypeMux,
	txpool txPool, engine consensus.Engine, blockchain *core.BlockChain, chaindb ethdb.Database,
	cacheLimit int, whitelist map[uint64]common.Hash, server *p2p.Server, proxyServer *p2p.Server) (*ProtocolManager, error) {
	// Create the protocol manager with the base fields
	manager := &ProtocolManager{
		networkID:   networkID,
		forkFilter:  forkid.NewFilter(blockchain),
		eventMux:    mux,
		txpool:      txpool,
		blockchain:  blockchain,
		chaindb:     chaindb,
		peers:       newPeerSet(),
		whitelist:   whitelist,
		newPeerCh:   make(chan *peer),
		noMorePeers: make(chan struct{}),
		txsyncCh:    make(chan *txsync),
		quitSync:    make(chan struct{}),
		engine:      engine,
		server:      server,
		proxyServer: proxyServer,
	}

	if handler, ok := manager.engine.(consensus.Handler); ok {
		handler.SetBroadcaster(manager)
		handler.SetP2PServer(server)
	}
	if mode == downloader.FullSync {
		// The database seems empty as the current block is the genesis. Yet the fast
		// block is ahead, so fast sync was enabled for this node at a certain point.
		// The scenarios where this can happen is
		// * if the user manually (or via a bad block) rolled back a fast sync node
		//   below the sync point.
		// * the last fast sync is not finished while user specifies a full sync this
		//   time. But we don't have any recent state for full sync.
		// In these cases however it's safe to reenable fast sync.
		fullBlock, fastBlock := blockchain.CurrentBlock(), blockchain.CurrentFastBlock()
		if fullBlock.NumberU64() == 0 && fastBlock.NumberU64() > 0 {
			manager.fastSync = uint32(1)
			log.Warn("Switch sync mode from full sync to fast sync")
		}
	} else {
		if blockchain.CurrentBlock().NumberU64() > 0 {
			// Print warning log if database is not empty to run fast sync.
			log.Warn("Switch sync mode from fast sync to full sync")
		} else {
			// If fast sync was requested and our database is empty, grant it
			manager.fastSync = uint32(1)
		}
	}
	// If we have trusted checkpoints, enforce them on the chain
	if checkpoint != nil {
		manager.checkpointNumber = (checkpoint.SectionIndex+1)*params.CHTFrequency - 1
		manager.checkpointHash = checkpoint.SectionHead
	}

	// Construct the downloader (long sync) and its backing state bloom if fast
	// sync is requested. The downloader is responsible for deallocating the state
	// bloom when it's done.
	var stateBloom *trie.SyncBloom
	if atomic.LoadUint32(&manager.fastSync) == 1 {
		stateBloom = trie.NewSyncBloom(uint64(cacheLimit), chaindb)
	}
	manager.downloader = downloader.New(manager.checkpointNumber, chaindb, stateBloom, manager.eventMux, blockchain, nil, manager.removePeer)

	// Construct the fetcher (short sync)
	validator := func(header *types.Header) error {
		return engine.VerifyHeader(blockchain, header, true)
	}
	heighter := func() uint64 {
		return blockchain.CurrentBlock().NumberU64()
	}
	inserter := func(blocks types.Blocks) (int, error) {
		// If sync hasn't reached the checkpoint yet, deny importing weird blocks.
		//
		// Ideally we would also compare the head block's timestamp and similarly reject
		// the propagated block if the head is too old. Unfortunately there is a corner
		// case when starting new networks, where the genesis might be ancient (0 unix)
		// which would prevent full nodes from accepting it.
		if manager.blockchain.CurrentBlock().NumberU64() < manager.checkpointNumber {
			log.Warn("Unsynced yet, discarded propagated block", "number", blocks[0].Number(), "hash", blocks[0].Hash())
			return 0, nil
		}
		// If fast sync is running, deny importing weird blocks. This is a problematic
		// clause when starting up a new network, because fast-syncing miners might not
		// accept each others' blocks until a restart. Unfortunately we haven't figured
		// out a way yet where nodes can decide unilaterally whether the network is new
		// or not. This should be fixed if we figure out a solution.
		if atomic.LoadUint32(&manager.fastSync) == 1 {
			log.Warn("Fast syncing, discarded propagated block", "number", blocks[0].Number(), "hash", blocks[0].Hash())
			return 0, nil
		}
		n, err := manager.blockchain.InsertChain(blocks)
		if err == nil {
			atomic.StoreUint32(&manager.acceptTxs, 1) // Mark initial sync done on any fetcher import
		}
		return n, err
	}
	manager.fetcher = fetcher.New(blockchain.GetBlockByHash, validator, manager.BroadcastBlock, heighter, inserter, manager.removePeer)

	return manager, nil
}

func (pm *ProtocolManager) makeProtocol(version uint, primary bool) p2p.Protocol {
	length, ok := istanbul.ProtocolLengths[version]
	if !ok {
		panic("makeProtocol for unknown version")
	}

	return p2p.Protocol{
		Name:    istanbul.ProtocolName,
		Version: version,
		Length:  length,
		Primary: primary,
		Run: func(p *p2p.Peer, rw p2p.MsgReadWriter) error {
			peer := pm.newPeer(int(version), p, rw)
			select {
			case pm.newPeerCh <- peer:
				pm.wg.Add(1)
				defer pm.wg.Done()
				return pm.handle(peer)
			case <-pm.quitSync:
				return p2p.DiscQuitting
			}
		},
		NodeInfo: func() interface{} {
			return pm.NodeInfo()
		},
		PeerInfo: func(id enode.ID) interface{} {
			if p := pm.peers.Peer(fmt.Sprintf("%x", id[:8])); p != nil {
				return p.Info()
			}
			return nil
		},
	}
}

func (pm *ProtocolManager) removePeer(id string) {
	// Short circuit if the peer was already removed
	peer := pm.peers.Peer(id)
	if peer == nil {
		return
	}
	log.Debug("Removing Ethereum peer", "peer", id)

	// Unregister the peer from the downloader, consensus engine, and Ethereum peer set
	if err := pm.downloader.UnregisterPeer(id); err != nil {
		log.Error("Peer removal from downloader failed", "peed", id, "err", err)
	}
	if handler, ok := pm.engine.(consensus.Handler); ok {
		handler.UnregisterPeer(peer, peer.Peer.Server == pm.proxyServer)
	}
	if err := pm.peers.Unregister(id); err != nil {
		log.Error("Peer removal failed", "peer", id, "err", err)
	}
	// Hard disconnect at the networking layer
	if peer != nil {
		peer.Peer.Disconnect(p2p.DiscUselessPeer)
	}
}

func (pm *ProtocolManager) Start(maxPeers int) {
	pm.maxPeers = maxPeers

	// broadcast transactions
	pm.txsCh = make(chan core.NewTxsEvent, txChanSize)
	pm.txsSub = pm.txpool.SubscribeNewTxsEvent(pm.txsCh)
	go pm.txBroadcastLoop()

	// broadcast mined blocks
	pm.minedBlockSub = pm.eventMux.Subscribe(core.NewMinedBlockEvent{})
	go pm.minedBroadcastLoop()

	// start sync handlers
	go pm.syncer()
	go pm.txsyncLoop()
}

func (pm *ProtocolManager) Stop() {
	log.Info("Stopping Ethereum protocol")

	pm.txsSub.Unsubscribe()        // quits txBroadcastLoop
	pm.minedBlockSub.Unsubscribe() // quits blockBroadcastLoop

	// Quit the sync loop.
	// After this send has completed, no new peers will be accepted.
	pm.noMorePeers <- struct{}{}

	// Quit fetcher, txsyncLoop.
	close(pm.quitSync)

	// Disconnect existing sessions.
	// This also closes the gate for any new registrations on the peer set.
	// sessions which are already established but not added to pm.peers yet
	// will exit when they try to register.
	pm.peers.Close()

	// Wait for all peer handler goroutines and the loops to come down.
	pm.wg.Wait()

	log.Info("Ethereum protocol stopped")
}

func (pm *ProtocolManager) newPeer(pv int, p *p2p.Peer, rw p2p.MsgReadWriter) *peer {
	return newPeer(pv, p, newMeteredMsgWriter(rw))
}

// handle is the callback invoked to manage the life cycle of an eth peer. When
// this function terminates, the peer is disconnected.
func (pm *ProtocolManager) handle(p *peer) error {
	p.Log().Info("Ethereum peer connected", "name", p.Name())

	// Execute the Ethereum handshake
	var (
		genesis = pm.blockchain.Genesis()
		head    = pm.blockchain.CurrentHeader()
		hash    = head.Hash()
		number  = head.Number.Uint64()
		td      = pm.blockchain.GetTd(hash, number)
	)
	if err := p.Handshake(pm.networkID, td, hash, genesis.Hash(), forkid.NewID(pm.blockchain), pm.forkFilter); err != nil {
		p.Log().Info("Ethereum handshake failed", "err", err)
		return err
	}
	forcePeer := false
	if handler, ok := pm.engine.(consensus.Handler); ok {
		isValidator, err := handler.Handshake(p)
		if err != nil {
			p.Log().Warn("Istanbul handshake failed", "err", err)
			return err
		}
		forcePeer = isValidator
		p.Log().Debug("Peer completed Istanbul handshake", "forcePeer", forcePeer)
	}
	// Ignore max peer and max inbound peer check if:
	//  - this is a trusted or statically dialed peer
	//  - the peer is from from the proxy server (e.g. peers connected to this node's internal network interface)
	//  - forcePeer is true
	if !forcePeer {
		// KJUE - Remove the server not nil check after restoring peer check in server.go
		if p.Peer.Server != nil {
			if err := p.Peer.Server.CheckPeerCounts(p.Peer); err != nil {
				return err
			}
		}
		// The p2p server CheckPeerCounts only checks if the total peer count
		// (eth and les) exceeds the total max peers. This checks if the number
		// of eth peers exceeds the eth max peers.
		isStaticOrTrusted := p.Peer.Info().Network.Trusted || p.Peer.Info().Network.Static
		if !isStaticOrTrusted && pm.peers.Len() >= pm.maxPeers && p.Peer.Server != pm.proxyServer {
			return p2p.DiscTooManyPeers
		}
	}

	if rw, ok := p.rw.(*meteredMsgReadWriter); ok {
		rw.Init(p.version)
	}
	// Register the peer locally
	if err := pm.peers.Register(p); err != nil {
		p.Log().Error("Ethereum peer registration failed", "err", err)
		return err
	}
	defer pm.removePeer(p.id)

	// Register the peer in the downloader. If the downloader considers it banned, we disconnect
	if err := pm.downloader.RegisterPeer(p.id, p.version, p); err != nil {
		return err
	}

	// Register the peer with the consensus engine.
	if handler, ok := pm.engine.(consensus.Handler); ok {
		handler.RegisterPeer(p, p.Peer.Server == pm.proxyServer)
	}

	// Propagate existing transactions. new transactions appearing
	// after this will be sent via broadcasts.
	pm.syncTransactions(p)

	// If we have a trusted CHT, reject all peers below that (avoid fast sync eclipse)
	if pm.checkpointHash != (common.Hash{}) {
		// Request the peer's checkpoint header for chain height/weight validation
		if err := p.RequestHeadersByNumber(pm.checkpointNumber, 1, 0, false); err != nil {
			return err
		}
		// Start a timer to disconnect if the peer doesn't reply in time
		p.syncDrop = time.AfterFunc(syncChallengeTimeout, func() {
			p.Log().Warn("Checkpoint challenge timed out, dropping", "addr", p.RemoteAddr(), "type", p.Name())
			pm.removePeer(p.id)
		})
		// Make sure it's cleaned up if the peer dies off
		defer func() {
			if p.syncDrop != nil {
				p.syncDrop.Stop()
				p.syncDrop = nil
			}
		}()
	}
	// If we have any explicit whitelist block hashes, request them
	for number := range pm.whitelist {
		if err := p.RequestHeadersByNumber(number, 1, 0, false); err != nil {
			return err
		}
	}
	// Handle incoming messages until the connection is torn down
	for {
		if err := pm.handleMsg(p); err != nil {
			p.Log().Debug("Ethereum message handling failed", "err", err)
			return err
		}
	}
}

// handleMsg is invoked whenever an inbound message is received from a remote
// peer. The remote connection is torn down upon returning any error.
func (pm *ProtocolManager) handleMsg(p *peer) error {
	// Read the next message from the remote peer, and ensure it's fully consumed
	msg, err := p.ReadMsg()
	if err != nil {
		return err
	}
	defer msg.Discard()

	// Send messages to the consensus engine first. If they are consensus related,
	// e.g. for IBFT, let the consensus handler handle the message.
	if handler, ok := pm.engine.(consensus.Handler); ok {
		pubKey := p.Node().Pubkey()
		addr := crypto.PubkeyToAddress(*pubKey)
		handled, err := handler.HandleMsg(addr, msg, p)
		if handled {
			return err
		}
	}

	// Handle the message depending on its contents
	switch {
	case msg.Code == StatusMsg:
		// Status messages should never arrive after the handshake
		return errResp(ErrExtraStatusMsg, "uncontrolled status message")

	// Block header query, collect the requested headers and reply
	case msg.Code == GetBlockHeadersMsg:
		// Decode the complex header query
		var query getBlockHeadersData
		if err := msg.Decode(&query); err != nil {
			return errResp(ErrDecode, "%v: %v", msg, err)
		}
		hashMode := query.Origin.Hash != (common.Hash{})
		first := true
		maxNonCanonical := uint64(100)

		// Gather headers until the fetch or network limits is reached
		var (
			bytes   common.StorageSize
			headers []*types.Header
			unknown bool
		)
		for !unknown && len(headers) < int(query.Amount) && bytes < softResponseLimit && len(headers) < downloader.MaxHeaderFetch {
			// Retrieve the next header satisfying the query
			var origin *types.Header
			if hashMode {
				if first {
					first = false
					origin = pm.blockchain.GetHeaderByHash(query.Origin.Hash)
					if origin != nil {
						query.Origin.Number = origin.Number.Uint64()
					}
				} else {
					origin = pm.blockchain.GetHeader(query.Origin.Hash, query.Origin.Number)
				}
			} else {
				origin = pm.blockchain.GetHeaderByNumber(query.Origin.Number)
			}
			if origin == nil {
				break
			}
			headers = append(headers, origin)
			bytes += estHeaderRlpSize

			// Advance to the next header of the query
			switch {
			case hashMode && query.Reverse:
				// Hash based traversal towards the genesis block
				ancestor := query.Skip + 1
				if ancestor == 0 {
					unknown = true
				} else {
					query.Origin.Hash, query.Origin.Number = pm.blockchain.GetAncestor(query.Origin.Hash, query.Origin.Number, ancestor, &maxNonCanonical)
					unknown = (query.Origin.Hash == common.Hash{})
				}
			case hashMode && !query.Reverse:
				// Hash based traversal towards the leaf block
				var (
					current = origin.Number.Uint64()
					next    = current + query.Skip + 1
				)
				if next <= current {
					infos, _ := json.MarshalIndent(p.Peer.Info(), "", "  ")
					p.Log().Warn("GetBlockHeaders skip overflow attack", "current", current, "skip", query.Skip, "next", next, "attacker", infos)
					unknown = true
				} else {
					if header := pm.blockchain.GetHeaderByNumber(next); header != nil {
						nextHash := header.Hash()
						expOldHash, _ := pm.blockchain.GetAncestor(nextHash, next, query.Skip+1, &maxNonCanonical)
						if expOldHash == query.Origin.Hash {
							query.Origin.Hash, query.Origin.Number = nextHash, next
						} else {
							unknown = true
						}
					} else {
						unknown = true
					}
				}
			case query.Reverse:
				// Number based traversal towards the genesis block
				if query.Origin.Number >= query.Skip+1 {
					query.Origin.Number -= query.Skip + 1
				} else {
					unknown = true
				}

			case !query.Reverse:
				// Number based traversal towards the leaf block
				query.Origin.Number += query.Skip + 1
			}
		}
		return p.SendBlockHeaders(headers)

	case msg.Code == BlockHeadersMsg:
		// A batch of headers arrived to one of our previous requests
		var headers []*types.Header
		if err := msg.Decode(&headers); err != nil {
			return errResp(ErrDecode, "msg %v: %v", msg, err)
		}
		// If no headers were received, but we're expencting a checkpoint header, consider it that
		if len(headers) == 0 && p.syncDrop != nil {
			// Stop the timer either way, decide later to drop or not
			p.syncDrop.Stop()
			p.syncDrop = nil

			// If we're doing a fast sync, we must enforce the checkpoint block to avoid
			// eclipse attacks. Unsynced nodes are welcome to connect after we're done
			// joining the network
			if atomic.LoadUint32(&pm.fastSync) == 1 {
				p.Log().Warn("Dropping unsynced node during fast sync", "addr", p.RemoteAddr(), "type", p.Name())
				return errors.New("unsynced node cannot serve fast sync")
			}
		}
		// Filter out any explicitly requested headers, deliver the rest to the downloader
		filter := len(headers) == 1
		if filter {
			// If it's a potential sync progress check, validate the content and advertised chain weight
			if p.syncDrop != nil && headers[0].Number.Uint64() == pm.checkpointNumber {
				// Disable the sync drop timer
				p.syncDrop.Stop()
				p.syncDrop = nil

				// Validate the header and either drop the peer or continue
				if headers[0].Hash() != pm.checkpointHash {
					return errors.New("checkpoint hash mismatch")
				}
				return nil
			}
			// Otherwise if it's a whitelisted block, validate against the set
			if want, ok := pm.whitelist[headers[0].Number.Uint64()]; ok {
				if hash := headers[0].Hash(); want != hash {
					p.Log().Info("Whitelist mismatch, dropping peer", "number", headers[0].Number.Uint64(), "hash", hash, "want", want)
					return errors.New("whitelist block mismatch")
				}
				p.Log().Debug("Whitelist block verified", "number", headers[0].Number.Uint64(), "hash", want)
			}
			// Irrelevant of the fork checks, send the header to the fetcher just in case
			headers = pm.fetcher.FilterHeaders(p.id, headers, time.Now())
		}
		if len(headers) > 0 || !filter {
			err := pm.downloader.DeliverHeaders(p.id, headers)
			if err != nil {
				log.Debug("Failed to deliver headers", "err", err)
			}
		}

	case msg.Code == GetBlockBodiesMsg:
		// Decode the retrieval message
		msgStream := rlp.NewStream(msg.Payload, uint64(msg.Size))
		if _, err := msgStream.List(); err != nil {
			return err
		}
		// Gather blocks until the fetch or network limits is reached
		var (
			hash                 common.Hash
			bytes                int
			bodiesAndBlockHashes []rlp.RawValue
		)
		for bytes < softResponseLimit && len(bodiesAndBlockHashes) < downloader.MaxBlockFetch {
			// Retrieve the hash of the next block
			if err := msgStream.Decode(&hash); err == rlp.EOL {
				break
			} else if err != nil {
				return errResp(ErrDecode, "msg %v: %v", msg, err)
			}
			// Retrieve the requested block body, stopping if enough was found
			if body := pm.blockchain.GetBody(hash); body != nil {
				bh := &blockBodyWithBlockHash{BlockHash: hash, BlockBody: body}
				bhRLPbytes, err := rlp.EncodeToBytes(bh)
				if err != nil {
					return err
				}
				bhRLP := rlp.RawValue(bhRLPbytes)
				bodiesAndBlockHashes = append(bodiesAndBlockHashes, bhRLP)
				bytes += len(bhRLP)
			}
		}
		return p.SendBlockBodiesRLP(bodiesAndBlockHashes)

	case msg.Code == BlockBodiesMsg:
		// A batch of block bodies arrived to one of our previous requests
		var request blockBodiesData
		if err := msg.Decode(&request); err != nil {
			return errResp(ErrDecode, "msg %v: %v", msg, err)
		}
		// Deliver them all to the downloader for queuing
		blockHashes := make([]common.Hash, len(request))
		transactions := make([][]*types.Transaction, len(request))
		randomness := make([]*types.Randomness, len(request))
		epochSnarkData := make([]*types.EpochSnarkData, len(request))

		for i, blockBodyWithBlockHash := range request {
			blockHashes[i] = blockBodyWithBlockHash.BlockHash
			transactions[i] = blockBodyWithBlockHash.BlockBody.Transactions
			randomness[i] = blockBodyWithBlockHash.BlockBody.Randomness
			epochSnarkData[i] = blockBodyWithBlockHash.BlockBody.EpochSnarkData
		}
		// Filter out any explicitly requested bodies, deliver the rest to the downloader
		filter := len(blockHashes) > 0 || len(transactions) > 0 || len(randomness) > 0 || len(epochSnarkData) > 0
		if filter {
			blockHashes, transactions, randomness, epochSnarkData = pm.fetcher.FilterBodies(p.id, blockHashes, transactions, randomness, epochSnarkData, time.Now())
		}
		if len(blockHashes) > 0 || len(transactions) > 0 || len(randomness) > 0 || len(epochSnarkData) > 0 || !filter {
			err := pm.downloader.DeliverBodies(p.id, transactions, randomness, epochSnarkData)
			if err != nil {
				log.Debug("Failed to deliver bodies", "err", err)
			}
		}

	case msg.Code == GetNodeDataMsg:
		// Decode the retrieval message
		msgStream := rlp.NewStream(msg.Payload, uint64(msg.Size))
		if _, err := msgStream.List(); err != nil {
			return err
		}
		// Gather state data until the fetch or network limits is reached
		var (
			hash  common.Hash
			bytes int
			data  [][]byte
		)
		for bytes < softResponseLimit && len(data) < downloader.MaxStateFetch {
			// Retrieve the hash of the next state entry
			if err := msgStream.Decode(&hash); err == rlp.EOL {
				break
			} else if err != nil {
				return errResp(ErrDecode, "msg %v: %v", msg, err)
			}
			// Retrieve the requested state entry, stopping if enough was found
			if entry, err := pm.blockchain.TrieNode(hash); err == nil {
				data = append(data, entry)
				bytes += len(entry)
			}
		}
		return p.SendNodeData(data)

	case msg.Code == NodeDataMsg:
		// A batch of node state data arrived to one of our previous requests
		var data [][]byte
		if err := msg.Decode(&data); err != nil {
			return errResp(ErrDecode, "msg %v: %v", msg, err)
		}
		// Deliver all to the downloader
		if err := pm.downloader.DeliverNodeData(p.id, data); err != nil {
			log.Debug("Failed to deliver node state data", "err", err)
		}

	case msg.Code == GetReceiptsMsg:
		// Decode the retrieval message
		msgStream := rlp.NewStream(msg.Payload, uint64(msg.Size))
		if _, err := msgStream.List(); err != nil {
			return err
		}
		// Gather state data until the fetch or network limits is reached
		var (
			hash     common.Hash
			bytes    int
			receipts []rlp.RawValue
		)
		for bytes < softResponseLimit && len(receipts) < downloader.MaxReceiptFetch {
			// Retrieve the hash of the next block
			if err := msgStream.Decode(&hash); err == rlp.EOL {
				break
			} else if err != nil {
				return errResp(ErrDecode, "msg %v: %v", msg, err)
			}
			// Retrieve the requested block's receipts, skipping if unknown to us
			results := pm.blockchain.GetReceiptsByHash(hash)
			if results == nil {
				if header := pm.blockchain.GetHeaderByHash(hash); header == nil || header.ReceiptHash != types.EmptyRootHash {
					continue
				}
			}
			// If known, encode and queue for response packet
			if encoded, err := rlp.EncodeToBytes(results); err != nil {
				log.Error("Failed to encode receipt", "err", err)
			} else {
				receipts = append(receipts, encoded)
				bytes += len(encoded)
			}
		}
		return p.SendReceiptsRLP(receipts)

	case msg.Code == ReceiptsMsg:
		// A batch of receipts arrived to one of our previous requests
		var receipts [][]*types.Receipt
		if err := msg.Decode(&receipts); err != nil {
			return errResp(ErrDecode, "msg %v: %v", msg, err)
		}
		// Deliver all to the downloader
		if err := pm.downloader.DeliverReceipts(p.id, receipts); err != nil {
			log.Debug("Failed to deliver receipts", "err", err)
		}

	case msg.Code == NewBlockHashesMsg:
		var announces newBlockHashesData
		if err := msg.Decode(&announces); err != nil {
			return errResp(ErrDecode, "%v: %v", msg, err)
		}
		// Mark the hashes as present at the remote node
		for _, block := range announces {
			p.MarkBlock(block.Hash)
		}
		// Schedule all the unknown hashes for retrieval
		unknown := make(newBlockHashesData, 0, len(announces))
		for _, block := range announces {
			if !pm.blockchain.HasBlock(block.Hash, block.Number) {
				unknown = append(unknown, block)
			}
		}
		for _, block := range unknown {
			pm.fetcher.Notify(p.id, block.Hash, block.Number, time.Now(), p.RequestOneHeader, p.RequestBodies)
		}

	case msg.Code == NewBlockMsg:
		// Retrieve and decode the propagated block
		var request newBlockData
		if err := msg.Decode(&request); err != nil {
			return errResp(ErrDecode, "%v: %v", msg, err)
		}
		if hash := types.DeriveSha(request.Block.Transactions()); hash != request.Block.TxHash() {
			log.Warn("Propagated block has invalid body", "have", hash, "exp", request.Block.TxHash())
			break // TODO(karalabe): return error eventually, but wait a few releases
		}
		if err := request.sanityCheck(); err != nil {
			return err
		}
		request.Block.ReceivedAt = msg.ReceivedAt
		request.Block.ReceivedFrom = p

		// Mark the peer as owning the block and schedule it for import
		p.MarkBlock(request.Block.Hash())
		pm.fetcher.Enqueue(p.id, request.Block)

		// Assuming the block is importable by the peer, but possibly not yet done so,
		// calculate the head hash and TD that the peer truly must have.
		var (
			trueHead = request.Block.ParentHash()
			trueTD   = new(big.Int).Sub(request.TD, big.NewInt(1))
		)
		// Update the peer's total difficulty if better than the previous
		if _, td := p.Head(); trueTD.Cmp(td) > 0 {
			p.SetHead(trueHead, trueTD)

			// Schedule a sync if above ours. Note, this will not fire a sync for a gap of
			// a single block (as the true TD is below the propagated block), however this
			// scenario should easily be covered by the fetcher.
			currentBlock := pm.blockchain.CurrentBlock()
			if trueTD.Cmp(pm.blockchain.GetTd(currentBlock.Hash(), currentBlock.NumberU64())) > 0 {
				go pm.synchronise(p)
			}
		}

	case msg.Code == TxMsg:
		// Transactions arrived, make sure we have a valid and fresh chain to handle them
		if atomic.LoadUint32(&pm.acceptTxs) == 0 {
			break
		}
		// Transactions can be processed, parse all of them and deliver to the pool
		var txs []*types.Transaction
		if err := msg.Decode(&txs); err != nil {
			return errResp(ErrDecode, "msg %v: %v", msg, err)
		}
		for i, tx := range txs {
			// Validate and mark the remote transaction
			if tx == nil {
				return errResp(ErrDecode, "transaction %d is nil", i)
			}
			p.MarkTransaction(tx.Hash())
		}
		pm.txpool.AddRemotes(txs)

	default:
		return errResp(ErrInvalidMsgCode, "%v", msg.Code)
	}
	return nil
}

<<<<<<< HEAD
func (pm *ProtocolManager) Enqueue(id string, block *types.Block) {
	pm.fetcher.Enqueue(id, block)
}

// BroadcastBlock will either propagate a block to a subset of it's peers, or
// will only announce it's availability (depending what's requested).
=======
// BroadcastBlock will either propagate a block to a subset of its peers, or
// will only announce its availability (depending what's requested).
>>>>>>> 594e038e
func (pm *ProtocolManager) BroadcastBlock(block *types.Block, propagate bool) {
	hash := block.Hash()
	peers := pm.peers.PeersWithoutBlock(hash)

	// If propagation is requested, send to a subset of the peer
	if propagate {
		// Calculate the TD of the block (it's not imported yet, so block.Td is not valid)
		var td *big.Int
		if parent := pm.blockchain.GetBlock(block.ParentHash(), block.NumberU64()-1); parent != nil {
			td = new(big.Int).Add(big.NewInt(1), pm.blockchain.GetTd(block.ParentHash(), block.NumberU64()-1))
		} else {
			log.Error("Propagating dangling block", "number", block.Number(), "hash", hash)
			return
		}
		// Send the block to a subset of our peers
		transferLen := int(math.Sqrt(float64(len(peers))))
		if transferLen < minBroadcastPeers {
			transferLen = minBroadcastPeers
		}
		if transferLen > len(peers) {
			transferLen = len(peers)
		}
		transfer := peers[:transferLen]
		for _, peer := range transfer {
			peer.AsyncSendNewBlock(block, td)
		}
		log.Trace("Propagated block", "hash", hash, "recipients", len(transfer), "duration", common.PrettyDuration(time.Since(block.ReceivedAt)))
		return
	}
	// Otherwise if the block is indeed in out own chain, announce it
	if pm.blockchain.HasBlock(hash, block.NumberU64()) {
		for _, peer := range peers {
			peer.AsyncSendNewBlockHash(block)
		}
		log.Trace("Announced block", "hash", hash, "recipients", len(peers), "duration", common.PrettyDuration(time.Since(block.ReceivedAt)))
	}
}

// BroadcastTxs will propagate a batch of transactions to all peers which are not known to
// already have the given transaction.
func (pm *ProtocolManager) BroadcastTxs(txs types.Transactions) {
	var txset = make(map[*peer]types.Transactions)

	// Broadcast transactions to a batch of peers not knowing about it
	for _, tx := range txs {
		peers := pm.peers.PeersWithoutTx(tx.Hash())
		for _, peer := range peers {
			txset[peer] = append(txset[peer], tx)
		}
		log.Trace("Broadcast transaction", "hash", tx.Hash(), "recipients", len(peers))
	}
	// FIXME include this again: peers = peers[:int(math.Sqrt(float64(len(peers))))]
	for peer, txs := range txset {
		peer.AsyncSendTransactions(txs)
	}
}

// Mined broadcast loop
func (pm *ProtocolManager) minedBroadcastLoop() {
	// automatically stops if unsubscribe
	for obj := range pm.minedBlockSub.Chan() {
		if ev, ok := obj.Data.(core.NewMinedBlockEvent); ok {
			pm.BroadcastBlock(ev.Block, true)  // First propagate block to peers
			pm.BroadcastBlock(ev.Block, false) // Only then announce to the rest
		}
	}
}

func (pm *ProtocolManager) txBroadcastLoop() {
	for {
		select {
		case event := <-pm.txsCh:
			pm.BroadcastTxs(event.Txs)

		// Err() channel will be closed when unsubscribing.
		case <-pm.txsSub.Err():
			return
		}
	}
}

// NodeInfo represents a short summary of the Ethereum sub-protocol metadata
// known about the host peer.
type NodeInfo struct {
	Network    uint64              `json:"network"`    // Ethereum network ID (1=Frontier, 2=Morden, Ropsten=3, Rinkeby=4)
	Difficulty *big.Int            `json:"difficulty"` // Total difficulty of the host's blockchain
	Genesis    common.Hash         `json:"genesis"`    // SHA3 hash of the host's genesis block
	Config     *params.ChainConfig `json:"config"`     // Chain configuration for the fork rules
	Head       common.Hash         `json:"head"`       // SHA3 hash of the host's best owned block
}

// NodeInfo retrieves some protocol metadata about the running host node.
func (pm *ProtocolManager) NodeInfo() *NodeInfo {
	currentBlock := pm.blockchain.CurrentBlock()
	return &NodeInfo{
		Network:    pm.networkID,
		Difficulty: pm.blockchain.GetTd(currentBlock.Hash(), currentBlock.NumberU64()),
		Genesis:    pm.blockchain.Genesis().Hash(),
		Config:     pm.blockchain.Config(),
		Head:       currentBlock.Hash(),
	}
}

func (pm *ProtocolManager) FindPeers(targets map[enode.ID]bool, purpose p2p.PurposeFlag) map[enode.ID]consensus.Peer {
	m := make(map[enode.ID]consensus.Peer)
	for _, p := range pm.peers.Peers() {
		id := p.Node().ID()
		if targets[id] || (targets == nil) {
			if p.PurposeIsSet(purpose) {
				m[id] = p
			}
		}
	}
	return m
}<|MERGE_RESOLUTION|>--- conflicted
+++ resolved
@@ -820,17 +820,12 @@
 	return nil
 }
 
-<<<<<<< HEAD
 func (pm *ProtocolManager) Enqueue(id string, block *types.Block) {
 	pm.fetcher.Enqueue(id, block)
 }
 
-// BroadcastBlock will either propagate a block to a subset of it's peers, or
-// will only announce it's availability (depending what's requested).
-=======
 // BroadcastBlock will either propagate a block to a subset of its peers, or
 // will only announce its availability (depending what's requested).
->>>>>>> 594e038e
 func (pm *ProtocolManager) BroadcastBlock(block *types.Block, propagate bool) {
 	hash := block.Hash()
 	peers := pm.peers.PeersWithoutBlock(hash)
