--- conflicted
+++ resolved
@@ -194,19 +194,13 @@
 	defer lc.chainmu.Unlock()
 
 	// Prepare the genesis block and reinitialise the chain
-<<<<<<< HEAD
-	rawdb.WriteTd(lc.chainDb, genesis.Hash(), genesis.NumberU64(), genesis.TotalDifficulty())
-	rawdb.WriteBlock(lc.chainDb, genesis)
-
-=======
 	batch := lc.chainDb.NewBatch()
-	rawdb.WriteTd(batch, genesis.Hash(), genesis.NumberU64(), genesis.Difficulty())
+	rawdb.WriteTd(batch, genesis.Hash(), genesis.NumberU64(), genesis.TotalDifficulty())
 	rawdb.WriteBlock(batch, genesis)
 	rawdb.WriteHeadHeaderHash(batch, genesis.Hash())
 	if err := batch.Write(); err != nil {
 		log.Crit("Failed to reset genesis block", "err", err)
 	}
->>>>>>> 58cf5686
 	lc.genesisBlock = genesis
 	lc.hc.SetGenesis(lc.genesisBlock.Header())
 	lc.hc.SetCurrentHeader(lc.genesisBlock.Header())
@@ -348,19 +342,15 @@
 		// last step, however the direction of rollback is from high
 		// to low, so it's safe the update in-memory markers directly.
 		if head := lc.hc.CurrentHeader(); head.Hash() == hash {
-<<<<<<< HEAD
 			parentHeader := lc.GetHeader(head.ParentHash, head.Number.Uint64()-1)
 			// In all sync modes except LightestSync, a complete header chain is available.
 			// Maintain the old behavior in those cases.
 			if parentHeader != nil {
+				rawdb.WriteHeadHeaderHash(batch, head.ParentHash)
 				lc.hc.SetCurrentHeader(parentHeader)
 			} else {
 				log.Warn(fmt.Sprintf("Cannot rollback current head %v, parent block is missing", head))
 			}
-=======
-			rawdb.WriteHeadHeaderHash(batch, head.ParentHash)
-			lc.hc.SetCurrentHeader(lc.GetHeader(head.ParentHash, head.Number.Uint64()-1))
->>>>>>> 58cf5686
 		}
 	}
 	if err := batch.Write(); err != nil {
