--- conflicted
+++ resolved
@@ -71,11 +71,7 @@
 	if id != keytestID {
 		t.Errorf("splitNodeItemKey returned wrong ID: %v", id)
 	}
-<<<<<<< HEAD
-	if !bytes.Equal(ip, wantIP) {
-=======
 	if !ip.Equal(wantIP) {
->>>>>>> e76047e9
 		t.Errorf("splitNodeItemKey returned wrong IP: %v", ip)
 	}
 	if field != wantField {
